--- conflicted
+++ resolved
@@ -1,17 +1,9 @@
 # Publisher Metadata
-<<<<<<< HEAD
-set(SUNSHINE_PUBLISHER_NAME "SudoMaker"
-        CACHE STRING "The name of the publisher (or fork developer) of the application.")
-set(SUNSHINE_PUBLISHER_WEBSITE "https://www.sudomaker.com"
-        CACHE STRING "The URL of the publisher's website.")
-set(SUNSHINE_PUBLISHER_ISSUE_URL "https://github.com/ClassicOldSong/Apollo/issues"
-=======
 set(SUNSHINE_PUBLISHER_NAME "Nonary"
         CACHE STRING "The name of the publisher (not developer) of the application.")
-set(SUNSHINE_PUBLISHER_WEBSITE "https://github.com/Nonary/vibeshine"
+set(SUNSHINE_PUBLISHER_WEBSITE "https://github.com/Nonary/Vibepollo"
         CACHE STRING "The URL of the publisher's website.")
-set(SUNSHINE_PUBLISHER_ISSUE_URL "https://github.com/Nonary/vibeshine/issues"
->>>>>>> ea9f5fec
+set(SUNSHINE_PUBLISHER_ISSUE_URL "https://github.com/Nonary/Vibepollo/issues"
         CACHE STRING "The URL of the publisher's support site or issue tracker.
         If you provide a modified version of Sunshine, we kindly request that you use your own url.")
 
