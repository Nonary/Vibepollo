# Set build variables if env variables are defined
# These are used in configured files such as manifests for different packages
if(DEFINED ENV{BRANCH})
    set(GITHUB_BRANCH $ENV{BRANCH})
endif()
if(DEFINED ENV{BUILD_VERSION})  # cmake-lint: disable=W0106
    set(BUILD_VERSION $ENV{BUILD_VERSION})
endif()
if(DEFINED ENV{CLONE_URL})
    set(GITHUB_CLONE_URL $ENV{CLONE_URL})
endif()
if(DEFINED ENV{COMMIT})
    set(GITHUB_COMMIT $ENV{COMMIT})
endif()
if(DEFINED ENV{TAG})
    set(GITHUB_TAG $ENV{TAG})
endif()

# Allow forks / CI to override which GitHub repo is used for update checks.
# Cache variables can be provided via -DSUNSHINE_REPO_OWNER=... or -DSUNSHINE_REPO_NAME=...
set(SUNSHINE_REPO_OWNER "Nonary" CACHE STRING "GitHub repo owner for update checks")
set(SUNSHINE_REPO_NAME "vibeshine" CACHE STRING "GitHub repo name for update checks")

# Allow environment variables to override the cache values (useful in CI)
if(DEFINED ENV{SUNSHINE_REPO_OWNER})
    set(SUNSHINE_REPO_OWNER $ENV{SUNSHINE_REPO_OWNER})
endif()
if(DEFINED ENV{SUNSHINE_REPO_NAME})
    set(SUNSHINE_REPO_NAME $ENV{SUNSHINE_REPO_NAME})
endif()

# Try to infer owner/name from the clone URL when available and the defaults are still in use
if(DEFINED GITHUB_CLONE_URL AND (SUNSHINE_REPO_OWNER STREQUAL "Nonary" OR SUNSHINE_REPO_NAME STREQUAL "vibeshine"))
    string(REGEX MATCH "github.com[:/]+([^/]+)/([^/]+)(\\.git)?$" _match "${GITHUB_CLONE_URL}")
    if(_match)
        set(SUNSHINE_REPO_OWNER "${CMAKE_MATCH_1}")
        string(REGEX REPLACE "\\.git$" "" _repo_name "${CMAKE_MATCH_2}")
        set(SUNSHINE_REPO_NAME "${_repo_name}")
        message(STATUS "Inferred GitHub repo: ${SUNSHINE_REPO_OWNER}/${SUNSHINE_REPO_NAME} from ${GITHUB_CLONE_URL}")
    endif()
endif()

# Check if env vars are defined before attempting to access them, variables will be defined even if blank
if((DEFINED ENV{BRANCH}) AND (DEFINED ENV{BUILD_VERSION}))  # cmake-lint: disable=W0106
    if((DEFINED ENV{BRANCH}) AND (NOT $ENV{BUILD_VERSION} STREQUAL ""))
        # If BRANCH is defined and BUILD_VERSION is not empty, then we are building from CI
        # If BRANCH is master we are building a push/release build
        MESSAGE("Got from CI '$ENV{BRANCH}' branch and version '$ENV{BUILD_VERSION}'")
        set(PROJECT_VERSION $ENV{BUILD_VERSION})
        string(REGEX REPLACE "^v" "" PROJECT_VERSION ${PROJECT_VERSION})  # remove the v prefix if it exists
        set(CMAKE_PROJECT_VERSION ${PROJECT_VERSION})  # cpack will use this to set the binary versions
    endif()
else()
    # Resolve version from environment tag or git tags
    find_package(Git)
    set(_VER_FROM_ENV "${GITHUB_TAG}")
    if(DEFINED ENV{TAG} AND NOT $ENV{TAG} STREQUAL "")
        set(_VER_FROM_ENV "$ENV{TAG}")
    endif()

    if(NOT _VER_FROM_ENV STREQUAL "")
        set(PROJECT_VERSION "${_VER_FROM_ENV}")
        string(REGEX REPLACE "^v" "" PROJECT_VERSION "${PROJECT_VERSION}")
        set(CMAKE_PROJECT_VERSION ${PROJECT_VERSION})
        message(STATUS "Using version from TAG: ${PROJECT_VERSION}")
    elseif(GIT_EXECUTABLE)
        # Current branch name
        execute_process(
            COMMAND ${GIT_EXECUTABLE} rev-parse --abbrev-ref HEAD
            OUTPUT_VARIABLE GIT_DESCRIBE_BRANCH
            RESULT_VARIABLE GIT_BRANCH_ERROR
            OUTPUT_STRIP_TRAILING_WHITESPACE)
        # Nearest tag (annotated or lightweight)
        execute_process(
            COMMAND ${GIT_EXECUTABLE} describe --tags --abbrev=0
            OUTPUT_VARIABLE GIT_NEAREST_TAG_RAW
            RESULT_VARIABLE GIT_TAG_ERROR
            OUTPUT_STRIP_TRAILING_WHITESPACE)
        # Short commit for logging
        execute_process(
<<<<<<< HEAD
                COMMAND ${GIT_EXECUTABLE} diff -b --quiet --exit-code
                RESULT_VARIABLE GIT_IS_DIRTY
                OUTPUT_STRIP_TRAILING_WHITESPACE
        )
        if(NOT GIT_DESCRIBE_ERROR_CODE)
            MESSAGE("Sunshine Branch: ${GIT_DESCRIBE_BRANCH}")
            if(NOT GIT_DESCRIBE_BRANCH STREQUAL "master")
                set(PROJECT_VERSION ${PROJECT_VERSION}.${GIT_DESCRIBE_VERSION})
                MESSAGE("Sunshine Version: ${GIT_DESCRIBE_VERSION}")
            endif()
            if(GIT_IS_DIRTY)
                set(PROJECT_VERSION ${PROJECT_VERSION}.dirty)
                MESSAGE("Git tree is dirty!")
            endif()
=======
            COMMAND ${GIT_EXECUTABLE} rev-parse --short HEAD
            OUTPUT_VARIABLE GIT_SHORT
            RESULT_VARIABLE GIT_SHORT_ERROR
            OUTPUT_STRIP_TRAILING_WHITESPACE)
        # Dirty state
        execute_process(
            COMMAND ${GIT_EXECUTABLE} diff --quiet --exit-code
            RESULT_VARIABLE GIT_IS_DIRTY
            OUTPUT_STRIP_TRAILING_WHITESPACE)

        if(NOT GIT_TAG_ERROR)
            set(PROJECT_VERSION "${GIT_NEAREST_TAG_RAW}")
            string(REGEX REPLACE "^v" "" PROJECT_VERSION "${PROJECT_VERSION}")
            set(CMAKE_PROJECT_VERSION ${PROJECT_VERSION})
            message(STATUS "Detected git tag version: ${PROJECT_VERSION}")
>>>>>>> ea9f5fec
        else()
            # Fallback when no tags: leave PROJECT_VERSION as-is (from project())
            message(WARNING "No git tags found; using default PROJECT_VERSION=${PROJECT_VERSION}")
        endif()

        if(NOT GIT_BRANCH_ERROR)
            message(STATUS "Git branch: ${GIT_DESCRIBE_BRANCH}")
        endif()
        if(NOT GIT_SHORT_ERROR)
            message(STATUS "Git short commit: ${GIT_SHORT}")
        endif()
        if(GIT_IS_DIRTY)
            message(STATUS "Git tree is dirty")
        endif()
    else()
        message(WARNING "Git not found; using default PROJECT_VERSION=${PROJECT_VERSION}")
    endif()
endif()

# Enforce numeric Major.Minor.Patch versioning for this build by stripping any
# prerelease (e.g., -beta.1) or build metadata (e.g., +20240101) suffixes that
# may appear on tags or CI-provided versions.
if(DEFINED PROJECT_VERSION)
    string(REGEX REPLACE "[-+].*$" "" PROJECT_VERSION "${PROJECT_VERSION}")
    set(CMAKE_PROJECT_VERSION ${PROJECT_VERSION})
endif()

# Propagate branch information as a compile definition if available.
# CI builds define BRANCH env var; local builds derive GIT_DESCRIBE_BRANCH above.
if(DEFINED GIT_DESCRIBE_BRANCH AND NOT GIT_DESCRIBE_BRANCH STREQUAL "")
    set(PROJECT_VERSION_BRANCH "${GIT_DESCRIBE_BRANCH}")
elseif(DEFINED GITHUB_BRANCH AND NOT GITHUB_BRANCH STREQUAL "")
    set(PROJECT_VERSION_BRANCH "${GITHUB_BRANCH}")
elseif(DEFINED ENV{BRANCH} AND NOT $ENV{BRANCH} STREQUAL "")
    set(PROJECT_VERSION_BRANCH "$ENV{BRANCH}")
else()
    set(PROJECT_VERSION_BRANCH "unknown")
endif()

# Ensure we always have a commit hash for comparison logic in the UI.
# Prefer the CI provided env COMMIT. If not present, fall back to querying git directly.
if((NOT DEFINED GITHUB_COMMIT) OR (GITHUB_COMMIT STREQUAL ""))
    if(GIT_EXECUTABLE)
        execute_process(
            COMMAND ${GIT_EXECUTABLE} rev-parse HEAD
            OUTPUT_VARIABLE GIT_FULL_COMMIT
            RESULT_VARIABLE GIT_FULL_COMMIT_ERROR_CODE
            OUTPUT_STRIP_TRAILING_WHITESPACE
        )
        if(NOT GIT_FULL_COMMIT_ERROR_CODE)
            set(GITHUB_COMMIT "${GIT_FULL_COMMIT}")
        endif()
    endif()
endif()

# set date variables (defaults; will be auto-resolved below)
set(PROJECT_YEAR "1990")
set(PROJECT_MONTH "01")
set(PROJECT_DAY "01")

# Extract year, month, and day (do this AFTER version parsing)
# Note: Cmake doesn't support "{}" regex syntax
if(PROJECT_VERSION MATCHES "^([0-9][0-9][0-9][0-9])\\.([0-9][0-9][0-9][0-9]?)\\.([0-9]+)$")
    message("Extracting year and month/day from PROJECT_VERSION: ${PROJECT_VERSION}")
    # First capture group is the year
    set(PROJECT_YEAR "${CMAKE_MATCH_1}")

    # Second capture group contains month and day
    set(MONTH_DAY "${CMAKE_MATCH_2}")

    # Extract month (first 1-2 digits) and day (last 2 digits)
    string(LENGTH "${MONTH_DAY}" MONTH_DAY_LENGTH)
    if(MONTH_DAY_LENGTH EQUAL 3)
        # Format: MDD (e.g., 703 = month 7, day 03)
        string(SUBSTRING "${MONTH_DAY}" 0 1 PROJECT_MONTH)
        string(SUBSTRING "${MONTH_DAY}" 1 2 PROJECT_DAY)
    elseif(MONTH_DAY_LENGTH EQUAL 4)
        # Format: MMDD (e.g., 1203 = month 12, day 03)
        string(SUBSTRING "${MONTH_DAY}" 0 2 PROJECT_MONTH)
        string(SUBSTRING "${MONTH_DAY}" 2 2 PROJECT_DAY)
    endif()

    # Ensure month is two digits
    if(PROJECT_MONTH LESS 10 AND NOT PROJECT_MONTH MATCHES "^0")
        set(PROJECT_MONTH "0${PROJECT_MONTH}")
    endif()
    # Ensure day is two digits
    if(PROJECT_DAY LESS 10 AND NOT PROJECT_DAY MATCHES "^0")
        set(PROJECT_DAY "0${PROJECT_DAY}")
    endif()
endif()

# Parse PROJECT_VERSION to extract major, minor, and patch components
if(PROJECT_VERSION MATCHES "([0-9]+)\\.([0-9]+)\\.([0-9]+)")
    set(PROJECT_VERSION_MAJOR "${CMAKE_MATCH_1}")
    set(CMAKE_PROJECT_VERSION_MAJOR "${CMAKE_MATCH_1}")

    set(PROJECT_VERSION_MINOR "${CMAKE_MATCH_2}")
    set(CMAKE_PROJECT_VERSION_MINOR "${CMAKE_MATCH_2}")

    set(PROJECT_VERSION_PATCH "${CMAKE_MATCH_3}")
    set(CMAKE_PROJECT_VERSION_PATCH "${CMAKE_MATCH_3}")
endif()

message("PROJECT_NAME: ${PROJECT_NAME}")
message("PROJECT_VERSION: ${PROJECT_VERSION}")
message("PROJECT_VERSION_MAJOR: ${PROJECT_VERSION_MAJOR}")
message("PROJECT_VERSION_MINOR: ${PROJECT_VERSION_MINOR}")
message("PROJECT_VERSION_PATCH: ${PROJECT_VERSION_PATCH}")
message("CMAKE_PROJECT_VERSION: ${CMAKE_PROJECT_VERSION}")
message("CMAKE_PROJECT_VERSION_MAJOR: ${CMAKE_PROJECT_VERSION_MAJOR}")
message("CMAKE_PROJECT_VERSION_MINOR: ${CMAKE_PROJECT_VERSION_MINOR}")
message("CMAKE_PROJECT_VERSION_PATCH: ${CMAKE_PROJECT_VERSION_PATCH}")

list(APPEND SUNSHINE_DEFINITIONS PROJECT_NAME="${PROJECT_NAME}")
list(APPEND SUNSHINE_DEFINITIONS PROJECT_VERSION="${PROJECT_VERSION}")
list(APPEND SUNSHINE_DEFINITIONS PROJECT_VERSION_MAJOR="${PROJECT_VERSION_MAJOR}")
list(APPEND SUNSHINE_DEFINITIONS PROJECT_VERSION_MINOR="${PROJECT_VERSION_MINOR}")
list(APPEND SUNSHINE_DEFINITIONS PROJECT_VERSION_PATCH="${PROJECT_VERSION_PATCH}")
list(APPEND SUNSHINE_DEFINITIONS PROJECT_VERSION_COMMIT="${GITHUB_COMMIT}")
list(APPEND SUNSHINE_DEFINITIONS PROJECT_VERSION_BRANCH="${PROJECT_VERSION_BRANCH}")

# ------------------------------------------------------------
# Release date (ISO 8601) for update checks
# Prefer explicit env RELEASE_DATE, else commit date, else YYYY-MM-DD from
# parsed PROJECT_VERSION (falls back to 1990-01-01 if unknown).
# ------------------------------------------------------------
set(PROJECT_RELEASE_DATE_ISO "")

# 1) If provided by CI/environment, use that verbatim
if(DEFINED ENV{RELEASE_DATE} AND NOT $ENV{RELEASE_DATE} STREQUAL "")
    set(PROJECT_RELEASE_DATE_ISO "$ENV{RELEASE_DATE}")
endif()

# 2) If not provided, try getting the last commit date in ISO 8601 from git
if(PROJECT_RELEASE_DATE_ISO STREQUAL "")
    if(GIT_EXECUTABLE)
        execute_process(
            COMMAND ${GIT_EXECUTABLE} log -1 --format=%cI
            OUTPUT_VARIABLE GIT_COMMIT_DATE_ISO
            RESULT_VARIABLE GIT_COMMIT_DATE_ISO_ERROR_CODE
            OUTPUT_STRIP_TRAILING_WHITESPACE
        )
        if(NOT GIT_COMMIT_DATE_ISO_ERROR_CODE AND NOT "${GIT_COMMIT_DATE_ISO}" STREQUAL "")
            set(PROJECT_RELEASE_DATE_ISO "${GIT_COMMIT_DATE_ISO}")
        endif()
    endif()
endif()

# 3) If git is unavailable, fall back to current UTC time
if(PROJECT_RELEASE_DATE_ISO STREQUAL "")
    string(TIMESTAMP _NOW_ISO "%Y-%m-%dT%H:%M:%SZ" UTC)
    set(PROJECT_RELEASE_DATE_ISO "${_NOW_ISO}")
endif()

message("PROJECT_RELEASE_DATE_ISO: ${PROJECT_RELEASE_DATE_ISO}")
list(APPEND SUNSHINE_DEFINITIONS PROJECT_RELEASE_DATE="${PROJECT_RELEASE_DATE_ISO}")

# Derive PROJECT_YEAR/MONTH/DAY from ISO date if available
if(PROJECT_RELEASE_DATE_ISO MATCHES "^([0-9][0-9][0-9][0-9])-([0-9][0-9])-([0-9][0-9])")
    set(PROJECT_YEAR  "${CMAKE_MATCH_1}")
    set(PROJECT_MONTH "${CMAKE_MATCH_2}")
    set(PROJECT_DAY   "${CMAKE_MATCH_3}")
endif()

message("PROJECT_YEAR: ${PROJECT_YEAR}")
message("PROJECT_MONTH: ${PROJECT_MONTH}")
message("PROJECT_DAY: ${PROJECT_DAY}")
list(APPEND SUNSHINE_DEFINITIONS SUNSHINE_REPO_OWNER="${SUNSHINE_REPO_OWNER}")
list(APPEND SUNSHINE_DEFINITIONS SUNSHINE_REPO_NAME="${SUNSHINE_REPO_NAME}")<|MERGE_RESOLUTION|>--- conflicted
+++ resolved
@@ -78,22 +78,6 @@
             OUTPUT_STRIP_TRAILING_WHITESPACE)
         # Short commit for logging
         execute_process(
-<<<<<<< HEAD
-                COMMAND ${GIT_EXECUTABLE} diff -b --quiet --exit-code
-                RESULT_VARIABLE GIT_IS_DIRTY
-                OUTPUT_STRIP_TRAILING_WHITESPACE
-        )
-        if(NOT GIT_DESCRIBE_ERROR_CODE)
-            MESSAGE("Sunshine Branch: ${GIT_DESCRIBE_BRANCH}")
-            if(NOT GIT_DESCRIBE_BRANCH STREQUAL "master")
-                set(PROJECT_VERSION ${PROJECT_VERSION}.${GIT_DESCRIBE_VERSION})
-                MESSAGE("Sunshine Version: ${GIT_DESCRIBE_VERSION}")
-            endif()
-            if(GIT_IS_DIRTY)
-                set(PROJECT_VERSION ${PROJECT_VERSION}.dirty)
-                MESSAGE("Git tree is dirty!")
-            endif()
-=======
             COMMAND ${GIT_EXECUTABLE} rev-parse --short HEAD
             OUTPUT_VARIABLE GIT_SHORT
             RESULT_VARIABLE GIT_SHORT_ERROR
@@ -109,7 +93,6 @@
             string(REGEX REPLACE "^v" "" PROJECT_VERSION "${PROJECT_VERSION}")
             set(CMAKE_PROJECT_VERSION ${PROJECT_VERSION})
             message(STATUS "Detected git tag version: ${PROJECT_VERSION}")
->>>>>>> ea9f5fec
         else()
             # Fallback when no tags: leave PROJECT_VERSION as-is (from project())
             message(WARNING "No git tags found; using default PROJECT_VERSION=${PROJECT_VERSION}")
