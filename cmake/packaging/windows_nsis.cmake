# NSIS Packaging
# see options at: https://cmake.org/cmake/help/latest/cpack_gen/nsis.html

set(CPACK_NSIS_INSTALLED_ICON_NAME "${PROJECT__DIR}\\\\${PROJECT_EXE}")

# Extra install commands
# Restores permissions on the install directory
# Migrates config files from the root into the new config folder
# Install service
SET(CPACK_NSIS_EXTRA_INSTALL_COMMANDS
        "${CPACK_NSIS_EXTRA_INSTALL_COMMANDS}
        IfSilent +2 0
        # ExecShell 'open' 'https://docs.lizardbyte.dev/projects/sunshine'
        nsExec::ExecToLog 'icacls \\\"$INSTDIR\\\" /reset'
        nsExec::ExecToLog '\\\"$INSTDIR\\\\scripts\\\\update-path.bat\\\" add'
        nsExec::ExecToLog '\\\"$INSTDIR\\\\drivers\\\\sudovda\\\\install.bat\\\"'
        nsExec::ExecToLog '\\\"$INSTDIR\\\\scripts\\\\migrate-config.bat\\\"'
        nsExec::ExecToLog '\\\"$INSTDIR\\\\scripts\\\\add-firewall-rule.bat\\\"'
        nsExec::ExecToLog '\\\"$INSTDIR\\\\scripts\\\\install-service.bat\\\"'
        nsExec::ExecToLog '\\\"$INSTDIR\\\\scripts\\\\autostart-service.bat\\\"'
        NoController:
        ")

# Extra uninstall commands
# Uninstall service
set(CPACK_NSIS_EXTRA_UNINSTALL_COMMANDS
        "${CPACK_NSIS_EXTRA_UNINSTALL_COMMANDS}
        nsExec::ExecToLog '\\\"$INSTDIR\\\\scripts\\\\delete-firewall-rule.bat\\\"'
        nsExec::ExecToLog '\\\"$INSTDIR\\\\scripts\\\\uninstall-service.bat\\\"'
        nsExec::ExecToLog '\\\"$INSTDIR\\\\sunshine.exe\\\" --restore-nvprefs-undo'
        MessageBox MB_YESNO|MB_ICONQUESTION \
<<<<<<< HEAD
            'Do you want to remove Virtual Gamepad?' \
            /SD IDNO IDNO NoGamepad
            nsExec::ExecToLog \
              'powershell.exe -NoProfile -ExecutionPolicy Bypass -File \
                \\\"$INSTDIR\\\\scripts\\\\uninstall-gamepad.ps1\\\"'; \
              skipped if no
        NoGamepad:
        MessageBox MB_YESNO|MB_ICONQUESTION \
            'Do you want to remove SudoVDA Virtual Display Driver?' \
            /SD IDNO IDNO NoSudoVDA
            nsExec::ExecToLog '\\\"$INSTDIR\\\\drivers\\\\sudovda\\\\uninstall.bat\\\"'; skipped if no
        NoSudoVDA:
        MessageBox MB_YESNO|MB_ICONQUESTION \
=======
>>>>>>> ea9f5fec
            'Do you want to remove $INSTDIR (this includes the configuration, cover images, and settings)?' \
            /SD IDNO IDNO NoDelete
            RMDir /r \\\"$INSTDIR\\\"; skipped if no
        nsExec::ExecToLog '\\\"$INSTDIR\\\\scripts\\\\update-path.bat\\\" remove'
        NoDelete:
        ")

# Adding an option for the start menu
set(CPACK_NSIS_MODIFY_PATH OFF)
set(CPACK_NSIS_EXECUTABLES_DIRECTORY ".")
# This will be shown on the installed apps Windows settings
set(CPACK_NSIS_INSTALLED_ICON_NAME "sunshine.exe")
set(CPACK_NSIS_CREATE_ICONS_EXTRA
        "${CPACK_NSIS_CREATE_ICONS_EXTRA}
        SetOutPath '\$INSTDIR'
        CreateShortCut '\$SMPROGRAMS\\\\$STARTMENU_FOLDER\\\\${CMAKE_PROJECT_NAME}.lnk' \
<<<<<<< HEAD
            '\$INSTDIR\\\\sunshine.exe' '--shortcut'
=======
            '\$INSTDIR\\\\${CMAKE_PROJECT_NAME}.exe' '--shortcut'
        ; Convenience link in install directory to uninstall ViGEm (Virtual Gamepad)
        CreateShortCut '\$INSTDIR\\\\Uninstall Virtual Gamepad.lnk' \
            'powershell.exe' '-ExecutionPolicy Bypass -File \"\$INSTDIR\\\\scripts\\\\uninstall-gamepad.ps1\"'
>>>>>>> ea9f5fec
        ")
set(CPACK_NSIS_DELETE_ICONS_EXTRA
        "${CPACK_NSIS_DELETE_ICONS_EXTRA}
        Delete '\$SMPROGRAMS\\\\$MUI_TEMP\\\\${CMAKE_PROJECT_NAME}.lnk'
        ")

# Checking for previous installed versions
set(CPACK_NSIS_ENABLE_UNINSTALL_BEFORE_INSTALL "ON")

# set(CPACK_NSIS_HELP_LINK "https://docs.lizardbyte.dev/projects/sunshine/latest/md_docs_2getting__started.html")
# set(CPACK_NSIS_URL_INFO_ABOUT "${CMAKE_PROJECT_HOMEPAGE_URL}")
# set(CPACK_NSIS_CONTACT "${CMAKE_PROJECT_HOMEPAGE_URL}/support")

# set(CPACK_NSIS_MENU_LINKS
#         "https://docs.lizardbyte.dev/projects/sunshine" "Sunshine documentation"
#         "https://app.lizardbyte.dev" "LizardByte Web Site"
#         "https://app.lizardbyte.dev/support" "LizardByte Support")
set(CPACK_NSIS_MANIFEST_DPI_AWARE true)<|MERGE_RESOLUTION|>--- conflicted
+++ resolved
@@ -29,22 +29,6 @@
         nsExec::ExecToLog '\\\"$INSTDIR\\\\scripts\\\\uninstall-service.bat\\\"'
         nsExec::ExecToLog '\\\"$INSTDIR\\\\sunshine.exe\\\" --restore-nvprefs-undo'
         MessageBox MB_YESNO|MB_ICONQUESTION \
-<<<<<<< HEAD
-            'Do you want to remove Virtual Gamepad?' \
-            /SD IDNO IDNO NoGamepad
-            nsExec::ExecToLog \
-              'powershell.exe -NoProfile -ExecutionPolicy Bypass -File \
-                \\\"$INSTDIR\\\\scripts\\\\uninstall-gamepad.ps1\\\"'; \
-              skipped if no
-        NoGamepad:
-        MessageBox MB_YESNO|MB_ICONQUESTION \
-            'Do you want to remove SudoVDA Virtual Display Driver?' \
-            /SD IDNO IDNO NoSudoVDA
-            nsExec::ExecToLog '\\\"$INSTDIR\\\\drivers\\\\sudovda\\\\uninstall.bat\\\"'; skipped if no
-        NoSudoVDA:
-        MessageBox MB_YESNO|MB_ICONQUESTION \
-=======
->>>>>>> ea9f5fec
             'Do you want to remove $INSTDIR (this includes the configuration, cover images, and settings)?' \
             /SD IDNO IDNO NoDelete
             RMDir /r \\\"$INSTDIR\\\"; skipped if no
@@ -61,14 +45,10 @@
         "${CPACK_NSIS_CREATE_ICONS_EXTRA}
         SetOutPath '\$INSTDIR'
         CreateShortCut '\$SMPROGRAMS\\\\$STARTMENU_FOLDER\\\\${CMAKE_PROJECT_NAME}.lnk' \
-<<<<<<< HEAD
-            '\$INSTDIR\\\\sunshine.exe' '--shortcut'
-=======
             '\$INSTDIR\\\\${CMAKE_PROJECT_NAME}.exe' '--shortcut'
         ; Convenience link in install directory to uninstall ViGEm (Virtual Gamepad)
         CreateShortCut '\$INSTDIR\\\\Uninstall Virtual Gamepad.lnk' \
             'powershell.exe' '-ExecutionPolicy Bypass -File \"\$INSTDIR\\\\scripts\\\\uninstall-gamepad.ps1\"'
->>>>>>> ea9f5fec
         ")
 set(CPACK_NSIS_DELETE_ICONS_EXTRA
         "${CPACK_NSIS_DELETE_ICONS_EXTRA}
