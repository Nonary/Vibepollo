--- conflicted
+++ resolved
@@ -100,43 +100,31 @@
 
 # tray icon
 if(${SUNSHINE_TRAY} STREQUAL 1)
-<<<<<<< HEAD
-    install(FILES "${CMAKE_SOURCE_DIR}/apollo.svg"
-            DESTINATION "${CMAKE_INSTALL_DATAROOTDIR}/icons/hicolor/scalable/status"
-            RENAME "apollo-tray.svg")
-    install(FILES "${SUNSHINE_SOURCE_ASSETS_DIR}/common/assets/web/public/images/apollo-playing.svg"
-            DESTINATION "${CMAKE_INSTALL_DATAROOTDIR}/icons/hicolor/scalable/status")
-    install(FILES "${SUNSHINE_SOURCE_ASSETS_DIR}/common/assets/web/public/images/apollo-pausing.svg"
-            DESTINATION "${CMAKE_INSTALL_DATAROOTDIR}/icons/hicolor/scalable/status")
-    install(FILES "${SUNSHINE_SOURCE_ASSETS_DIR}/common/assets/web/public/images/apollo-locked.svg"
-            DESTINATION "${CMAKE_INSTALL_DATAROOTDIR}/icons/hicolor/scalable/status")
-=======
     if(NOT ${SUNSHINE_BUILD_FLATPAK})
-        install(FILES "${CMAKE_SOURCE_DIR}/sunshine.svg"
+        install(FILES "${CMAKE_SOURCE_DIR}/apollo.svg"
                 DESTINATION "${CMAKE_INSTALL_DATAROOTDIR}/icons/hicolor/scalable/status"
-                RENAME "sunshine-tray.svg")
-        install(FILES "${SUNSHINE_SOURCE_ASSETS_DIR}/common/assets/web/public/images/sunshine-playing.svg"
+                RENAME "apollo-tray.svg")
+        install(FILES "${SUNSHINE_SOURCE_ASSETS_DIR}/common/assets/web/public/images/apollo-playing.svg"
                 DESTINATION "${CMAKE_INSTALL_DATAROOTDIR}/icons/hicolor/scalable/status")
-        install(FILES "${SUNSHINE_SOURCE_ASSETS_DIR}/common/assets/web/public/images/sunshine-pausing.svg"
+        install(FILES "${SUNSHINE_SOURCE_ASSETS_DIR}/common/assets/web/public/images/apollo-pausing.svg"
                 DESTINATION "${CMAKE_INSTALL_DATAROOTDIR}/icons/hicolor/scalable/status")
-        install(FILES "${SUNSHINE_SOURCE_ASSETS_DIR}/common/assets/web/public/images/sunshine-locked.svg"
+        install(FILES "${SUNSHINE_SOURCE_ASSETS_DIR}/common/assets/web/public/images/apollo-locked.svg"
                 DESTINATION "${CMAKE_INSTALL_DATAROOTDIR}/icons/hicolor/scalable/status")
     else()
         # flatpak icons must be prefixed with the app id or they will not be included in the flatpak
-        install(FILES "${CMAKE_SOURCE_DIR}/sunshine.svg"
+        install(FILES "${CMAKE_SOURCE_DIR}/apollo.svg"
                 DESTINATION "${CMAKE_INSTALL_DATAROOTDIR}/icons/hicolor/scalable/status"
                 RENAME "${PROJECT_FQDN}-tray.svg")
-        install(FILES "${SUNSHINE_SOURCE_ASSETS_DIR}/common/assets/web/public/images/sunshine-playing.svg"
+        install(FILES "${SUNSHINE_SOURCE_ASSETS_DIR}/common/assets/web/public/images/apollo-playing.svg"
                 DESTINATION "${CMAKE_INSTALL_DATAROOTDIR}/icons/hicolor/scalable/status"
                 RENAME "${PROJECT_FQDN}-playing.svg")
-        install(FILES "${SUNSHINE_SOURCE_ASSETS_DIR}/common/assets/web/public/images/sunshine-pausing.svg"
+        install(FILES "${SUNSHINE_SOURCE_ASSETS_DIR}/common/assets/web/public/images/apollo-pausing.svg"
                 DESTINATION "${CMAKE_INSTALL_DATAROOTDIR}/icons/hicolor/scalable/status"
                 RENAME "${PROJECT_FQDN}-pausing.svg")
-        install(FILES "${SUNSHINE_SOURCE_ASSETS_DIR}/common/assets/web/public/images/sunshine-locked.svg"
+        install(FILES "${SUNSHINE_SOURCE_ASSETS_DIR}/common/assets/web/public/images/apollo-locked.svg"
                 DESTINATION "${CMAKE_INSTALL_DATAROOTDIR}/icons/hicolor/scalable/status"
                 RENAME "${PROJECT_FQDN}-locked.svg")
     endif()
->>>>>>> dbba364e
 
     set(CPACK_DEBIAN_PACKAGE_DEPENDS "\
                     ${CPACK_DEBIAN_PACKAGE_DEPENDS}, \
