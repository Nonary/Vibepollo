# windows specific packaging
install(TARGETS sunshine RUNTIME DESTINATION "." COMPONENT application)

# Hardening: include zlib1.dll (loaded via LoadLibrary() in openssl's libcrypto.a)
install(FILES "${ZLIB}" DESTINATION "." COMPONENT application)

# ViGEmBus installer
set(VIGEMBUS_INSTALLER "${CMAKE_BINARY_DIR}/vigembus_installer.exe")
file(DOWNLOAD
        "https://github.com/nefarius/ViGEmBus/releases/download/v1.21.442.0/ViGEmBus_1.21.442_x64_x86_arm64.exe"
        ${VIGEMBUS_INSTALLER}
        SHOW_PROGRESS
        EXPECTED_HASH SHA256=155c50f1eec07bdc28d2f61a3e3c2c6c132fee7328412de224695f89143316bc
        TIMEOUT 60
)
install(FILES ${VIGEMBUS_INSTALLER}
        DESTINATION "scripts"
        RENAME "vigembus_installer.exe"
        COMPONENT gamepad)

# Adding tools
install(TARGETS dxgi-info RUNTIME DESTINATION "tools" COMPONENT dxgi)
install(TARGETS audio-info RUNTIME DESTINATION "tools" COMPONENT audio)

# Mandatory tools
install(TARGETS sunshinesvc RUNTIME DESTINATION "tools" COMPONENT application)
<<<<<<< HEAD
# Playnite launcher helper used for Playnite-managed app launches
install(TARGETS playnite-launcher RUNTIME DESTINATION "tools" COMPONENT application)
install(TARGETS sunshine_wgc_capture RUNTIME DESTINATION "tools" COMPONENT application)
=======
install(TARGETS sunshine_display_helper RUNTIME DESTINATION "tools" COMPONENT application)
>>>>>>> 920305d3

# Mandatory scripts
install(DIRECTORY "${SUNSHINE_SOURCE_ASSETS_DIR}/windows/misc/service/"
        DESTINATION "scripts"
        COMPONENT assets)
install(DIRECTORY "${SUNSHINE_SOURCE_ASSETS_DIR}/windows/misc/migration/"
        DESTINATION "scripts"
        COMPONENT assets)
install(DIRECTORY "${SUNSHINE_SOURCE_ASSETS_DIR}/windows/misc/path/"
        DESTINATION "scripts"
        COMPONENT assets)

# Configurable options for the service
install(DIRECTORY "${SUNSHINE_SOURCE_ASSETS_DIR}/windows/misc/autostart/"
        DESTINATION "scripts"
        COMPONENT autostart)

# scripts
install(DIRECTORY "${SUNSHINE_SOURCE_ASSETS_DIR}/windows/misc/firewall/"
        DESTINATION "scripts"
        COMPONENT firewall)
install(DIRECTORY "${SUNSHINE_SOURCE_ASSETS_DIR}/windows/misc/gamepad/"
        DESTINATION "scripts"
        COMPONENT gamepad)

# Sunshine assets
install(DIRECTORY "${SUNSHINE_SOURCE_ASSETS_DIR}/windows/assets/"
        DESTINATION "${SUNSHINE_ASSETS_DIR}"
        COMPONENT assets)

# Plugins (copy plugin folders such as `plugins/playnite` into the package)
install(DIRECTORY "${CMAKE_SOURCE_DIR}/plugins/"
        DESTINATION "plugins"
        COMPONENT assets)

# copy assets (excluding shaders) to build directory, for running without install
file(COPY "${SUNSHINE_SOURCE_ASSETS_DIR}/windows/assets/"
        DESTINATION "${CMAKE_BINARY_DIR}/assets"
        PATTERN "shaders" EXCLUDE)
# use junction for shaders directory
cmake_path(CONVERT "${SUNSHINE_SOURCE_ASSETS_DIR}/windows/assets/shaders"
        TO_NATIVE_PATH_LIST shaders_in_build_src_native)
cmake_path(CONVERT "${CMAKE_BINARY_DIR}/assets/shaders" TO_NATIVE_PATH_LIST shaders_in_build_dest_native)
execute_process(COMMAND cmd.exe /c mklink /J "${shaders_in_build_dest_native}" "${shaders_in_build_src_native}")

set(CPACK_PACKAGE_ICON "${CMAKE_SOURCE_DIR}\\\\sunshine.ico")

# The name of the directory that will be created in C:/Program files/
set(CPACK_PACKAGE_INSTALL_DIRECTORY "${CPACK_PACKAGE_NAME}")

# Setting components groups and dependencies
set(CPACK_COMPONENT_GROUP_CORE_EXPANDED true)

# sunshine binary
set(CPACK_COMPONENT_APPLICATION_DISPLAY_NAME "${CMAKE_PROJECT_NAME}")
set(CPACK_COMPONENT_APPLICATION_DESCRIPTION "${CMAKE_PROJECT_NAME} main application and required components.")
set(CPACK_COMPONENT_APPLICATION_GROUP "Core")
set(CPACK_COMPONENT_APPLICATION_REQUIRED true)
set(CPACK_COMPONENT_APPLICATION_DEPENDS assets)

# service auto-start script
set(CPACK_COMPONENT_AUTOSTART_DISPLAY_NAME "Launch on Startup")
set(CPACK_COMPONENT_AUTOSTART_DESCRIPTION "If enabled, launches Sunshine automatically on system startup.")
set(CPACK_COMPONENT_AUTOSTART_GROUP "Core")

# assets
set(CPACK_COMPONENT_ASSETS_DISPLAY_NAME "Required Assets")
set(CPACK_COMPONENT_ASSETS_DESCRIPTION "Shaders, default box art, and web UI.")
set(CPACK_COMPONENT_ASSETS_GROUP "Core")
set(CPACK_COMPONENT_ASSETS_REQUIRED true)

# audio tool
set(CPACK_COMPONENT_AUDIO_DISPLAY_NAME "audio-info")
set(CPACK_COMPONENT_AUDIO_DESCRIPTION "CLI tool providing information about sound devices.")
set(CPACK_COMPONENT_AUDIO_GROUP "Tools")

# display tool
set(CPACK_COMPONENT_DXGI_DISPLAY_NAME "dxgi-info")
set(CPACK_COMPONENT_DXGI_DESCRIPTION "CLI tool providing information about graphics cards and displays.")
set(CPACK_COMPONENT_DXGI_GROUP "Tools")

# firewall scripts
set(CPACK_COMPONENT_FIREWALL_DISPLAY_NAME "Add Firewall Exclusions")
set(CPACK_COMPONENT_FIREWALL_DESCRIPTION "Scripts to enable or disable firewall rules.")
set(CPACK_COMPONENT_FIREWALL_GROUP "Scripts")

# gamepad scripts
set(CPACK_COMPONENT_GAMEPAD_DISPLAY_NAME "Virtual Gamepad")
set(CPACK_COMPONENT_GAMEPAD_DESCRIPTION "Scripts to install and uninstall Virtual Gamepad.")
set(CPACK_COMPONENT_GAMEPAD_GROUP "Scripts")

# include specific packaging
include(${CMAKE_MODULE_PATH}/packaging/windows_nsis.cmake)
include(${CMAKE_MODULE_PATH}/packaging/windows_wix.cmake)<|MERGE_RESOLUTION|>--- conflicted
+++ resolved
@@ -24,13 +24,20 @@
 
 # Mandatory tools
 install(TARGETS sunshinesvc RUNTIME DESTINATION "tools" COMPONENT application)
-<<<<<<< HEAD
-# Playnite launcher helper used for Playnite-managed app launches
-install(TARGETS playnite-launcher RUNTIME DESTINATION "tools" COMPONENT application)
-install(TARGETS sunshine_wgc_capture RUNTIME DESTINATION "tools" COMPONENT application)
-=======
-install(TARGETS sunshine_display_helper RUNTIME DESTINATION "tools" COMPONENT application)
->>>>>>> 920305d3
+
+# Helpers and tools
+# - Playnite launcher helper used for Playnite-managed app launches
+# - WGC capture helper used by the WGC display backend
+# - Display helper used for applying/reverting display settings
+if (TARGET playnite-launcher)
+    install(TARGETS playnite-launcher RUNTIME DESTINATION "tools" COMPONENT application)
+endif()
+if (TARGET sunshine_wgc_capture)
+    install(TARGETS sunshine_wgc_capture RUNTIME DESTINATION "tools" COMPONENT application)
+endif()
+if (TARGET sunshine_display_helper)
+    install(TARGETS sunshine_display_helper RUNTIME DESTINATION "tools" COMPONENT application)
+endif()
 
 # Mandatory scripts
 install(DIRECTORY "${SUNSHINE_SOURCE_ASSETS_DIR}/windows/misc/service/"
