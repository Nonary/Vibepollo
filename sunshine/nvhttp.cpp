//
// Created by loki on 6/3/19.
//

#define BOOST_BIND_GLOBAL_PLACEHOLDERS

#include "process.h"

#include <filesystem>

#include <boost/property_tree/json_parser.hpp>
#include <boost/property_tree/ptree.hpp>
#include <boost/property_tree/xml_parser.hpp>

#include <boost/asio/ssl/context.hpp>

#include <Simple-Web-Server/server_http.hpp>
#include <Simple-Web-Server/server_https.hpp>
#include <boost/asio/ssl/context_base.hpp>

#include "config.h"
#include "crypto.h"
#include "main.h"
#include "network.h"
#include "nvhttp.h"
#include "platform/common.h"
#include "rtsp.h"
#include "utility.h"
#include "uuid.h"
<<<<<<< HEAD
#include "main.h"
#include "httpcommon.h"
=======
>>>>>>> fe5375f1


namespace nvhttp {
using namespace std::literals;
constexpr auto PORT_HTTP  = 47989;
constexpr auto PORT_HTTPS = 47984;

constexpr auto VERSION     = "7.1.400.0";
constexpr auto GFE_VERSION = "3.12.0.1";

namespace fs = std::filesystem;
namespace pt = boost::property_tree;

using https_server_t = SimpleWeb::Server<SimpleWeb::HTTPS>;
using http_server_t  = SimpleWeb::Server<SimpleWeb::HTTP>;

struct conf_intern_t {
  std::string servercert;
  std::string pkey;
} conf_intern;

struct client_t {
  std::string uniqueID;
  std::vector<std::string> certs;
};

struct pair_session_t {
  struct {
    std::string uniqueID;
    std::string cert;
  } client;

  std::unique_ptr<crypto::aes_t> cipher_key;
  std::vector<uint8_t> clienthash;

  std::string serversecret;
  std::string serverchallenge;

  struct {
    util::Either<
      std::shared_ptr<typename SimpleWeb::ServerBase<SimpleWeb::HTTP>::Response>,
      std::shared_ptr<typename SimpleWeb::ServerBase<SimpleWeb::HTTPS>::Response>>
      response;
    std::string salt;
  } async_insert_pin;
};

// uniqueID, session
std::unordered_map<std::string, pair_session_t> map_id_sess;
std::unordered_map<std::string, client_t> map_id_client;

using args_t       = SimpleWeb::CaseInsensitiveMultimap;
using resp_https_t = std::shared_ptr<typename SimpleWeb::ServerBase<SimpleWeb::HTTPS>::Response>;
using req_https_t  = std::shared_ptr<typename SimpleWeb::ServerBase<SimpleWeb::HTTPS>::Request>;
using resp_http_t  = std::shared_ptr<typename SimpleWeb::ServerBase<SimpleWeb::HTTP>::Response>;
using req_http_t   = std::shared_ptr<typename SimpleWeb::ServerBase<SimpleWeb::HTTP>::Request>;

enum class op_e {
  ADD,
  REMOVE
};

void save_state() {
  pt::ptree root;

  root.put("root.uniqueid", http::unique_id);
  auto &nodes = root.add_child("root.devices", pt::ptree {});
  for(auto &[_, client] : map_id_client) {
    pt::ptree node;

    node.put("uniqueid"s, client.uniqueID);

    pt::ptree cert_nodes;
    for(auto &cert : client.certs) {
      pt::ptree cert_node;
      cert_node.put_value(cert);
      cert_nodes.push_back(std::make_pair(""s, cert_node));
    }
    node.add_child("certs"s, cert_nodes);

    nodes.push_back(std::make_pair(""s, node));
  }

  pt::write_json(config::nvhttp.file_state, root);
}

void load_state() {
<<<<<<< HEAD
  auto file_state = fs::current_path() / config::nvhttp.file_state;

  if(!fs::exists(file_state)) {
    http::unique_id = util::uuid_t::generate().string();
=======
  if(!fs::exists(config::nvhttp.file_state)) {
    unique_id = util::uuid_t::generate().string();
>>>>>>> fe5375f1
    return;
  }

  pt::ptree root;
  try {
    pt::read_json(config::nvhttp.file_state, root);
  }
  catch(std::exception &e) {
    BOOST_LOG(warning) << e.what();

    return;
  }

<<<<<<< HEAD
  http::unique_id = root.get<std::string>("root.uniqueid");
=======
  unique_id         = root.get<std::string>("root.uniqueid");
>>>>>>> fe5375f1
  auto device_nodes = root.get_child("root.devices");

  for(auto &[_, device_node] : device_nodes) {
    auto uniqID  = device_node.get<std::string>("uniqueid");
    auto &client = map_id_client.emplace(uniqID, client_t {}).first->second;

    client.uniqueID = uniqID;

    for(auto &[_, el] : device_node.get_child("certs")) {
      client.certs.emplace_back(el.get_value<std::string>());
    }
  }
}

void update_id_client(const std::string &uniqueID, std::string &&cert, op_e op) {
  switch(op) {
  case op_e::ADD: {
    auto &client = map_id_client[uniqueID];
    client.certs.emplace_back(std::move(cert));
    client.uniqueID = uniqueID;
  } break;
  case op_e::REMOVE:
    map_id_client.erase(uniqueID);
    break;
  }

  if(!config::sunshine.flags[config::flag::FRESH_STATE]) {
    save_state();
  }
}

stream::launch_session_t make_launch_session(bool host_audio, const args_t &args) {
  stream::launch_session_t launch_session;

  launch_session.host_audio = host_audio;
  launch_session.gcm_key    = *util::from_hex<crypto::aes_t>(args.at("rikey"s), true);
  uint32_t prepend_iv       = util::endian::big<uint32_t>(util::from_view(args.at("rikeyid"s)));
  auto prepend_iv_p         = (uint8_t *)&prepend_iv;

  auto next = std::copy(prepend_iv_p, prepend_iv_p + sizeof(prepend_iv), std::begin(launch_session.iv));
  std::fill(next, std::end(launch_session.iv), 0);

  return launch_session;
}

void getservercert(pair_session_t &sess, pt::ptree &tree, const std::string &pin) {
  if(sess.async_insert_pin.salt.size() < 32) {
    tree.put("root.paired", 0);
    tree.put("root.<xmlattr>.status_code", 400);
    return;
  }

  std::string_view salt_view { sess.async_insert_pin.salt.data(), 32 };

  auto salt = util::from_hex<std::array<uint8_t, 16>>(salt_view, true);

  auto key        = crypto::gen_aes_key(*salt, pin);
  sess.cipher_key = std::make_unique<crypto::aes_t>(key);

  tree.put("root.paired", 1);
  tree.put("root.plaincert", util::hex_vec(conf_intern.servercert, true));
  tree.put("root.<xmlattr>.status_code", 200);
}
void serverchallengeresp(pair_session_t &sess, pt::ptree &tree, const args_t &args) {
  auto encrypted_response = util::from_hex_vec(args.at("serverchallengeresp"s), true);

  std::vector<uint8_t> decrypted;
  crypto::cipher_t cipher(*sess.cipher_key);
  cipher.padding = false;

  cipher.decrypt(encrypted_response, decrypted);

  sess.clienthash = std::move(decrypted);

  auto serversecret = sess.serversecret;
  auto sign         = crypto::sign256(crypto::pkey(conf_intern.pkey), serversecret);

  serversecret.insert(std::end(serversecret), std::begin(sign), std::end(sign));

  tree.put("root.pairingsecret", util::hex_vec(serversecret, true));
  tree.put("root.paired", 1);
  tree.put("root.<xmlattr>.status_code", 200);
}

void clientchallenge(pair_session_t &sess, pt::ptree &tree, const args_t &args) {
  auto challenge = util::from_hex_vec(args.at("clientchallenge"s), true);

  crypto::cipher_t cipher(*sess.cipher_key);
  cipher.padding = false;

  std::vector<uint8_t> decrypted;
  cipher.decrypt(challenge, decrypted);

  auto x509         = crypto::x509(conf_intern.servercert);
  auto sign         = crypto::signature(x509);
  auto serversecret = crypto::rand(16);

  decrypted.insert(std::end(decrypted), std::begin(sign), std::end(sign));
  decrypted.insert(std::end(decrypted), std::begin(serversecret), std::end(serversecret));

  auto hash            = crypto::hash({ (char *)decrypted.data(), decrypted.size() });
  auto serverchallenge = crypto::rand(16);

  std::string plaintext;
  plaintext.reserve(hash.size() + serverchallenge.size());

  plaintext.insert(std::end(plaintext), std::begin(hash), std::end(hash));
  plaintext.insert(std::end(plaintext), std::begin(serverchallenge), std::end(serverchallenge));

  std::vector<uint8_t> encrypted;
  cipher.encrypt(plaintext, encrypted);

  sess.serversecret    = std::move(serversecret);
  sess.serverchallenge = std::move(serverchallenge);

  tree.put("root.paired", 1);
  tree.put("root.challengeresponse", util::hex_vec(encrypted, true));
  tree.put("root.<xmlattr>.status_code", 200);
}

void clientpairingsecret(std::shared_ptr<safe::queue_t<crypto::x509_t>> &add_cert, pair_session_t &sess, pt::ptree &tree, const args_t &args) {
  auto &client = sess.client;

  auto pairingsecret = util::from_hex_vec(args.at("clientpairingsecret"), true);

  std::string_view secret { pairingsecret.data(), 16 };
  std::string_view sign { pairingsecret.data() + secret.size(), crypto::digest_size };

  assert((secret.size() + sign.size()) == pairingsecret.size());

  auto x509      = crypto::x509(client.cert);
  auto x509_sign = crypto::signature(x509);

  std::string data;
  data.reserve(sess.serverchallenge.size() + x509_sign.size() + secret.size());

  data.insert(std::end(data), std::begin(sess.serverchallenge), std::end(sess.serverchallenge));
  data.insert(std::end(data), std::begin(x509_sign), std::end(x509_sign));
  data.insert(std::end(data), std::begin(secret), std::end(secret));

  auto hash = crypto::hash(data);

  // if hash not correct, probably MITM
  if(std::memcmp(hash.data(), sess.clienthash.data(), hash.size())) {
    //TODO: log

    map_id_sess.erase(client.uniqueID);
    tree.put("root.paired", 0);
  }

  if(crypto::verify256(crypto::x509(client.cert), secret, sign)) {
    tree.put("root.paired", 1);
    add_cert->raise(crypto::x509(client.cert));

    auto it = map_id_sess.find(client.uniqueID);

    update_id_client(client.uniqueID, std::move(client.cert), op_e::ADD);
    map_id_sess.erase(it);
  }
  else {
    map_id_sess.erase(client.uniqueID);
    tree.put("root.paired", 0);
  }

  tree.put("root.<xmlattr>.status_code", 200);
}

template<class T>
struct tunnel;

template<>
struct tunnel<SimpleWeb::HTTPS> {
  static auto constexpr to_string = "HTTPS"sv;
};

template<>
struct tunnel<SimpleWeb::HTTP> {
  static auto constexpr to_string = "NONE"sv;
};

template<class T>
void print_req(std::shared_ptr<typename SimpleWeb::ServerBase<T>::Request> request) {
  BOOST_LOG(debug) << "TUNNEL :: "sv << tunnel<T>::to_string;

  BOOST_LOG(debug) << "METHOD :: "sv << request->method;
  BOOST_LOG(debug) << "DESTINATION :: "sv << request->path;

  for(auto &[name, val] : request->header) {
    BOOST_LOG(debug) << name << " -- " << val;
  }

  BOOST_LOG(debug) << " [--] "sv;

  for(auto &[name, val] : request->parse_query_string()) {
    BOOST_LOG(debug) << name << " -- " << val;
  }

  BOOST_LOG(debug) << " [--] "sv;
}

template<class T>
void not_found(std::shared_ptr<typename SimpleWeb::ServerBase<T>::Response> response, std::shared_ptr<typename SimpleWeb::ServerBase<T>::Request> request) {
  print_req<T>(request);

  pt::ptree tree;
  tree.put("root.<xmlattr>.status_code", 404);

  std::ostringstream data;

  pt::write_xml(data, tree);
  response->write(data.str());

  *response << "HTTP/1.1 404 NOT FOUND\r\n"
            << data.str();
}

template<class T>
void pair(std::shared_ptr<safe::queue_t<crypto::x509_t>> &add_cert, std::shared_ptr<typename SimpleWeb::ServerBase<T>::Response> response, std::shared_ptr<typename SimpleWeb::ServerBase<T>::Request> request) {
  print_req<T>(request);

  pt::ptree tree;

  auto args = request->parse_query_string();
  if(args.find("uniqueid"s) == std::end(args)) {
    tree.put("root.<xmlattr>.status_code", 400);

    return;
  }

  auto uniqID { std::move(args.at("uniqueid"s)) };
  auto sess_it = map_id_sess.find(uniqID);

  args_t::const_iterator it;
  if(it = args.find("phrase"); it != std::end(args)) {
    if(it->second == "getservercert"sv) {
      pair_session_t sess;

      sess.client.uniqueID = std::move(uniqID);
      sess.client.cert     = util::from_hex_vec(args.at("clientcert"s), true);

      BOOST_LOG(debug) << sess.client.cert;
      auto ptr = map_id_sess.emplace(sess.client.uniqueID, std::move(sess)).first;

      ptr->second.async_insert_pin.salt = std::move(args.at("salt"s));

      if(config::sunshine.flags[config::flag::CONST_PIN]) {
        std::string pin("6174");
        getservercert(ptr->second, tree, pin);
      }
      else if(config::sunshine.flags[config::flag::PIN_STDIN]) {
        std::string pin;

        std::cout << "Please insert pin: "sv;
        std::getline(std::cin, pin);

        getservercert(ptr->second, tree, pin);
      }
      else {
        ptr->second.async_insert_pin.response = std::move(response);

        return;
      }
    }
    else if(it->second == "pairchallenge"sv) {
      tree.put("root.paired", 1);
      tree.put("root.<xmlattr>.status_code", 200);
    }
  }
  else if(it = args.find("clientchallenge"); it != std::end(args)) {
    clientchallenge(sess_it->second, tree, args);
  }
  else if(it = args.find("serverchallengeresp"); it != std::end(args)) {
    serverchallengeresp(sess_it->second, tree, args);
  }
  else if(it = args.find("clientpairingsecret"); it != std::end(args)) {
    clientpairingsecret(add_cert, sess_it->second, tree, args);
  }
  else {
    tree.put("root.<xmlattr>.status_code", 404);
  }

  std::ostringstream data;

  pt::write_xml(data, tree);
  response->write(data.str());
}

template<class T>
void pin(std::shared_ptr<typename SimpleWeb::ServerBase<T>::Response> response, std::shared_ptr<typename SimpleWeb::ServerBase<T>::Request> request) {
  print_req<T>(request);

  auto address = request->remote_endpoint_address();
  auto ip_type = net::from_address(address);
  if(ip_type > http::origin_pin_allowed) {
    BOOST_LOG(info) << '[' << address << "] -- denied"sv;

    response->write(SimpleWeb::StatusCode::client_error_forbidden);

    return;
  }

  pt::ptree tree;

  if(map_id_sess.empty()) {
    response->write(SimpleWeb::StatusCode::client_error_im_a_teapot);

    return;
  }

  auto &sess = std::begin(map_id_sess)->second;
  getservercert(sess, tree, request->path_match[1]);

  // response to the request for pin
  std::ostringstream data;
  pt::write_xml(data, tree);

  auto &async_response = sess.async_insert_pin.response;
  if(async_response.has_left() && async_response.left()) {
    async_response.left()->write(data.str());
  }
  else if(async_response.has_right() && async_response.right()) {
    async_response.right()->write(data.str());
  }
  else {
    response->write(SimpleWeb::StatusCode::client_error_im_a_teapot);

    return;
  }

  // reset async_response
  async_response = std::decay_t<decltype(async_response.left())>();
  // response to the current request
  response->write(SimpleWeb::StatusCode::success_ok);
}

template<class T>
void serverinfo(std::shared_ptr<typename SimpleWeb::ServerBase<T>::Response> response, std::shared_ptr<typename SimpleWeb::ServerBase<T>::Request> request) {
  print_req<T>(request);

  int pair_status = 0;
  if constexpr(std::is_same_v<SimpleWeb::HTTPS, T>) {
    auto args     = request->parse_query_string();
    auto clientID = args.find("uniqueid"s);


    if(clientID != std::end(args)) {
      if(auto it = map_id_client.find(clientID->second); it != std::end(map_id_client)) {
        pair_status = 1;
      }
    }
  }

  pt::ptree tree;

  tree.put("root.<xmlattr>.status_code", 200);
  tree.put("root.hostname", config::nvhttp.sunshine_name);

  tree.put("root.appversion", VERSION);
  tree.put("root.GfeVersion", GFE_VERSION);
  tree.put("root.uniqueid", http::unique_id);
  tree.put("root.mac", platf::get_mac_address(request->local_endpoint_address()));
  tree.put("root.MaxLumaPixelsHEVC", config::video.hevc_mode > 1 ? "1869449984" : "0");
  tree.put("root.LocalIP", request->local_endpoint_address());

  if(config::video.hevc_mode == 3) {
    tree.put("root.ServerCodecModeSupport", "3843");
  }
  else if(config::video.hevc_mode == 2) {
    tree.put("root.ServerCodecModeSupport", "259");
  }
  else {
    tree.put("root.ServerCodecModeSupport", "3");
  }

  if(!config::nvhttp.external_ip.empty()) {
    tree.put("root.ExternalIP", config::nvhttp.external_ip);
  }

  pt::ptree display_nodes;
  for(auto &resolution : config::nvhttp.resolutions) {
    auto pred = [](auto ch) { return ch == ' ' || ch == '\t' || ch == 'x'; };

    auto middle = std::find_if(std::begin(resolution), std::end(resolution), pred);
    if(middle == std::end(resolution)) {
      BOOST_LOG(warning) << resolution << " is not in the proper format for a resolution: WIDTHxHEIGHT"sv;
      continue;
    }

    auto width  = util::from_chars(&*std::begin(resolution), &*middle);
    auto height = util::from_chars(&*(middle + 1), &*std::end(resolution));
    for(auto fps : config::nvhttp.fps) {
      pt::ptree display_node;
      display_node.put("Width", width);
      display_node.put("Height", height);
      display_node.put("RefreshRate", fps);

      display_nodes.add_child("DisplayMode", display_node);
    }
  }

  if(!config::nvhttp.resolutions.empty()) {
    tree.add_child("root.SupportedDisplayMode", display_nodes);
  }
  auto current_appid = proc::proc.running();
  tree.put("root.PairStatus", pair_status);
  tree.put("root.currentgame", current_appid >= 0 ? current_appid + 1 : 0);
  tree.put("root.state", current_appid >= 0 ? "SUNSHINE_SERVER_BUSY" : "SUNSHINE_SERVER_FREE");

  std::ostringstream data;

  pt::write_xml(data, tree);
  response->write(data.str());
}

void applist(resp_https_t response, req_https_t request) {
  print_req<SimpleWeb::HTTPS>(request);

  pt::ptree tree;

  auto g = util::fail_guard([&]() {
    std::ostringstream data;

    pt::write_xml(data, tree);
    response->write(data.str());
  });

  auto args = request->parse_query_string();
  if(args.find("uniqueid"s) == std::end(args)) {
    tree.put("root.<xmlattr>.status_code", 400);

    return;
  }

  auto clientID = args.at("uniqueid"s);

  auto client = map_id_client.find(clientID);
  if(client == std::end(map_id_client)) {
    tree.put("root.<xmlattr>.status_code", 501);

    return;
  }

  auto &apps = tree.add_child("root", pt::ptree {});

  apps.put("<xmlattr>.status_code", 200);

  int x = 0;
  for(auto &proc : proc::proc.get_apps()) {
    pt::ptree app;

    app.put("IsHdrSupported"s, config::video.hevc_mode == 3 ? 1 : 0);
    app.put("AppTitle"s, proc.name);
    app.put("ID"s, ++x);

    apps.push_back(std::make_pair("App", std::move(app)));
  }
}

void launch(bool &host_audio, resp_https_t response, req_https_t request) {
  print_req<SimpleWeb::HTTPS>(request);

  pt::ptree tree;
  auto g = util::fail_guard([&]() {
    std::ostringstream data;

    pt::write_xml(data, tree);
    response->write(data.str());
  });

  if(stream::session_count() == config::stream.channels) {
    tree.put("root.resume", 0);
    tree.put("root.<xmlattr>.status_code", 503);

    return;
  }

  auto args = request->parse_query_string();
  if(
    args.find("rikey"s) == std::end(args) ||
    args.find("rikeyid"s) == std::end(args) ||
    args.find("localAudioPlayMode"s) == std::end(args) ||
    args.find("appid"s) == std::end(args)) {

    tree.put("root.resume", 0);
    tree.put("root.<xmlattr>.status_code", 400);

    return;
  }

  auto appid = util::from_view(args.at("appid")) - 1;

  auto current_appid = proc::proc.running();
  if(current_appid != -1) {
    tree.put("root.resume", 0);
    tree.put("root.<xmlattr>.status_code", 400);

    return;
  }

  if(appid >= 0) {
    auto err = proc::proc.execute(appid);
    if(err) {
      tree.put("root.<xmlattr>.status_code", err);
      tree.put("root.gamesession", 0);

      return;
    }
  }

  host_audio = util::from_view(args.at("localAudioPlayMode"));
  stream::launch_session_raise(make_launch_session(host_audio, args));

  tree.put("root.<xmlattr>.status_code", 200);
  tree.put("root.gamesession", 1);
}

void resume(bool &host_audio, resp_https_t response, req_https_t request) {
  print_req<SimpleWeb::HTTPS>(request);

  pt::ptree tree;
  auto g = util::fail_guard([&]() {
    std::ostringstream data;

    pt::write_xml(data, tree);
    response->write(data.str());
  });

  // It is possible that due a race condition that this if-statement gives a false negative,
  // that is automatically resolved in rtsp_server_t
  if(stream::session_count() == config::stream.channels) {
    tree.put("root.resume", 0);
    tree.put("root.<xmlattr>.status_code", 503);

    return;
  }

  auto current_appid = proc::proc.running();
  if(current_appid == -1) {
    tree.put("root.resume", 0);
    tree.put("root.<xmlattr>.status_code", 503);

    return;
  }

  auto args = request->parse_query_string();
  if(
    args.find("rikey"s) == std::end(args) ||
    args.find("rikeyid"s) == std::end(args)) {

    tree.put("root.resume", 0);
    tree.put("root.<xmlattr>.status_code", 400);

    return;
  }

  stream::launch_session_raise(make_launch_session(host_audio, args));

  tree.put("root.<xmlattr>.status_code", 200);
  tree.put("root.resume", 1);
}

void cancel(resp_https_t response, req_https_t request) {
  print_req<SimpleWeb::HTTPS>(request);

  pt::ptree tree;
  auto g = util::fail_guard([&]() {
    std::ostringstream data;

    pt::write_xml(data, tree);
    response->write(data.str());
  });

  // It is possible that due a race condition that this if-statement gives a false positive,
  // the client should try again
  if(stream::session_count() != 0) {
    tree.put("root.resume", 0);
    tree.put("root.<xmlattr>.status_code", 503);

    return;
  }

  tree.put("root.cancel", 1);
  tree.put("root.<xmlattr>.status_code", 200);

  if(proc::proc.running() != -1) {
    proc::proc.terminate();
  }
}

void appasset(resp_https_t response, req_https_t request) {
  print_req<SimpleWeb::HTTPS>(request);

  std::ifstream in(SUNSHINE_ASSETS_DIR "/box.png");
  response->write(SimpleWeb::StatusCode::success_ok, in);
}

<<<<<<< HEAD
=======
int create_creds(const std::string &pkey, const std::string &cert) {
  fs::path pkey_path = pkey;
  fs::path cert_path = cert;

  auto creds = crypto::gen_creds("Sunshine Gamestream Host"sv, 2048);

  auto pkey_dir = pkey_path;
  auto cert_dir = cert_path;
  pkey_dir.remove_filename();
  cert_dir.remove_filename();

  std::error_code err_code {};
  fs::create_directories(pkey_dir, err_code);
  if(err_code) {
    BOOST_LOG(fatal) << "Couldn't create directory ["sv << pkey_dir << "] :"sv << err_code.message();
    return -1;
  }

  fs::create_directories(cert_dir, err_code);
  if(err_code) {
    BOOST_LOG(fatal) << "Couldn't create directory ["sv << cert_dir << "] :"sv << err_code.message();
    return -1;
  }

  if(write_file(pkey.c_str(), creds.pkey)) {
    BOOST_LOG(fatal) << "Couldn't open ["sv << config::nvhttp.pkey << ']';
    return -1;
  }

  if(write_file(cert.c_str(), creds.x509)) {
    BOOST_LOG(fatal) << "Couldn't open ["sv << config::nvhttp.cert << ']';
    return -1;
  }

  fs::permissions(pkey_path,
    fs::perms::owner_read | fs::perms::owner_write,
    fs::perm_options::replace, err_code);

  if(err_code) {
    BOOST_LOG(fatal) << "Couldn't change permissions of ["sv << config::nvhttp.pkey << "] :"sv << err_code.message();
    return -1;
  }

  fs::permissions(cert_path,
    fs::perms::owner_read | fs::perms::group_read | fs::perms::others_read | fs::perms::owner_write,
    fs::perm_options::replace, err_code);

  if(err_code) {
    BOOST_LOG(fatal) << "Couldn't change permissions of ["sv << config::nvhttp.cert << "] :"sv << err_code.message();
    return -1;
  }

  return 0;
}

>>>>>>> fe5375f1
void start(std::shared_ptr<safe::signal_t> shutdown_event) {
  
  bool clean_slate = config::sunshine.flags[config::flag::FRESH_STATE];

  if(!clean_slate) {
    load_state();
  }

<<<<<<< HEAD
  conf_intern.pkey = http::read_file(config::nvhttp.pkey.c_str());
  conf_intern.servercert = http::read_file(config::nvhttp.cert.c_str());
=======
  conf_intern.pkey       = read_file(config::nvhttp.pkey.c_str());
  conf_intern.servercert = read_file(config::nvhttp.cert.c_str());
>>>>>>> fe5375f1

  auto ctx = std::make_shared<boost::asio::ssl::context>(boost::asio::ssl::context::tls);
  ctx->use_certificate_chain_file(config::nvhttp.cert);
  ctx->use_private_key_file(config::nvhttp.pkey, boost::asio::ssl::context::pem);

  crypto::cert_chain_t cert_chain;
  for(auto &[_, client] : map_id_client) {
    for(auto &cert : client.certs) {
      cert_chain.add(crypto::x509(cert));
    }
  }

  auto add_cert = std::make_shared<safe::queue_t<crypto::x509_t>>(30);

  // Ugly hack for verifying certificates, see crypto::cert_chain_t::verify() for details
  ctx->set_verify_callback([&cert_chain, add_cert](int verified, boost::asio::ssl::verify_context &ctx) {
    auto fg = util::fail_guard([&]() {
      char subject_name[256];

      auto x509 = ctx.native_handle();
      X509_NAME_oneline(X509_get_subject_name(X509_STORE_CTX_get_current_cert(x509)), subject_name, sizeof(subject_name));


      BOOST_LOG(info) << subject_name << " -- "sv << (verified ? "verfied"sv : "denied"sv);
    });

    if(verified) {
      return 1;
    }

    while(add_cert->peek()) {
      char subject_name[256];

      auto cert = add_cert->pop();
      X509_NAME_oneline(X509_get_subject_name(cert.get()), subject_name, sizeof(subject_name));

      BOOST_LOG(debug) << "Added cert ["sv << subject_name << ']';
      cert_chain.add(std::move(cert));
    }

    auto err_str = cert_chain.verify(X509_STORE_CTX_get_current_cert(ctx.native_handle()));
    if(err_str) {
      BOOST_LOG(warning) << "SSL Verification error :: "sv << err_str;
      return 0;
    }

    verified = 1;
    return 1;
  });

  // /resume doesn't get the parameter "localAudioPlayMode"
  // /launch will store it in host_audio
  bool host_audio {};

  https_server_t https_server { ctx, boost::asio::ssl::verify_peer | boost::asio::ssl::verify_fail_if_no_peer_cert | boost::asio::ssl::verify_client_once };
  http_server_t http_server;

  https_server.default_resource                   = not_found<SimpleWeb::HTTPS>;
  https_server.resource["^/serverinfo$"]["GET"]   = serverinfo<SimpleWeb::HTTPS>;
  https_server.resource["^/pair$"]["GET"]         = [&add_cert](auto resp, auto req) { pair<SimpleWeb::HTTPS>(add_cert, resp, req); };
  https_server.resource["^/applist$"]["GET"]      = applist;
  https_server.resource["^/appasset$"]["GET"]     = appasset;
  https_server.resource["^/launch$"]["GET"]       = [&host_audio](auto resp, auto req) { launch(host_audio, resp, req); };
  https_server.resource["^/pin/([0-9]+)$"]["GET"] = pin<SimpleWeb::HTTPS>;
  https_server.resource["^/resume$"]["GET"]       = [&host_audio](auto resp, auto req) { resume(host_audio, resp, req); };
  https_server.resource["^/cancel$"]["GET"]       = cancel;

  https_server.config.reuse_address = true;
  https_server.config.address       = "0.0.0.0"s;
  https_server.config.port          = PORT_HTTPS;

  http_server.default_resource                   = not_found<SimpleWeb::HTTP>;
  http_server.resource["^/serverinfo$"]["GET"]   = serverinfo<SimpleWeb::HTTP>;
  http_server.resource["^/pair$"]["GET"]         = [&add_cert](auto resp, auto req) { pair<SimpleWeb::HTTP>(add_cert, resp, req); };
  http_server.resource["^/pin/([0-9]+)$"]["GET"] = pin<SimpleWeb::HTTP>;

  http_server.config.reuse_address = true;
  http_server.config.address       = "0.0.0.0"s;
  http_server.config.port          = PORT_HTTP;

  try {
    https_server.bind();
    http_server.bind();
  }
  catch(boost::system::system_error &err) {
    BOOST_LOG(fatal) << "Couldn't bind http server to ports ["sv << PORT_HTTPS << ", "sv << PORT_HTTP << "]: "sv << err.what();

    shutdown_event->raise(true);
    return;
  }

  auto accept_and_run = [&](auto *http_server) {
    try {
      http_server->accept_and_run();
    }
    catch(boost::system::system_error &err) {
      // It's possible the exception gets thrown after calling http_server->stop() from a different thread
      if(shutdown_event->peek()) {
        return;
      }

      BOOST_LOG(fatal) << "Couldn't start http server to ports ["sv << PORT_HTTPS << ", "sv << PORT_HTTP << "]: "sv << err.what();
      shutdown_event->raise(true);
      return;
    }
  };
  std::thread ssl { accept_and_run, &https_server };
  std::thread tcp { accept_and_run, &http_server };

  // Wait for any event
  shutdown_event->view();

  https_server.stop();
  http_server.stop();

  ssl.join();
  tcp.join();
}
<<<<<<< HEAD
}
=======

int write_file(const char *path, const std::string_view &contents) {
  std::ofstream out(path);

  if(!out.is_open()) {
    return -1;
  }

  out << contents;

  return 0;
}

std::string read_file(const char *path) {
  std::ifstream in(path);

  std::string input;
  std::string base64_cert;

  //FIXME:  Being unable to read file could result in infinite loop
  while(!in.eof()) {
    std::getline(in, input);
    base64_cert += input + '\n';
  }

  return base64_cert;
}
} // namespace nvhttp
>>>>>>> fe5375f1
<|MERGE_RESOLUTION|>--- conflicted
+++ resolved
@@ -27,11 +27,9 @@
 #include "rtsp.h"
 #include "utility.h"
 #include "uuid.h"
-<<<<<<< HEAD
 #include "main.h"
 #include "httpcommon.h"
-=======
->>>>>>> fe5375f1
+
 
 
 namespace nvhttp {
@@ -119,15 +117,9 @@
 }
 
 void load_state() {
-<<<<<<< HEAD
   auto file_state = fs::current_path() / config::nvhttp.file_state;
-
   if(!fs::exists(file_state)) {
     http::unique_id = util::uuid_t::generate().string();
-=======
-  if(!fs::exists(config::nvhttp.file_state)) {
-    unique_id = util::uuid_t::generate().string();
->>>>>>> fe5375f1
     return;
   }
 
@@ -141,11 +133,7 @@
     return;
   }
 
-<<<<<<< HEAD
   http::unique_id = root.get<std::string>("root.uniqueid");
-=======
-  unique_id         = root.get<std::string>("root.uniqueid");
->>>>>>> fe5375f1
   auto device_nodes = root.get_child("root.devices");
 
   for(auto &[_, device_node] : device_nodes) {
@@ -742,64 +730,6 @@
   response->write(SimpleWeb::StatusCode::success_ok, in);
 }
 
-<<<<<<< HEAD
-=======
-int create_creds(const std::string &pkey, const std::string &cert) {
-  fs::path pkey_path = pkey;
-  fs::path cert_path = cert;
-
-  auto creds = crypto::gen_creds("Sunshine Gamestream Host"sv, 2048);
-
-  auto pkey_dir = pkey_path;
-  auto cert_dir = cert_path;
-  pkey_dir.remove_filename();
-  cert_dir.remove_filename();
-
-  std::error_code err_code {};
-  fs::create_directories(pkey_dir, err_code);
-  if(err_code) {
-    BOOST_LOG(fatal) << "Couldn't create directory ["sv << pkey_dir << "] :"sv << err_code.message();
-    return -1;
-  }
-
-  fs::create_directories(cert_dir, err_code);
-  if(err_code) {
-    BOOST_LOG(fatal) << "Couldn't create directory ["sv << cert_dir << "] :"sv << err_code.message();
-    return -1;
-  }
-
-  if(write_file(pkey.c_str(), creds.pkey)) {
-    BOOST_LOG(fatal) << "Couldn't open ["sv << config::nvhttp.pkey << ']';
-    return -1;
-  }
-
-  if(write_file(cert.c_str(), creds.x509)) {
-    BOOST_LOG(fatal) << "Couldn't open ["sv << config::nvhttp.cert << ']';
-    return -1;
-  }
-
-  fs::permissions(pkey_path,
-    fs::perms::owner_read | fs::perms::owner_write,
-    fs::perm_options::replace, err_code);
-
-  if(err_code) {
-    BOOST_LOG(fatal) << "Couldn't change permissions of ["sv << config::nvhttp.pkey << "] :"sv << err_code.message();
-    return -1;
-  }
-
-  fs::permissions(cert_path,
-    fs::perms::owner_read | fs::perms::group_read | fs::perms::others_read | fs::perms::owner_write,
-    fs::perm_options::replace, err_code);
-
-  if(err_code) {
-    BOOST_LOG(fatal) << "Couldn't change permissions of ["sv << config::nvhttp.cert << "] :"sv << err_code.message();
-    return -1;
-  }
-
-  return 0;
-}
-
->>>>>>> fe5375f1
 void start(std::shared_ptr<safe::signal_t> shutdown_event) {
   
   bool clean_slate = config::sunshine.flags[config::flag::FRESH_STATE];
@@ -808,13 +738,8 @@
     load_state();
   }
 
-<<<<<<< HEAD
   conf_intern.pkey = http::read_file(config::nvhttp.pkey.c_str());
   conf_intern.servercert = http::read_file(config::nvhttp.cert.c_str());
-=======
-  conf_intern.pkey       = read_file(config::nvhttp.pkey.c_str());
-  conf_intern.servercert = read_file(config::nvhttp.cert.c_str());
->>>>>>> fe5375f1
 
   auto ctx = std::make_shared<boost::asio::ssl::context>(boost::asio::ssl::context::tls);
   ctx->use_certificate_chain_file(config::nvhttp.cert);
@@ -932,36 +857,4 @@
 
   ssl.join();
   tcp.join();
-}
-<<<<<<< HEAD
-}
-=======
-
-int write_file(const char *path, const std::string_view &contents) {
-  std::ofstream out(path);
-
-  if(!out.is_open()) {
-    return -1;
-  }
-
-  out << contents;
-
-  return 0;
-}
-
-std::string read_file(const char *path) {
-  std::ifstream in(path);
-
-  std::string input;
-  std::string base64_cert;
-
-  //FIXME:  Being unable to read file could result in infinite loop
-  while(!in.eof()) {
-    std::getline(in, input);
-    base64_cert += input + '\n';
-  }
-
-  return base64_cert;
-}
-} // namespace nvhttp
->>>>>>> fe5375f1
+}