/**
 * @file src/nvhttp.cpp
 * @brief Definitions for the nvhttp (GameStream) server.
 */
// macros
#define BOOST_BIND_GLOBAL_PLACEHOLDERS

// standard includes
#include <algorithm>
#include <cstring>
#include <filesystem>
#include <format>
#include <fstream>
#include <limits>
#include <optional>
#include <string>
#include <unordered_map>
#include <unordered_set>
#include <utility>
#include <vector>

// lib includes
#include <boost/algorithm/string/predicate.hpp>
#include <boost/asio/ssl/context.hpp>
#include <boost/asio/ssl/context_base.hpp>
#include <boost/property_tree/json_parser.hpp>
#include <boost/property_tree/ptree.hpp>
#include <boost/property_tree/xml_parser.hpp>
#include <Simple-Web-Server/server_http.hpp>

// local includes
#include "config.h"
#include "display_helper_integration.h"
#include "file_handler.h"
#include "globals.h"
#include "httpcommon.h"
#include "logging.h"
#include "network.h"
#include "nvhttp.h"
#include "platform/common.h"
#include "state_storage.h"
#ifdef _WIN32
  #include "platform/windows/misc.h"
  #include "platform/windows/virtual_display.h"
#endif
#include "process.h"
#include "rtsp.h"
#include "stream.h"
#include "system_tray.h"
#include "update.h"
#include "utility.h"
#include "uuid.h"
#include "video.h"
#include "zwpad.h"

#ifdef _WIN32
  #include "platform/windows/virtual_display.h"
#endif

using namespace std::literals;

namespace nvhttp {

  namespace fs = std::filesystem;
  namespace pt = boost::property_tree;

  using p_named_cert_t = crypto::p_named_cert_t;
  using PERM = crypto::PERM;

  struct client_t {
    std::vector<p_named_cert_t> named_devices;
  };

  struct pair_session_t;

  crypto::cert_chain_t cert_chain;
  static std::shared_ptr<safe::queue_t<crypto::x509_t>> pending_cert_queue =
    std::make_shared<safe::queue_t<crypto::x509_t>>(30);
  static std::string one_time_pin;
  static std::string otp_passphrase;
  static std::string otp_device_name;
  static std::chrono::time_point<std::chrono::steady_clock> otp_creation_time;

  class SunshineHTTPSServer: public SimpleWeb::ServerBase<SunshineHTTPS> {
  public:
    SunshineHTTPSServer(const std::string &certification_file, const std::string &private_key_file):
        ServerBase<SunshineHTTPS>::ServerBase(443),
        context(boost::asio::ssl::context::tls_server) {
      // Disabling TLS 1.0 and 1.1 (see RFC 8996)
      context.set_options(boost::asio::ssl::context::no_tlsv1);
      context.set_options(boost::asio::ssl::context::no_tlsv1_1);
      context.use_certificate_chain_file(certification_file);
      context.use_private_key_file(private_key_file, boost::asio::ssl::context::pem);
    }

    std::function<bool(std::shared_ptr<Request>, SSL *)> verify;
    std::function<void(std::shared_ptr<Response>, std::shared_ptr<Request>)> on_verify_failed;

  protected:
    boost::asio::ssl::context context;

    void after_bind() override {
      if (verify) {
        context.set_verify_mode(boost::asio::ssl::verify_peer | boost::asio::ssl::verify_fail_if_no_peer_cert | boost::asio::ssl::verify_client_once);
        context.set_verify_callback([](int verified, boost::asio::ssl::verify_context &ctx) {
          // To respond with an error message, a connection must be established
          return 1;
        });
      }
    }

    // This is Server<HTTPS>::accept() with SSL validation support added
    void accept() override {
      auto connection = create_connection(*io_service, context);

      acceptor->async_accept(connection->socket->lowest_layer(), [this, connection](const SimpleWeb::error_code &ec) {
        auto lock = connection->handler_runner->continue_lock();
        if (!lock) {
          return;
        }

        if (ec != SimpleWeb::error::operation_aborted) {
          this->accept();
        }

        auto session = std::make_shared<Session>(config.max_request_streambuf_size, connection);

        if (!ec) {
          boost::asio::ip::tcp::no_delay option(true);
          SimpleWeb::error_code ec;
          session->connection->socket->lowest_layer().set_option(option, ec);

          session->connection->set_timeout(config.timeout_request);
          session->connection->socket->async_handshake(boost::asio::ssl::stream_base::server, [this, session](const SimpleWeb::error_code &ec) {
            session->connection->cancel_timeout();
            auto lock = session->connection->handler_runner->continue_lock();
            if (!lock) {
              return;
            }
            if (!ec) {
              if (verify && !verify(session->request, session->connection->socket->native_handle())) {
                this->write(session, on_verify_failed);
              } else {
                this->read(session);
              }
            } else if (this->on_error) {
              this->on_error(session->request, ec);
            }
          });
        } else if (this->on_error) {
          this->on_error(session->request, ec);
        }
      });
    }
  };

  using https_server_t = SunshineHTTPSServer;
  using http_server_t = SimpleWeb::Server<SimpleWeb::HTTP>;

  struct conf_intern_t {
    std::string servercert;
    std::string pkey;
  } conf_intern;

  // uniqueID, session
  std::unordered_map<std::string, pair_session_t> map_id_sess;
  client_t client_root;
  std::atomic<uint32_t> session_id_counter;

  using resp_https_t = std::shared_ptr<typename SimpleWeb::ServerBase<SunshineHTTPS>::Response>;
  using req_https_t = std::shared_ptr<typename SimpleWeb::ServerBase<SunshineHTTPS>::Request>;
  using resp_http_t = std::shared_ptr<typename SimpleWeb::ServerBase<SimpleWeb::HTTP>::Response>;
  using req_http_t = std::shared_ptr<typename SimpleWeb::ServerBase<SimpleWeb::HTTP>::Request>;

  enum class op_e {
    ADD,  ///< Add certificate
    REMOVE  ///< Remove certificate
  };

  std::string get_arg(const args_t &args, const char *name, const char *default_value) {
    auto it = args.find(name);
    if (it == std::end(args)) {
      if (default_value != nullptr) {
        return std::string(default_value);
      }

      throw std::out_of_range(name);
    }
    return it->second;
  }

  // Helper function to extract command entries from a JSON object.
  cmd_list_t extract_command_entries(const nlohmann::json &j, const std::string &key) {
    cmd_list_t commands;

    if (j.contains(key)) {
      try {
        for (const auto &item : j.at(key)) {
          try {
            std::string cmd = item.at("cmd").get<std::string>();
            bool elevated = util::get_non_string_json_value<bool>(item, "elevated", false);
            commands.push_back({cmd, elevated});
          } catch (const std::exception &e) {
            BOOST_LOG(warning) << "Error parsing command entry: " << e.what();
          }
        }
      } catch (const std::exception &e) {
        BOOST_LOG(warning) << "Error retrieving key \"" << key << "\": " << e.what();
      }
    } else {
      BOOST_LOG(debug) << "Key \"" << key << "\" not found in the JSON.";
    }

    return commands;
  }

  void save_state() {
    statefile::migrate_recent_state_keys();
    const auto &sunshine_path = statefile::sunshine_state_path();
    const auto &vibeshine_path = statefile::vibeshine_state_path();
    const bool share_state_file = sunshine_path == vibeshine_path;

    nlohmann::json root = nlohmann::json::object();
    if (fs::exists(sunshine_path)) {
      try {
        std::ifstream in(sunshine_path);
        in >> root;
      } catch (const std::exception &e) {
        BOOST_LOG(error) << "Couldn't read "sv << sunshine_path << ": "sv << e.what();
        root = nlohmann::json::object();
      }
    }

    root["root"] = nlohmann::json::object();
    root["root"]["uniqueid"] = http::unique_id;
    if (share_state_file) {
      root["root"]["last_notified_version"] = update::state.last_notified_version;
    }

    client_t &client = client_root;
    nlohmann::json named_cert_nodes = nlohmann::json::array();

    std::unordered_set<std::string> unique_certs;
    std::unordered_map<std::string, int> name_counts;

    for (auto &named_cert_p : client.named_devices) {
      if (unique_certs.insert(named_cert_p->cert).second) {
        nlohmann::json named_cert_node = nlohmann::json::object();
        std::string base_name = named_cert_p->name;
        size_t pos = base_name.find(" (");
        if (pos != std::string::npos) {
          base_name = base_name.substr(0, pos);
        }
        int count = name_counts[base_name]++;
        std::string final_name = base_name;
        if (count > 0) {
          final_name += " (" + std::to_string(count + 1) + ")";
        }
        named_cert_node["name"] = final_name;
        named_cert_node["cert"] = named_cert_p->cert;
        named_cert_node["uuid"] = named_cert_p->uuid;
        named_cert_node["display_mode"] = named_cert_p->display_mode;
        named_cert_node["perm"] = static_cast<uint32_t>(named_cert_p->perm);
        named_cert_node["enable_legacy_ordering"] = named_cert_p->enable_legacy_ordering;
        named_cert_node["allow_client_commands"] = named_cert_p->allow_client_commands;
        named_cert_node["always_use_virtual_display"] = named_cert_p->always_use_virtual_display;

        if (!named_cert_p->do_cmds.empty()) {
          nlohmann::json do_cmds_node = nlohmann::json::array();
          for (const auto &cmd : named_cert_p->do_cmds) {
            do_cmds_node.push_back(crypto::command_entry_t::serialize(cmd));
          }
          named_cert_node["do"] = do_cmds_node;
        }

        if (!named_cert_p->undo_cmds.empty()) {
          nlohmann::json undo_cmds_node = nlohmann::json::array();
          for (const auto &cmd : named_cert_p->undo_cmds) {
            undo_cmds_node.push_back(crypto::command_entry_t::serialize(cmd));
          }
          named_cert_node["undo"] = undo_cmds_node;
        }

        named_cert_nodes.push_back(named_cert_node);
      }
    }

    root["root"]["named_devices"] = named_cert_nodes;

    try {
      auto sunshine_dir = fs::path(sunshine_path).parent_path();
      if (!sunshine_dir.empty() && !fs::exists(sunshine_dir)) {
        fs::create_directories(sunshine_dir);
      }
      std::ofstream out(sunshine_path);
      out << root.dump(4);
    } catch (const std::exception &e) {
      BOOST_LOG(error) << "Couldn't write "sv << sunshine_path << ": "sv << e.what();
      return;
    }

    if (!share_state_file) {
      auto ensure_root = [](pt::ptree &tree) -> pt::ptree & {
        auto it = tree.find("root");
        if (it == tree.not_found()) {
          auto inserted = tree.insert(tree.end(), std::make_pair(std::string("root"), pt::ptree {}));
          return inserted->second;
        }
        return it->second;
      };

      pt::ptree vibeshine_tree;
      if (fs::exists(vibeshine_path)) {
        try {
          pt::read_json(vibeshine_path, vibeshine_tree);
        } catch (const std::exception &e) {
          BOOST_LOG(error) << "Couldn't read "sv << vibeshine_path << ": "sv << e.what();
          vibeshine_tree = {};
        }
      }

      auto &vibe_root = ensure_root(vibeshine_tree);
      vibe_root.put("last_notified_version", update::state.last_notified_version);

#ifdef _WIN32
      if (!http::shared_virtual_display_guid.empty()) {
        vibe_root.put("shared_virtual_display_guid", http::shared_virtual_display_guid);
      }
#endif

      try {
        auto vibe_dir = fs::path(vibeshine_path).parent_path();
        if (!vibe_dir.empty() && !fs::exists(vibe_dir)) {
          fs::create_directories(vibe_dir);
        }
        pt::write_json(vibeshine_path, vibeshine_tree);
      } catch (const std::exception &e) {
        BOOST_LOG(error) << "Couldn't write "sv << vibeshine_path << ": "sv << e.what();
      }
    }
  }

  void load_state() {
    statefile::migrate_recent_state_keys();
    const auto &sunshine_path = statefile::sunshine_state_path();
    const auto &vibeshine_path = statefile::vibeshine_state_path();
    const bool share_state_file = sunshine_path == vibeshine_path;

    if (!fs::exists(sunshine_path)) {
      BOOST_LOG(info) << "File "sv << sunshine_path << " doesn't exist"sv;
      http::unique_id = uuid_util::uuid_t::generate().string();
      update::state.last_notified_version.clear();
      return;
    }

    nlohmann::json tree;
    try {
      std::ifstream in(sunshine_path);
      in >> tree;
    } catch (const std::exception &e) {
      BOOST_LOG(error) << "Couldn't read "sv << sunshine_path << ": "sv << e.what();
      return;
    }

    nlohmann::json root = tree.contains("root") ? tree["root"] : nlohmann::json::object();

    if (share_state_file) {
      update::state.last_notified_version = root.value("last_notified_version", "");
    } else if (fs::exists(vibeshine_path)) {
      try {
        pt::ptree vibeshine_tree;
        pt::read_json(vibeshine_path, vibeshine_tree);
        update::state.last_notified_version = vibeshine_tree.get("root.last_notified_version", "");
#ifdef _WIN32
        http::shared_virtual_display_guid = vibeshine_tree.get("root.shared_virtual_display_guid", "");
#endif
      } catch (const std::exception &e) {
        BOOST_LOG(warning) << "Couldn't read "sv << vibeshine_path << " for notification state: "sv << e.what();
        update::state.last_notified_version.clear();
#ifdef _WIN32
        http::shared_virtual_display_guid.clear();
#endif
      }
    } else {
      update::state.last_notified_version.clear();
#ifdef _WIN32
      http::shared_virtual_display_guid.clear();
#endif
<<<<<<< HEAD
    }

    if (!root.contains("uniqueid")) {
      http::uuid = uuid_util::uuid_t::generate();
      http::unique_id = http::uuid.string();
      return;
    }

    std::string uid = root["uniqueid"];
    http::uuid = uuid_util::uuid_t::parse(uid);
    http::unique_id = uid;

#ifdef _WIN32
    if (share_state_file && !root.contains("shared_virtual_display_guid")) {
      http::shared_virtual_display_guid.clear();
=======
>>>>>>> 03709b9b
    }
#endif

<<<<<<< HEAD
    client_t client;

    if (root.contains("devices")) {
      for (auto &device_node : root["devices"]) {
        if (device_node.contains("certs")) {
          for (auto &el : device_node["certs"]) {
            auto named_cert_p = std::make_shared<crypto::named_cert_t>();
            named_cert_p->name = "";
            named_cert_p->cert = el.get<std::string>();
            named_cert_p->uuid = uuid_util::uuid_t::generate().string();
            named_cert_p->display_mode = "";
            named_cert_p->perm = PERM::_all;
            named_cert_p->enable_legacy_ordering = true;
            named_cert_p->allow_client_commands = true;
            named_cert_p->always_use_virtual_display = false;
            client.named_devices.emplace_back(named_cert_p);
=======


    client_t client;

    if (auto root = tree.get_child_optional("root")) {
      // Import from old format
      if (auto device_nodes = root->get_child_optional("devices")) {
        for (auto &[_, device_node] : *device_nodes) {
          auto uniqID = device_node.get<std::string>("uniqueid");

          if (device_node.count("certs")) {
            for (auto &[_, el] : device_node.get_child("certs")) {
              named_cert_t named_cert;
              named_cert.name = ""s;
              named_cert.cert = el.get_value<std::string>();
              named_cert.uuid = uuid_util::uuid_t::generate().string();
              client.named_devices.emplace_back(named_cert);
            }
>>>>>>> 03709b9b
          }
        }
      }

<<<<<<< HEAD
    if (root.contains("named_devices")) {
      for (auto &el : root["named_devices"]) {
        auto named_cert_p = std::make_shared<crypto::named_cert_t>();
        named_cert_p->name = el.value("name", "");
        named_cert_p->cert = el.value("cert", "");
        named_cert_p->uuid = el.value("uuid", "");
        named_cert_p->display_mode = el.value("display_mode", "");
        named_cert_p->perm = (PERM) (util::get_non_string_json_value<uint32_t>(el, "perm", (uint32_t) PERM::_all)) & PERM::_all;
        named_cert_p->enable_legacy_ordering = util::get_non_string_json_value<bool>(el, "enable_legacy_ordering", true);
        named_cert_p->allow_client_commands = util::get_non_string_json_value<bool>(el, "allow_client_commands", true);
        named_cert_p->always_use_virtual_display = util::get_non_string_json_value<bool>(el, "always_use_virtual_display", false);
        named_cert_p->do_cmds = extract_command_entries(el, "do");
        named_cert_p->undo_cmds = extract_command_entries(el, "undo");
        client.named_devices.emplace_back(named_cert_p);
=======
      if (root->count("named_devices")) {
        for (auto &[_, el] : root->get_child("named_devices")) {
          named_cert_t named_cert;
          named_cert.name = el.get_child("name").get_value<std::string>();
          named_cert.cert = el.get_child("cert").get_value<std::string>();
          named_cert.uuid = el.get_child("uuid").get_value<std::string>();
          client.named_devices.emplace_back(named_cert);
        }
>>>>>>> 03709b9b
      }
    }

    cert_chain.clear();
    for (auto &named_cert : client.named_devices) {
      cert_chain.add(named_cert);
    }

    client_root = client;
  }

  void add_authorized_client(const p_named_cert_t &named_cert_p) {
    client_t &client = client_root;
    client.named_devices.push_back(named_cert_p);

#if defined SUNSHINE_TRAY && SUNSHINE_TRAY >= 1
    system_tray::update_tray_paired(named_cert_p->name);
#endif

    if (!config::sunshine.flags[config::flag::FRESH_STATE]) {
      save_state();
      load_state();
    }
  }

<<<<<<< HEAD
  std::shared_ptr<rtsp_stream::launch_session_t> make_launch_session(bool host_audio, bool input_only, const args_t &args, const crypto::named_cert_t *named_cert_p) {
=======
  // Thread-local storage for peer certificate during SSL verification
  thread_local crypto::x509_t tl_peer_certificate;

  std::string get_client_uuid_from_peer_cert(const crypto::x509_t &client_cert, std::string *client_name_out = nullptr) {
    if (!client_cert) {
      BOOST_LOG(debug) << "No client certificate available";
      return {};
    }

    auto client_cert_signature = crypto::signature(const_cast<X509 *>(client_cert.get()));

    client_t &client = client_root;
    for (auto &named_cert : client.named_devices) {
      auto stored_x509 = crypto::x509(named_cert.cert);
      if (stored_x509) {
        auto stored_signature = crypto::signature(stored_x509.get());
        if (stored_signature == client_cert_signature) {
          BOOST_LOG(debug) << "Found matching client UUID: " << named_cert.uuid << " for client: " << named_cert.name;
          if (client_name_out) {
            *client_name_out = named_cert.name;
          }
          return named_cert.uuid;
        }
      }
    }

    BOOST_LOG(debug) << "No matching client UUID found for certificate";
    return {};
  }

  std::string get_client_uuid_from_request(req_https_t request, std::string *client_name_out = nullptr) {
    // Try to use the peer certificate that was stored during SSL verification
    return get_client_uuid_from_peer_cert(tl_peer_certificate, client_name_out);
  }

  std::shared_ptr<rtsp_stream::launch_session_t> make_launch_session(bool host_audio, const args_t &args, req_https_t request = nullptr) {
>>>>>>> 03709b9b
    auto launch_session = std::make_shared<rtsp_stream::launch_session_t>();

    launch_session->id = ++session_id_counter;
    launch_session->appid = 0;
    launch_session->gen1_framegen_fix = false;
    launch_session->gen2_framegen_fix = false;
    launch_session->lossless_scaling_framegen = false;
    launch_session->framegen_refresh_rate.reset();
    launch_session->lossless_scaling_target_fps.reset();
    launch_session->lossless_scaling_rtss_limit.reset();
    launch_session->frame_generation_provider = "lossless-scaling";
#ifdef _WIN32
    launch_session->display_helper_applied = false;
#endif
    launch_session->device_name = named_cert_p->name.empty() ? config::nvhttp.sunshine_name : named_cert_p->name;
    launch_session->virtual_display = false;
    launch_session->virtual_display_guid_bytes.fill(0);
    launch_session->virtual_display_device_id.clear();
    launch_session->app_metadata.reset();
    launch_session->client_uuid.clear();
    launch_session->client_name.clear();

    if (request) {
      launch_session->client_uuid = get_client_uuid_from_request(request, &launch_session->client_name);
    }

    auto client_name_arg = get_arg(args, "clientName", "");
    if (launch_session->device_name.empty() && !client_name_arg.empty()) {
      launch_session->device_name = client_name_arg;
    }

    // If launched from client
    if (named_cert_p->uuid != http::unique_id) {
      auto rikey = util::from_hex_vec(get_arg(args, "rikey"), true);
      std::copy(rikey.cbegin(), rikey.cend(), std::back_inserter(launch_session->gcm_key));

      launch_session->host_audio = host_audio;

      // Encrypted RTSP is enabled with client reported corever >= 1
      auto corever = util::from_view(get_arg(args, "corever", "0"));
      if (corever >= 1) {
        launch_session->rtsp_cipher = crypto::cipher::gcm_t {
          launch_session->gcm_key,
          false
        };
        launch_session->rtsp_iv_counter = 0;
      }
      launch_session->rtsp_url_scheme = launch_session->rtsp_cipher ? "rtspenc://"s : "rtsp://"s;

      // Generate the unique identifiers for this connection that we will send later during RTSP handshake
      unsigned char raw_payload[8];
      RAND_bytes(raw_payload, sizeof(raw_payload));
      launch_session->av_ping_payload = util::hex_vec(raw_payload);
      RAND_bytes((unsigned char *) &launch_session->control_connect_data, sizeof(launch_session->control_connect_data));

      launch_session->iv.resize(16);
      uint32_t prepend_iv = util::endian::big<uint32_t>(util::from_view(get_arg(args, "rikeyid")));
      auto prepend_iv_p = (uint8_t *) &prepend_iv;
      std::copy(prepend_iv_p, prepend_iv_p + sizeof(prepend_iv), std::begin(launch_session->iv));
    }

    std::stringstream mode;
    if (named_cert_p->display_mode.empty()) {
      auto mode_str = get_arg(args, "mode", config::video.fallback_mode.c_str());
      mode = std::stringstream(mode_str);
      BOOST_LOG(info) << "Display mode for client ["sv << named_cert_p->name << "] requested to ["sv << mode_str << ']';
    } else {
      mode = std::stringstream(named_cert_p->display_mode);
      BOOST_LOG(info) << "Display mode for client ["sv << named_cert_p->name << "] overriden to ["sv << named_cert_p->display_mode << ']';
    }

    // Split mode by the char "x", to populate width/height/fps
    int x = 0;
    std::string segment;
    while (std::getline(mode, segment, 'x')) {
      if (x == 0) {
        launch_session->width = atoi(segment.c_str());
      }
      if (x == 1) {
        launch_session->height = atoi(segment.c_str());
      }
      if (x == 2) {
        auto fps = atof(segment.c_str());
        if (fps < 1000) {
          fps *= 1000;
        };
        launch_session->fps = (int) fps;
        break;
      }
      x++;
    }

    // Parsing have failed or missing components
    if (x != 2) {
      launch_session->width = 1920;
      launch_session->height = 1080;
      launch_session->fps = 60000;  // 60fps * 1000 denominator
    }

    launch_session->device_name = named_cert_p->name.empty() ? "ApolloDisplay"s : named_cert_p->name;
    launch_session->unique_id = named_cert_p->uuid;
    launch_session->perm = named_cert_p->perm;
    launch_session->appid = util::from_view(get_arg(args, "appid", "unknown"));

    if (launch_session->appid > 0) {
      try {
        auto apps_snapshot = proc::proc.get_apps();
        const std::string app_id_str = std::to_string(launch_session->appid);
        for (const auto &app_ctx : apps_snapshot) {
          if (app_ctx.id == app_id_str) {
            launch_session->gen1_framegen_fix = app_ctx.gen1_framegen_fix;
            launch_session->gen2_framegen_fix = app_ctx.gen2_framegen_fix;
            launch_session->lossless_scaling_framegen = app_ctx.lossless_scaling_framegen;
            launch_session->lossless_scaling_target_fps = app_ctx.lossless_scaling_target_fps;
            launch_session->lossless_scaling_rtss_limit = app_ctx.lossless_scaling_rtss_limit;
            launch_session->frame_generation_provider = app_ctx.frame_generation_provider;
            rtsp_stream::launch_session_t::app_metadata_t metadata;
            metadata.id = app_ctx.id;
            metadata.name = app_ctx.name;
            metadata.virtual_screen = app_ctx.virtual_screen || app_ctx.virtual_display;
            metadata.has_command = !app_ctx.cmd.empty();
            metadata.has_playnite = !app_ctx.playnite_id.empty();
            launch_session->app_metadata = std::move(metadata);
            break;
          }
        }
      } catch (...) {
      }
    }

    const auto apply_refresh_override = [&](int candidate) {
      if (candidate <= 0) {
        return;
<<<<<<< HEAD
      }
      if (!launch_session->framegen_refresh_rate || candidate > *launch_session->framegen_refresh_rate) {
        launch_session->framegen_refresh_rate = candidate;
      }
    };

    launch_session->framegen_refresh_rate.reset();
    if (launch_session->fps > 0) {
      const auto saturating_double = [](int value) -> int {
        if (value > std::numeric_limits<int>::max() / 2) {
          return std::numeric_limits<int>::max();
        }
        return value * 2;
      };

      if (launch_session->gen1_framegen_fix || launch_session->gen2_framegen_fix) {
        apply_refresh_override(saturating_double(launch_session->fps));
      }

      if (config::video.double_refreshrate) {
        apply_refresh_override(saturating_double(launch_session->fps));
      }
=======
      }
      if (!launch_session->framegen_refresh_rate || candidate > *launch_session->framegen_refresh_rate) {
        launch_session->framegen_refresh_rate = candidate;
      }
    };

    launch_session->framegen_refresh_rate.reset();
    if (launch_session->fps > 0) {
      const auto saturating_double = [](int value) -> int {
        if (value > std::numeric_limits<int>::max() / 2) {
          return std::numeric_limits<int>::max();
        }
        return value * 2;
      };

      if (launch_session->gen1_framegen_fix || launch_session->gen2_framegen_fix) {
        apply_refresh_override(saturating_double(launch_session->fps));
      }


>>>>>>> 03709b9b
    }
    launch_session->enable_sops = util::from_view(get_arg(args, "sops", "0"));
    launch_session->surround_info = util::from_view(get_arg(args, "surroundAudioInfo", "196610"));
    launch_session->surround_params = (get_arg(args, "surroundParams", ""));
    launch_session->gcmap = util::from_view(get_arg(args, "gcmap", "0"));
    launch_session->enable_hdr = util::from_view(get_arg(args, "hdrMode", "0"));
    launch_session->virtual_display = util::from_view(get_arg(args, "virtualDisplay", "0")) || named_cert_p->always_use_virtual_display;
    launch_session->scale_factor = util::from_view(get_arg(args, "scaleFactor", "100"));

    launch_session->client_do_cmds = named_cert_p->do_cmds;
    launch_session->client_undo_cmds = named_cert_p->undo_cmds;

    launch_session->input_only = input_only;

    return launch_session;
  }

  void remove_session(const pair_session_t &sess) {
    map_id_sess.erase(sess.client.uniqueID);
  }

  void fail_pair(pair_session_t &sess, pt::ptree &tree, const std::string status_msg) {
    tree.put("root.paired", 0);
    tree.put("root.<xmlattr>.status_code", 400);
    tree.put("root.<xmlattr>.status_message", status_msg);
    remove_session(sess);  // Security measure, delete the session when something went wrong and force a re-pair
    BOOST_LOG(warning) << "Pair attempt failed due to " << status_msg;
  }

  void getservercert(pair_session_t &sess, pt::ptree &tree, const std::string &pin) {
    if (sess.last_phase != PAIR_PHASE::NONE) {
      fail_pair(sess, tree, "Out of order call to getservercert");
      return;
    }
    sess.last_phase = PAIR_PHASE::GETSERVERCERT;

    if (sess.async_insert_pin.salt.size() < 32) {
      fail_pair(sess, tree, "Salt too short");
      return;
    }

    std::string_view salt_view {sess.async_insert_pin.salt.data(), 32};

    auto salt = util::from_hex<std::array<uint8_t, 16>>(salt_view, true);

    auto key = crypto::gen_aes_key(salt, pin);
    sess.cipher_key = std::make_unique<crypto::aes_t>(key);

    tree.put("root.paired", 1);
    tree.put("root.plaincert", util::hex_vec(conf_intern.servercert, true));
    tree.put("root.<xmlattr>.status_code", 200);
  }

  void clientchallenge(pair_session_t &sess, pt::ptree &tree, const std::string &challenge) {
    if (sess.last_phase != PAIR_PHASE::GETSERVERCERT) {
      fail_pair(sess, tree, "Out of order call to clientchallenge");
      return;
    }
    sess.last_phase = PAIR_PHASE::CLIENTCHALLENGE;

    if (!sess.cipher_key) {
      fail_pair(sess, tree, "Cipher key not set");
      return;
    }
    crypto::cipher::ecb_t cipher(*sess.cipher_key, false);

    std::vector<uint8_t> decrypted;
    cipher.decrypt(challenge, decrypted);

    auto x509 = crypto::x509(conf_intern.servercert);
    auto sign = crypto::signature(x509);
    auto serversecret = crypto::rand(16);

    decrypted.insert(std::end(decrypted), std::begin(sign), std::end(sign));
    decrypted.insert(std::end(decrypted), std::begin(serversecret), std::end(serversecret));

    auto hash = crypto::hash({(char *) decrypted.data(), decrypted.size()});
    auto serverchallenge = crypto::rand(16);

    std::string plaintext;
    plaintext.reserve(hash.size() + serverchallenge.size());

    plaintext.insert(std::end(plaintext), std::begin(hash), std::end(hash));
    plaintext.insert(std::end(plaintext), std::begin(serverchallenge), std::end(serverchallenge));

    std::vector<uint8_t> encrypted;
    cipher.encrypt(plaintext, encrypted);

    sess.serversecret = std::move(serversecret);
    sess.serverchallenge = std::move(serverchallenge);

    tree.put("root.paired", 1);
    tree.put("root.challengeresponse", util::hex_vec(encrypted, true));
    tree.put("root.<xmlattr>.status_code", 200);
  }

  void serverchallengeresp(pair_session_t &sess, pt::ptree &tree, const std::string &encrypted_response) {
    if (sess.last_phase != PAIR_PHASE::CLIENTCHALLENGE) {
      fail_pair(sess, tree, "Out of order call to serverchallengeresp");
      return;
    }
    sess.last_phase = PAIR_PHASE::SERVERCHALLENGERESP;

    if (!sess.cipher_key || sess.serversecret.empty()) {
      fail_pair(sess, tree, "Cipher key or serversecret not set");
      return;
    }

    std::vector<uint8_t> decrypted;
    crypto::cipher::ecb_t cipher(*sess.cipher_key, false);

    cipher.decrypt(encrypted_response, decrypted);

    sess.clienthash = std::move(decrypted);

    auto serversecret = sess.serversecret;
    auto sign = crypto::sign256(crypto::pkey(conf_intern.pkey), serversecret);

    serversecret.insert(std::end(serversecret), std::begin(sign), std::end(sign));

    tree.put("root.pairingsecret", util::hex_vec(serversecret, true));
    tree.put("root.paired", 1);
    tree.put("root.<xmlattr>.status_code", 200);
  }

  void clientpairingsecret(
    pair_session_t &sess,
    const std::shared_ptr<safe::queue_t<crypto::x509_t>> &pending_certs,
    pt::ptree &tree,
    const std::string &client_pairing_secret
  ) {
    if (sess.last_phase != PAIR_PHASE::SERVERCHALLENGERESP) {
      fail_pair(sess, tree, "Out of order call to clientpairingsecret");
      return;
    }
    sess.last_phase = PAIR_PHASE::CLIENTPAIRINGSECRET;

    auto &client = sess.client;

    if (client_pairing_secret.size() <= 16) {
      fail_pair(sess, tree, "Client pairing secret too short");
      return;
    }

    std::string_view secret {client_pairing_secret.data(), 16};
    std::string_view sign {client_pairing_secret.data() + secret.size(), client_pairing_secret.size() - secret.size()};

    auto x509 = crypto::x509(client.cert);
    if (!x509) {
      fail_pair(sess, tree, "Invalid client certificate");
      return;
    }
    auto x509_sign = crypto::signature(x509);

    std::string data;
    data.reserve(sess.serverchallenge.size() + x509_sign.size() + secret.size());

    data.insert(std::end(data), std::begin(sess.serverchallenge), std::end(sess.serverchallenge));
    data.insert(std::end(data), std::begin(x509_sign), std::end(x509_sign));
    data.insert(std::end(data), std::begin(secret), std::end(secret));

    auto hash = crypto::hash(data);

    // if hash not correct, probably MITM
    bool same_hash = hash.size() == sess.clienthash.size() && std::equal(hash.begin(), hash.end(), sess.clienthash.begin());
    auto verify = crypto::verify256(crypto::x509(client.cert), secret, sign);
    if (same_hash && verify) {
      tree.put("root.paired", 1);

      auto named_cert_p = std::make_shared<crypto::named_cert_t>();
      named_cert_p->name = client.name;
      for (char &c : named_cert_p->name) {
        if (c == '(') {
          c = '[';
        } else if (c == ')') {
          c = ']';
        }
      }
      named_cert_p->cert = std::move(client.cert);
      named_cert_p->uuid = uuid_util::uuid_t::generate().string();
      // If the device is the first one paired with the server, assign full permission.
      if (client_root.named_devices.empty()) {
        named_cert_p->perm = PERM::_all;
      } else {
        named_cert_p->perm = PERM::_default;
      }

      named_cert_p->enable_legacy_ordering = true;
      named_cert_p->allow_client_commands = true;
      named_cert_p->always_use_virtual_display = false;

      auto it = map_id_sess.find(client.uniqueID);
      map_id_sess.erase(it);

      add_authorized_client(named_cert_p);

      if (pending_certs) {
        pending_certs->raise(crypto::x509(named_cert_p->cert));
      }
    } else {
      tree.put("root.paired", 0);
      BOOST_LOG(warning) << "Pair attempt failed due to same_hash: " << same_hash << ", verify: " << verify;
    }

    remove_session(sess);
    tree.put("root.<xmlattr>.status_code", 200);
  }

  void clientpairingsecret(pair_session_t &sess, pt::ptree &tree, const std::string &client_pairing_secret) {
    clientpairingsecret(sess, pending_cert_queue, tree, client_pairing_secret);
  }

  template<class T>
  struct tunnel;

  template<>
  struct tunnel<SunshineHTTPS> {
    static auto constexpr to_string = "HTTPS"sv;
  };

  template<>
  struct tunnel<SimpleWeb::HTTP> {
    static auto constexpr to_string = "NONE"sv;
  };

  inline crypto::named_cert_t *get_verified_cert(req_https_t request) {
    return (crypto::named_cert_t *) request->userp.get();
  }

  template<class T>
  void print_req(std::shared_ptr<typename SimpleWeb::ServerBase<T>::Request> request) {
    BOOST_LOG(verbose) << "HTTP "sv << request->method << ' ' << request->path << " tunnel="sv << tunnel<T>::to_string;

    if (!request->header.empty()) {
      BOOST_LOG(verbose) << "Headers:"sv;
      for (auto &[name, val] : request->header) {
        BOOST_LOG(verbose) << name << " -- " << val;
      }
    }

    auto query = request->parse_query_string();
    if (!query.empty()) {
      BOOST_LOG(verbose) << "Query Params:"sv;
      for (auto &[name, val] : query) {
        BOOST_LOG(verbose) << name << " -- " << val;
      }
    }
  }

  template<class T>
  void not_found(std::shared_ptr<typename SimpleWeb::ServerBase<T>::Response> response, std::shared_ptr<typename SimpleWeb::ServerBase<T>::Request> request) {
    print_req<T>(request);

    pt::ptree tree;
    tree.put("root.<xmlattr>.status_code", 404);

    std::ostringstream data;

    pt::write_xml(data, tree);
    response->write(SimpleWeb::StatusCode::client_error_not_found, data.str());
    response->close_connection_after_response = true;
  }

  template<class T>
  void pair(std::shared_ptr<typename SimpleWeb::ServerBase<T>::Response> response, std::shared_ptr<typename SimpleWeb::ServerBase<T>::Request> request) {
    print_req<T>(request);

    pt::ptree tree;

    auto fg = util::fail_guard([&]() {
      std::ostringstream data;

      pt::write_xml(data, tree);
      response->write(data.str());
      response->close_connection_after_response = true;
    });

    if (!config::sunshine.enable_pairing) {
      tree.put("root.<xmlattr>.status_code", 403);
      tree.put("root.<xmlattr>.status_message", "Pairing is disabled for this instance");

      return;
    }

    auto args = request->parse_query_string();
    if (args.find("uniqueid"s) == std::end(args)) {
      tree.put("root.<xmlattr>.status_code", 400);
      tree.put("root.<xmlattr>.status_message", "Missing uniqueid parameter");

      return;
    }

    auto uniqID {get_arg(args, "uniqueid")};

    args_t::const_iterator it;
    if (it = args.find("phrase"); it != std::end(args)) {
      if (it->second == "getservercert"sv) {
        pair_session_t sess;

        auto deviceName {get_arg(args, "devicename")};

        if (deviceName == "roth"sv) {
          deviceName = "Legacy Moonlight Client";
        }

        sess.client.uniqueID = std::move(uniqID);
        sess.client.name = std::move(deviceName);
        sess.client.cert = util::from_hex_vec(get_arg(args, "clientcert"), true);

        BOOST_LOG(verbose) << sess.client.cert;
        auto ptr = map_id_sess.emplace(sess.client.uniqueID, std::move(sess)).first;

        ptr->second.async_insert_pin.salt = std::move(get_arg(args, "salt"));

        auto it = args.find("otpauth");
        if (it != std::end(args)) {
          if (one_time_pin.empty() || (std::chrono::steady_clock::now() - otp_creation_time > OTP_EXPIRE_DURATION)) {
            one_time_pin.clear();
            otp_passphrase.clear();
            otp_device_name.clear();
            tree.put("root.<xmlattr>.status_code", 503);
            tree.put("root.<xmlattr>.status_message", "OTP auth not available.");
          } else {
            auto hash = util::hex(crypto::hash(one_time_pin + ptr->second.async_insert_pin.salt + otp_passphrase), true);

            if (hash.to_string_view() == it->second) {
              if (!otp_device_name.empty()) {
                ptr->second.client.name = std::move(otp_device_name);
              }

              getservercert(ptr->second, tree, one_time_pin);

              one_time_pin.clear();
              otp_passphrase.clear();
              otp_device_name.clear();
              return;
            }
          }

          // Always return positive, attackers will fail in the next steps.
          getservercert(ptr->second, tree, crypto::rand(16));
          return;
        }

        if (config::sunshine.flags[config::flag::PIN_STDIN]) {
          std::string pin;

          std::cout << "Please insert pin: "sv;
          std::getline(std::cin, pin);

          getservercert(ptr->second, tree, pin);
        } else {
#if defined SUNSHINE_TRAY && SUNSHINE_TRAY >= 1
          system_tray::update_tray_require_pin();
#endif
          ptr->second.async_insert_pin.response = std::move(response);

          fg.disable();
          return;
        }
      } else if (it->second == "pairchallenge"sv) {
        tree.put("root.paired", 1);
        tree.put("root.<xmlattr>.status_code", 200);
        return;
      }
    }

    auto sess_it = map_id_sess.find(uniqID);
    if (sess_it == std::end(map_id_sess)) {
      tree.put("root.<xmlattr>.status_code", 400);
      tree.put("root.<xmlattr>.status_message", "Invalid uniqueid");

      return;
    }

    if (it = args.find("clientchallenge"); it != std::end(args)) {
      auto challenge = util::from_hex_vec(it->second, true);
      clientchallenge(sess_it->second, tree, challenge);
    } else if (it = args.find("serverchallengeresp"); it != std::end(args)) {
      auto encrypted_response = util::from_hex_vec(it->second, true);
      serverchallengeresp(sess_it->second, tree, encrypted_response);
    } else if (it = args.find("clientpairingsecret"); it != std::end(args)) {
      auto pairingsecret = util::from_hex_vec(it->second, true);
      clientpairingsecret(sess_it->second, tree, pairingsecret);
    } else {
      tree.put("root.<xmlattr>.status_code", 404);
      tree.put("root.<xmlattr>.status_message", "Invalid pairing request");
    }
  }

  bool pin(std::string pin, std::string name) {
    pt::ptree tree;
    if (map_id_sess.empty()) {
      return false;
    }

    // ensure pin is 4 digits
    if (pin.size() != 4) {
      tree.put("root.paired", 0);
      tree.put("root.<xmlattr>.status_code", 400);
      tree.put(
        "root.<xmlattr>.status_message",
        std::format("Pin must be 4 digits, {} provided", pin.size())
      );
      return false;
    }

    // ensure all pin characters are numeric
    if (!std::all_of(pin.begin(), pin.end(), ::isdigit)) {
      tree.put("root.paired", 0);
      tree.put("root.<xmlattr>.status_code", 400);
      tree.put("root.<xmlattr>.status_message", "Pin must be numeric");
      return false;
    }

    auto &sess = std::begin(map_id_sess)->second;
    getservercert(sess, tree, pin);

    if (!name.empty()) {
      sess.client.name = name;
    }

    // response to the request for pin
    std::ostringstream data;
    pt::write_xml(data, tree);

    auto &async_response = sess.async_insert_pin.response;
    if (async_response.has_left() && async_response.left()) {
      async_response.left()->write(data.str());
    } else if (async_response.has_right() && async_response.right()) {
      async_response.right()->write(data.str());
    } else {
      return false;
    }

    // reset async_response
    async_response = std::decay_t<decltype(async_response.left())>();
    // response to the current request
    return true;
  }

  template<class T>
  void serverinfo(std::shared_ptr<typename SimpleWeb::ServerBase<T>::Response> response, std::shared_ptr<typename SimpleWeb::ServerBase<T>::Request> request) {
    print_req<T>(request);

    int pair_status = 0;
    if constexpr (std::is_same_v<SunshineHTTPS, T>) {
      auto args = request->parse_query_string();
      auto clientID = args.find("uniqueid"s);

      if (clientID != std::end(args)) {
        pair_status = 1;
      }
    }

    auto local_endpoint = request->local_endpoint();

    pt::ptree tree;

    tree.put("root.<xmlattr>.status_code", 200);
    tree.put("root.hostname", config::nvhttp.sunshine_name);

    tree.put("root.appversion", VERSION);
    tree.put("root.GfeVersion", GFE_VERSION);
    tree.put("root.uniqueid", http::unique_id);
    tree.put("root.HttpsPort", net::map_port(PORT_HTTPS));
    tree.put("root.ExternalPort", net::map_port(PORT_HTTP));
    tree.put("root.MaxLumaPixelsHEVC", video::active_hevc_mode > 1 ? "1869449984" : "0");

    // Only include the MAC address for requests sent from paired clients over HTTPS.
    // For HTTP requests, use a placeholder MAC address that Moonlight knows to ignore.
    if constexpr (std::is_same_v<SunshineHTTPS, T>) {
      tree.put("root.mac", platf::get_mac_address(net::addr_to_normalized_string(local_endpoint.address())));

      auto named_cert_p = get_verified_cert(request);
      if (!!(named_cert_p->perm & PERM::server_cmd)) {
        pt::ptree &root_node = tree.get_child("root");

        if (config::sunshine.server_cmds.size() > 0) {
          // Broadcast server_cmds
          for (const auto &cmd : config::sunshine.server_cmds) {
            pt::ptree cmd_node;
            cmd_node.put_value(cmd.cmd_name);
            root_node.push_back(std::make_pair("ServerCommand", cmd_node));
          }
        }
      } else {
        BOOST_LOG(debug) << "Permission Get ServerCommand denied for [" << named_cert_p->name << "] (" << (uint32_t) named_cert_p->perm << ")";
      }

      tree.put("root.Permission", std::to_string((uint32_t) named_cert_p->perm));

#ifdef _WIN32
      tree.put("root.VirtualDisplayCapable", true);
      if (!!(named_cert_p->perm & PERM::_all_actions)) {
        tree.put("root.VirtualDisplayDriverReady", proc::vDisplayDriverStatus == VDISPLAY::DRIVER_STATUS::OK);
      } else {
        tree.put("root.VirtualDisplayDriverReady", true);
      }
#endif
    } else {
      tree.put("root.mac", "00:00:00:00:00:00");
      tree.put("root.Permission", "0");
    }

    // Moonlight clients track LAN IPv6 addresses separately from LocalIP which is expected to
    // always be an IPv4 address. If we return that same IPv6 address here, it will clobber the
    // stored LAN IPv4 address. To avoid this, we need to return an IPv4 address in this field
    // when we get a request over IPv6.
    //
    // HACK: We should return the IPv4 address of local interface here, but we don't currently
    // have that implemented. For now, we will emulate the behavior of GFE+GS-IPv6-Forwarder,
    // which returns 127.0.0.1 as LocalIP for IPv6 connections. Moonlight clients with IPv6
    // support know to ignore this bogus address.
    if (local_endpoint.address().is_v6() && !local_endpoint.address().to_v6().is_v4_mapped()) {
      tree.put("root.LocalIP", "127.0.0.1");
    } else {
      tree.put("root.LocalIP", net::addr_to_normalized_string(local_endpoint.address()));
    }

    uint32_t codec_mode_flags = SCM_H264;
    if (video::last_encoder_probe_supported_yuv444_for_codec[0]) {
      codec_mode_flags |= SCM_H264_HIGH8_444;
    }
    if (video::active_hevc_mode >= 2) {
      codec_mode_flags |= SCM_HEVC;
      if (video::last_encoder_probe_supported_yuv444_for_codec[1]) {
        codec_mode_flags |= SCM_HEVC_REXT8_444;
      }
    }
    if (video::active_hevc_mode >= 3) {
      codec_mode_flags |= SCM_HEVC_MAIN10;
      if (video::last_encoder_probe_supported_yuv444_for_codec[1]) {
        codec_mode_flags |= SCM_HEVC_REXT10_444;
      }
    }
    if (video::active_av1_mode >= 2) {
      codec_mode_flags |= SCM_AV1_MAIN8;
      if (video::last_encoder_probe_supported_yuv444_for_codec[2]) {
        codec_mode_flags |= SCM_AV1_HIGH8_444;
      }
    }
    if (video::active_av1_mode >= 3) {
      codec_mode_flags |= SCM_AV1_MAIN10;
      if (video::last_encoder_probe_supported_yuv444_for_codec[2]) {
        codec_mode_flags |= SCM_AV1_HIGH10_444;
      }
    }
    tree.put("root.ServerCodecModeSupport", codec_mode_flags);

    tree.put("root.PairStatus", pair_status);

    if constexpr (std::is_same_v<SunshineHTTPS, T>) {
      int current_appid = proc::proc.running();
      // When input only mode is enabled, the only resume method should be launching the same app again.
      if (config::input.enable_input_only_mode && current_appid != proc::input_only_app_id) {
        current_appid = 0;
      }
      tree.put("root.currentgame", current_appid);
      tree.put("root.currentgameuuid", proc::proc.get_running_app_uuid());
      tree.put("root.state", current_appid > 0 ? "SUNSHINE_SERVER_BUSY" : "SUNSHINE_SERVER_FREE");
    } else {
      tree.put("root.currentgame", 0);
      tree.put("root.currentgameuuid", "");
      tree.put("root.state", "SUNSHINE_SERVER_FREE");
    }

    std::ostringstream data;

    pt::write_xml(data, tree);
    response->write(data.str());
    response->close_connection_after_response = true;
  }

  nlohmann::json get_all_clients() {
    nlohmann::json named_cert_nodes = nlohmann::json::array();
    client_t &client = client_root;
    std::list<std::string> connected_uuids = rtsp_stream::get_all_session_uuids();

    for (auto &named_cert : client.named_devices) {
      nlohmann::json named_cert_node;
      named_cert_node["name"] = named_cert->name;
      named_cert_node["uuid"] = named_cert->uuid;
      named_cert_node["display_mode"] = named_cert->display_mode;
      named_cert_node["perm"] = static_cast<uint32_t>(named_cert->perm);
      named_cert_node["enable_legacy_ordering"] = named_cert->enable_legacy_ordering;
      named_cert_node["allow_client_commands"] = named_cert->allow_client_commands;
      named_cert_node["always_use_virtual_display"] = named_cert->always_use_virtual_display;

      // Add "do" commands if available
      if (!named_cert->do_cmds.empty()) {
        nlohmann::json do_cmds_node = nlohmann::json::array();
        for (const auto &cmd : named_cert->do_cmds) {
          do_cmds_node.push_back(crypto::command_entry_t::serialize(cmd));
        }
        named_cert_node["do"] = do_cmds_node;
      }

      // Add "undo" commands if available
      if (!named_cert->undo_cmds.empty()) {
        nlohmann::json undo_cmds_node = nlohmann::json::array();
        for (const auto &cmd : named_cert->undo_cmds) {
          undo_cmds_node.push_back(crypto::command_entry_t::serialize(cmd));
        }
        named_cert_node["undo"] = undo_cmds_node;
      }

      // Determine connection status
      bool connected = false;
      if (connected_uuids.empty()) {
        connected = false;
      } else {
        for (auto it = connected_uuids.begin(); it != connected_uuids.end(); ++it) {
          if (*it == named_cert->uuid) {
            connected = true;
            connected_uuids.erase(it);
            break;
          }
        }
      }
      named_cert_node["connected"] = connected;

      named_cert_nodes.push_back(named_cert_node);
    }

    return named_cert_nodes;
  }

  void applist(resp_https_t response, req_https_t request) {
    print_req<SunshineHTTPS>(request);

    pt::ptree tree;

    auto g = util::fail_guard([&]() {
      std::ostringstream data;

      pt::write_xml(data, tree);
      response->write(data.str());
      response->close_connection_after_response = true;
    });

    auto &apps = tree.add_child("root", pt::ptree {});

    apps.put("<xmlattr>.status_code", 200);

    auto named_cert_p = get_verified_cert(request);
    if (!!(named_cert_p->perm & PERM::_all_actions)) {
      auto current_appid = proc::proc.running();
      auto should_hide_inactive_apps = current_appid > 0 && current_appid != proc::input_only_app_id;

      auto app_list = proc::proc.get_apps();

      std::vector<const proc::ctx_t *> visible_apps;
      visible_apps.reserve(app_list.size());

      for (const auto &app : app_list) {
        auto appid = util::from_view(app.id);
        bool include = true;
        if (should_hide_inactive_apps) {
          if (
            appid != current_appid && appid != proc::input_only_app_id && appid != proc::terminate_app_id
          ) {
            include = false;
          }
        } else if (appid == proc::terminate_app_id) {
          include = false;
        }

        if (!include) {
          continue;
        }

        visible_apps.push_back(&app);
      }

      bool enable_legacy_ordering = config::sunshine.legacy_ordering && named_cert_p->enable_legacy_ordering;
      size_t bits = 0;
      if (enable_legacy_ordering && !visible_apps.empty()) {
        bits = zwpad::pad_width_for_count(visible_apps.size());
      }

      for (size_t i = 0; i < visible_apps.size(); ++i) {
        const auto &app = *visible_apps[i];

        std::string app_name;
        if (enable_legacy_ordering && bits > 0) {
          app_name = zwpad::pad_for_ordering(app.name, bits, i);
        } else {
          app_name = app.name;
        }

        pt::ptree app_node;

        app_node.put("IsHdrSupported"s, video::active_hevc_mode == 3 ? 1 : 0);
        app_node.put("AppTitle"s, app_name);
        app_node.put("UUID", app.uuid);
        app_node.put("IDX", app.idx);
        app_node.put("ID", app.id);

        apps.push_back(std::make_pair("App", std::move(app_node)));
      }
    } else {
      BOOST_LOG(debug) << "Permission ListApp denied for [" << named_cert_p->name << "] (" << (uint32_t) named_cert_p->perm << ")";

      pt::ptree app_node;

      app_node.put("IsHdrSupported"s, 0);
      app_node.put("AppTitle"s, "Permission Denied");
      app_node.put("UUID", "");
      app_node.put("IDX", "0");
      app_node.put("ID", "114514");

      apps.push_back(std::make_pair("App", std::move(app_node)));

      return;
    }
  }

  void launch(bool &host_audio, resp_https_t response, req_https_t request) {
    print_req<SunshineHTTPS>(request);

    pt::ptree tree;
    bool revert_display_configuration = false;
    auto g = util::fail_guard([&]() {
      std::ostringstream data;

      pt::write_xml(data, tree);
      response->write(data.str());
      response->close_connection_after_response = true;

      if (revert_display_configuration) {
        display_helper_integration::revert();
      }
    });

    auto args = request->parse_query_string();

    auto appid_str = get_arg(args, "appid", "0");
    auto appuuid_str = get_arg(args, "appuuid", "");
    auto appid = util::from_view(appid_str);
    auto current_appid = proc::proc.running();
    auto current_app_uuid = proc::proc.get_running_app_uuid();
    bool is_input_only = config::input.enable_input_only_mode && (appid == proc::input_only_app_id || (appuuid_str == REMOTE_INPUT_UUID));

    auto named_cert_p = get_verified_cert(request);
    auto perm = PERM::launch;

    BOOST_LOG(verbose) << "Launching app [" << appid_str << "] with UUID [" << appuuid_str << "]";
    // BOOST_LOG(verbose) << "QS: " << request->query_string;

    // If we have already launched an app, we should allow clients with view permission to join the input only or current app's session.
    if (
      current_appid > 0 && (appuuid_str != TERMINATE_APP_UUID || appid != proc::terminate_app_id) && (is_input_only || appid == current_appid || (!appuuid_str.empty() && appuuid_str == current_app_uuid))
    ) {
      perm = PERM::_allow_view;
    }

    if (!(named_cert_p->perm & perm)) {
      BOOST_LOG(debug) << "Permission LaunchApp denied for [" << named_cert_p->name << "] (" << (uint32_t) named_cert_p->perm << ")";

      tree.put("root.resume", 0);
      tree.put("root.<xmlattr>.status_code", 403);
      tree.put("root.<xmlattr>.status_message", "Permission denied");

      return;
    }
    if (
      args.find("rikey"s) == std::end(args) ||
      args.find("rikeyid"s) == std::end(args) ||
      args.find("localAudioPlayMode"s) == std::end(args) ||
      (args.find("appid"s) == std::end(args) && args.find("appuuid"s) == std::end(args))
    ) {
      tree.put("root.resume", 0);
      tree.put("root.<xmlattr>.status_code", 400);
      tree.put("root.<xmlattr>.status_message", "Missing a required launch parameter");

      return;
    }

    if (!is_input_only) {
      // Special handling for the "terminate" app
      if (
        (appid == proc::terminate_app_id && proc::terminate_app_id > 0) || appuuid_str == TERMINATE_APP_UUID
      ) {
        proc::proc.terminate();

        tree.put("root.resume", 0);
        tree.put("root.<xmlattr>.status_code", 410);
        tree.put("root.<xmlattr>.status_message", "App terminated.");

        return;
      }

      if (
        current_appid > 0 && current_appid != proc::input_only_app_id && ((appid > 0 && appid != current_appid) || (!appuuid_str.empty() && appuuid_str != current_app_uuid))
      ) {
        tree.put("root.resume", 0);
        tree.put("root.<xmlattr>.status_code", 400);
        tree.put("root.<xmlattr>.status_message", "An app is already running on this host");

        return;
      }
    }

    host_audio = util::from_view(get_arg(args, "localAudioPlayMode"));
    // Prevent interleaving with hot-apply while we prep/start a session
    auto _hot_apply_gate = config::acquire_apply_read_gate();
<<<<<<< HEAD
    auto launch_session = make_launch_session(host_audio, is_input_only, args, named_cert_p);
=======
    auto launch_session = make_launch_session(host_audio, args, request);
>>>>>>> 03709b9b

#ifdef _WIN32
    const auto config_mode = config::video.virtual_display_mode;
    const bool config_requests_virtual = (config_mode == config::video_t::virtual_display_mode_e::per_client ||
                                           config_mode == config::video_t::virtual_display_mode_e::shared);
    const bool metadata_requests_virtual = launch_session->app_metadata && launch_session->app_metadata->virtual_screen;
    const bool session_requests_virtual = launch_session->virtual_display;
    bool request_virtual_display = config_requests_virtual || metadata_requests_virtual || session_requests_virtual;

    // Auto-enable virtual display if no physical monitors are attached
    if (!request_virtual_display && VDISPLAY::should_auto_enable_virtual_display()) {
      BOOST_LOG(info) << "No physical monitors detected. Automatically enabling virtual display.";
      request_virtual_display = true;
    }
    if (request_virtual_display) {
      if (proc::vDisplayDriverStatus != VDISPLAY::DRIVER_STATUS::OK) {
        proc::initVDisplayDriver();
      }
      if (proc::vDisplayDriverStatus == VDISPLAY::DRIVER_STATUS::OK) {
        if (!config::video.adapter_name.empty()) {
          (void) VDISPLAY::setRenderAdapterByName(platf::from_utf8(config::video.adapter_name));
        } else {
          (void) VDISPLAY::setRenderAdapterWithMostDedicatedMemory();
        }

        auto parse_uuid = [](const std::string &value) -> std::optional<uuid_util::uuid_t> {
          if (value.empty()) {
            return std::nullopt;
          }
          try {
            return uuid_util::uuid_t::parse(value);
          } catch (...) {
            return std::nullopt;
          }
        };

        auto ensure_shared_guid = [&]() -> uuid_util::uuid_t {
          if (!http::shared_virtual_display_guid.empty()) {
            if (auto parsed = parse_uuid(http::shared_virtual_display_guid)) {
              return *parsed;
            }
          }
          auto generated = VDISPLAY::persistentVirtualDisplayUuid();
          http::shared_virtual_display_guid = generated.string();
          nvhttp::save_state();
          return generated;
        };

        const bool shared_mode = (config_mode == config::video_t::virtual_display_mode_e::shared);
        uuid_util::uuid_t session_uuid;
        if (shared_mode) {
          session_uuid = ensure_shared_guid();
          launch_session->unique_id = session_uuid.string();
        } else if (auto parsed = parse_uuid(launch_session->unique_id)) {
          session_uuid = *parsed;
        } else {
          session_uuid = VDISPLAY::persistentVirtualDisplayUuid();
          launch_session->unique_id = session_uuid.string();
        }

<<<<<<< HEAD
        const std::string display_uuid_source = session_uuid.string();

        GUID virtual_display_guid {};
        std::memcpy(&virtual_display_guid, session_uuid.b8, sizeof(virtual_display_guid));
        std::copy_n(std::cbegin(session_uuid.b8), sizeof(session_uuid.b8), launch_session->virtual_display_guid_bytes.begin());
=======
        std::string display_uuid_source;
        if (!shared_mode && !launch_session->client_uuid.empty()) {
          display_uuid_source = launch_session->client_uuid;
          BOOST_LOG(debug) << "Using client UUID for virtual display: " << display_uuid_source;
        } else {
          display_uuid_source = session_uuid.string();
          BOOST_LOG(debug) << "Using session UUID for virtual display: " << display_uuid_source;
        }

        GUID virtual_display_guid {};
        if (!shared_mode && !launch_session->client_uuid.empty()) {
          if (auto client_uuid_parsed = parse_uuid(launch_session->client_uuid)) {
            std::memcpy(&virtual_display_guid, client_uuid_parsed->b8, sizeof(virtual_display_guid));
            std::copy_n(std::cbegin(client_uuid_parsed->b8), sizeof(client_uuid_parsed->b8), launch_session->virtual_display_guid_bytes.begin());
          } else {
            std::memcpy(&virtual_display_guid, session_uuid.b8, sizeof(virtual_display_guid));
            std::copy_n(std::cbegin(session_uuid.b8), sizeof(session_uuid.b8), launch_session->virtual_display_guid_bytes.begin());
          }
        } else {
          std::memcpy(&virtual_display_guid, session_uuid.b8, sizeof(virtual_display_guid));
          std::copy_n(std::cbegin(session_uuid.b8), sizeof(session_uuid.b8), launch_session->virtual_display_guid_bytes.begin());
        }
>>>>>>> 03709b9b

        uint32_t vd_width = launch_session->width > 0 ? static_cast<uint32_t>(launch_session->width) : 1920u;
        uint32_t vd_height = launch_session->height > 0 ? static_cast<uint32_t>(launch_session->height) : 1080u;
        uint32_t vd_fps = 0;
        if (launch_session->framegen_refresh_rate && *launch_session->framegen_refresh_rate > 0) {
          vd_fps = static_cast<uint32_t>(*launch_session->framegen_refresh_rate);
        } else if (launch_session->fps > 0) {
          vd_fps = static_cast<uint32_t>(launch_session->fps);
        } else {
          vd_fps = 60000u;
        }
        if (vd_fps < 1000u) {
          vd_fps *= 1000u;
        }

        std::string client_label;
        if (shared_mode) {
          client_label = config::nvhttp.sunshine_name.empty() ? "Sunshine Shared Display" : config::nvhttp.sunshine_name + " Shared";
        } else {
<<<<<<< HEAD
          client_label = !launch_session->device_name.empty() ? launch_session->device_name : config::nvhttp.sunshine_name;
=======
          // Prefer client name if available (from paired client)
          if (!launch_session->client_name.empty()) {
            client_label = launch_session->client_name;
          } else if (!launch_session->device_name.empty()) {
            client_label = launch_session->device_name;
          } else {
            client_label = config::nvhttp.sunshine_name;
          }
>>>>>>> 03709b9b
          if (client_label.empty()) {
            client_label = "Sunshine";
          }
        }

        auto display_info = VDISPLAY::createVirtualDisplay(
          display_uuid_source.c_str(),
          client_label.c_str(),
          vd_width,
          vd_height,
          vd_fps,
          virtual_display_guid
        );

        if (display_info) {
          launch_session->virtual_display = true;
<<<<<<< HEAD
          if (auto resolved_device = VDISPLAY::resolveVirtualDisplayDeviceId(display_name_wide)) {
=======
          if (display_info->device_id && !display_info->device_id->empty()) {
            launch_session->virtual_display_device_id = *display_info->device_id;
          } else if (auto resolved_device = VDISPLAY::resolveAnyVirtualDisplayDeviceId()) {
>>>>>>> 03709b9b
            launch_session->virtual_display_device_id = *resolved_device;
          } else {
            launch_session->virtual_display_device_id.clear();
          }
          if (display_info->display_name && !display_info->display_name->empty()) {
            BOOST_LOG(info) << "Virtual display created at " << platf::to_utf8(*display_info->display_name);
          } else {
            BOOST_LOG(info) << "Virtual display created (device name pending enumeration).";
          }
        } else {
          launch_session->virtual_display = false;
          launch_session->virtual_display_guid_bytes.fill(0);
          launch_session->virtual_display_device_id.clear();
          BOOST_LOG(warning) << "Virtual display creation failed.";
        }
      } else {
        launch_session->virtual_display = false;
        launch_session->virtual_display_guid_bytes.fill(0);
        launch_session->virtual_display_device_id.clear();
        BOOST_LOG(warning) << "SudoVDA driver unavailable (status=" << static_cast<int>(proc::vDisplayDriverStatus) << ")";
      }
    } else {
      launch_session->virtual_display = false;
      launch_session->virtual_display_guid_bytes.fill(0);
      launch_session->virtual_display_device_id.clear();
    }
#endif

    // The display should be restored in case something fails as there are no other sessions.
    if (rtsp_stream::session_count() == 0) {
      revert_display_configuration = true;

      // We want to prepare display only if there are no active sessions at
      // the moment. This should be done before probing encoders as it could
      // change the active displays.
      if (display_helper_integration::apply_from_session(config::video, *launch_session)) {
#ifdef _WIN32
        launch_session->display_helper_applied = true;
#endif
      }

      // Probe encoders again before streaming to ensure our chosen
      // encoder matches the active GPU (which could have changed
      // due to hotplugging, driver crash, primary monitor change,
      // or any number of other factors).
      if (video::probe_encoders()) {
        tree.put("root.<xmlattr>.status_code", 503);
        tree.put("root.<xmlattr>.status_message", "Failed to initialize video capture/encoding. Is a display connected and turned on?");
        tree.put("root.gamesession", 0);

        return;
      }
    }

    auto encryption_mode = net::encryption_mode_for_address(request->remote_endpoint().address());
    if (!launch_session->rtsp_cipher && encryption_mode == config::ENCRYPTION_MODE_MANDATORY) {
      BOOST_LOG(error) << "Rejecting client that cannot comply with mandatory encryption requirement"sv;

      tree.put("root.<xmlattr>.status_code", 403);
      tree.put("root.<xmlattr>.status_message", "Encryption is mandatory for this host but unsupported by the client");
      tree.put("root.gamesession", 0);

      return;
    }

    bool no_active_sessions = rtsp_stream::session_count() == 0;

    if (is_input_only) {
      BOOST_LOG(info) << "Launching input only session..."sv;

      launch_session->client_do_cmds.clear();
      launch_session->client_undo_cmds.clear();

      // Still probe encoders once, if input only session is launched first
      // But we're ignoring if it's successful or not
      if (no_active_sessions && !proc::proc.virtual_display) {
        video::probe_encoders();
        if (current_appid == 0) {
          proc::proc.launch_input_only();
        }
      }
    } else if (appid > 0 || !appuuid_str.empty()) {
      if (appid == current_appid || (!appuuid_str.empty() && appuuid_str == current_app_uuid)) {
        // We're basically resuming the same app

        BOOST_LOG(debug) << "Resuming app [" << proc::proc.get_last_run_app_name() << "] from launch app path...";

        if (!proc::proc.allow_client_commands || !named_cert_p->allow_client_commands) {
          launch_session->client_do_cmds.clear();
          launch_session->client_undo_cmds.clear();
        }

        if (current_appid == proc::input_only_app_id) {
          launch_session->input_only = true;
        }

        if (no_active_sessions && !proc::proc.virtual_display) {
          if (display_helper_integration::apply_from_session(config::video, *launch_session)) {
#ifdef _WIN32
            launch_session->display_helper_applied = true;
#endif
          }
          if (video::probe_encoders()) {
            tree.put("root.resume", 0);
            tree.put("root.<xmlattr>.status_code", 503);
            tree.put("root.<xmlattr>.status_message", "Failed to initialize video capture/encoding. Is a display connected and turned on?");

            return;
          }
        }
      } else {
        const auto &apps = proc::proc.get_apps();
        auto app_iter = std::find_if(apps.begin(), apps.end(), [&appid_str, &appuuid_str](const auto _app) {
          return _app.id == appid_str || _app.uuid == appuuid_str;
        });

        if (app_iter == apps.end()) {
          BOOST_LOG(error) << "Couldn't find app with ID ["sv << appid_str << "] or UUID ["sv << appuuid_str << ']';
          tree.put("root.<xmlattr>.status_code", 404);
          tree.put("root.<xmlattr>.status_message", "Cannot find requested application");
          tree.put("root.gamesession", 0);
          return;
        }

        if (!app_iter->allow_client_commands) {
          launch_session->client_do_cmds.clear();
          launch_session->client_undo_cmds.clear();
        }

        auto err = proc::proc.execute(*app_iter, launch_session);
        if (err) {
          tree.put("root.<xmlattr>.status_code", err);
          tree.put(
            "root.<xmlattr>.status_message",
            err == 503 ? "Failed to initialize video capture/encoding. Is a display connected and turned on?" : "Failed to start the specified application"
          );
          tree.put("root.gamesession", 0);

          return;
        }
      }
    } else {
      tree.put("root.<xmlattr>.status_code", 403);
      tree.put("root.<xmlattr>.status_message", "How did you get here?");
      tree.put("root.gamesession", 0);
    }

    tree.put("root.<xmlattr>.status_code", 200);
    tree.put(
      "root.sessionUrl0",
      std::format(
        "{}{}:{}",
        launch_session->rtsp_url_scheme,
        net::addr_to_url_escaped_string(request->local_endpoint().address()),
        static_cast<int>(net::map_port(rtsp_stream::RTSP_SETUP_PORT))
      )
    );
    tree.put("root.gamesession", 1);
    tree.put("root.VirtualDisplayDriverReady", proc::vDisplayDriverStatus == VDISPLAY::DRIVER_STATUS::OK);

    rtsp_stream::launch_session_raise(launch_session);
    revert_display_configuration = false;
  }

  void resume(bool &host_audio, resp_https_t response, req_https_t request) {
    print_req<SunshineHTTPS>(request);

    pt::ptree tree;
    auto g = util::fail_guard([&]() {
      std::ostringstream data;

      pt::write_xml(data, tree);
      response->write(data.str());
      response->close_connection_after_response = true;
    });

    auto named_cert_p = get_verified_cert(request);
    if (!(named_cert_p->perm & PERM::_allow_view)) {
      BOOST_LOG(debug) << "Permission ViewApp denied for [" << named_cert_p->name << "] (" << (uint32_t) named_cert_p->perm << ")";

      tree.put("root.resume", 0);
      tree.put("root.<xmlattr>.status_code", 403);
      tree.put("root.<xmlattr>.status_message", "Permission denied");

      return;
    }

    auto current_appid = proc::proc.running();
    if (current_appid == 0) {
      tree.put("root.resume", 0);
      tree.put("root.<xmlattr>.status_code", 503);
      tree.put("root.<xmlattr>.status_message", "No running app to resume");

      return;
    }

    auto args = request->parse_query_string();
    if (
      args.find("rikey"s) == std::end(args) ||
      args.find("rikeyid"s) == std::end(args)
    ) {
      tree.put("root.resume", 0);
      tree.put("root.<xmlattr>.status_code", 400);
      tree.put("root.<xmlattr>.status_message", "Missing a required resume parameter");

      return;
    }

    // Newer Moonlight clients send localAudioPlayMode on /resume too,
    // so we should use it if it's present in the args and there are
    // no active sessions we could be interfering with.
    const bool no_active_sessions {rtsp_stream::session_count() == 0};
    if (no_active_sessions && args.find("localAudioPlayMode"s) != std::end(args)) {
      host_audio = util::from_view(get_arg(args, "localAudioPlayMode"));
    }
    // Prevent interleaving with hot-apply while we prep/resume a session
    auto _hot_apply_gate = config::acquire_apply_read_gate();
<<<<<<< HEAD
    auto launch_session = make_launch_session(host_audio, false, args, named_cert_p);
=======
    const auto launch_session = make_launch_session(host_audio, args, request);
>>>>>>> 03709b9b

    if (!proc::proc.allow_client_commands || !named_cert_p->allow_client_commands) {
      launch_session->client_do_cmds.clear();
      launch_session->client_undo_cmds.clear();
    }

    if (config::input.enable_input_only_mode && current_appid == proc::input_only_app_id) {
      launch_session->input_only = true;
    }

    if (no_active_sessions && !proc::proc.virtual_display) {
      // We want to prepare display only if there are no active sessions
      // and the current session isn't virtual display at the moment.
      // This should be done before probing encoders as it could change the active displays.
      if (display_helper_integration::apply_from_session(config::video, *launch_session)) {
#ifdef _WIN32
        launch_session->display_helper_applied = true;
#endif
      }
      // Probe encoders again before streaming to ensure our chosen
      // encoder matches the active GPU (which could have changed
      // due to hotplugging, driver crash, primary monitor change,
      // or any number of other factors).
      if (video::probe_encoders()) {
        tree.put("root.resume", 0);
        tree.put("root.<xmlattr>.status_code", 503);
        tree.put("root.<xmlattr>.status_message", "Failed to initialize video capture/encoding. Is a display connected and turned on?");

        return;
      }
    }

    auto encryption_mode = net::encryption_mode_for_address(request->remote_endpoint().address());
    if (!launch_session->rtsp_cipher && encryption_mode == config::ENCRYPTION_MODE_MANDATORY) {
      BOOST_LOG(error) << "Rejecting client that cannot comply with mandatory encryption requirement"sv;

      tree.put("root.<xmlattr>.status_code", 403);
      tree.put("root.<xmlattr>.status_message", "Encryption is mandatory for this host but unsupported by the client");
      tree.put("root.gamesession", 0);

      return;
    }

    tree.put("root.<xmlattr>.status_code", 200);
    tree.put(
      "root.sessionUrl0",
      std::format(
        "{}{}:{}",
        launch_session->rtsp_url_scheme,
        net::addr_to_url_escaped_string(request->local_endpoint().address()),
        static_cast<int>(net::map_port(rtsp_stream::RTSP_SETUP_PORT))
      )
    );
    tree.put("root.resume", 1);
    tree.put("root.VirtualDisplayDriverReady", proc::vDisplayDriverStatus == VDISPLAY::DRIVER_STATUS::OK);

    rtsp_stream::launch_session_raise(launch_session);

#if defined SUNSHINE_TRAY && SUNSHINE_TRAY >= 1
    system_tray::update_tray_client_connected(named_cert_p->name);
#endif
  }

  void cancel(resp_https_t response, req_https_t request) {
    print_req<SunshineHTTPS>(request);

    pt::ptree tree;
    auto g = util::fail_guard([&]() {
      std::ostringstream data;

      pt::write_xml(data, tree);
      response->write(data.str());
      response->close_connection_after_response = true;
    });

    auto named_cert_p = get_verified_cert(request);
    if (!(named_cert_p->perm & PERM::launch)) {
      BOOST_LOG(debug) << "Permission CancelApp denied for [" << named_cert_p->name << "] (" << (uint32_t) named_cert_p->perm << ")";

      tree.put("root.resume", 0);
      tree.put("root.<xmlattr>.status_code", 403);
      tree.put("root.<xmlattr>.status_message", "Permission denied");

      return;
    }

    tree.put("root.cancel", 1);
    tree.put("root.<xmlattr>.status_code", 200);

    rtsp_stream::terminate_sessions();

    if (proc::proc.running() > 0) {
      proc::proc.terminate();
    }

    // The config needs to be reverted regardless of whether "proc::proc.terminate()" was called or not.
    display_helper_integration::revert();
  }

  void appasset(resp_https_t response, req_https_t request) {
    print_req<SunshineHTTPS>(request);

    auto fg = util::fail_guard([&]() {
      response->write(SimpleWeb::StatusCode::server_error_internal_server_error);
      response->close_connection_after_response = true;
    });

    auto named_cert_p = get_verified_cert(request);

    if (!(named_cert_p->perm & PERM::_all_actions)) {
      BOOST_LOG(debug) << "Permission Get AppAsset denied for [" << named_cert_p->name << "] (" << (uint32_t) named_cert_p->perm << ")";

      fg.disable();
      response->write(SimpleWeb::StatusCode::client_error_unauthorized);
      response->close_connection_after_response = true;
      return;
    }

    auto args = request->parse_query_string();
    auto app_image = proc::proc.get_app_image(util::from_view(get_arg(args, "appid")));

    fg.disable();

    std::ifstream in(app_image, std::ios::binary);
    SimpleWeb::CaseInsensitiveMultimap headers;
    headers.emplace("Content-Type", "image/png");
    response->write(SimpleWeb::StatusCode::success_ok, in, headers);
    response->close_connection_after_response = true;
  }

  void getClipboard(resp_https_t response, req_https_t request) {
    print_req<SunshineHTTPS>(request);

    auto named_cert_p = get_verified_cert(request);

    if (
      !(named_cert_p->perm & PERM::_allow_view) || !(named_cert_p->perm & PERM::clipboard_read)
    ) {
      BOOST_LOG(debug) << "Permission Read Clipboard denied for [" << named_cert_p->name << "] (" << (uint32_t) named_cert_p->perm << ")";

      response->write(SimpleWeb::StatusCode::client_error_unauthorized);
      response->close_connection_after_response = true;
      return;
    }

    auto args = request->parse_query_string();
    auto clipboard_type = get_arg(args, "type");
    if (clipboard_type != "text"sv) {
      BOOST_LOG(debug) << "Clipboard type [" << clipboard_type << "] is not supported!";

      response->write(SimpleWeb::StatusCode::client_error_bad_request);
      response->close_connection_after_response = true;
      return;
    }

    std::list<std::string> connected_uuids = rtsp_stream::get_all_session_uuids();

    bool found = !connected_uuids.empty();

    if (found) {
      found = (std::find(connected_uuids.begin(), connected_uuids.end(), named_cert_p->uuid) != connected_uuids.end());
    }

    if (!found) {
      BOOST_LOG(debug) << "Client [" << named_cert_p->name << "] trying to get clipboard is not connected to a stream";

      response->write(SimpleWeb::StatusCode::client_error_forbidden);
      response->close_connection_after_response = true;
      return;
    }

    std::string content = platf::get_clipboard();
    response->write(content);
    return;
  }

  void
    setClipboard(resp_https_t response, req_https_t request) {
    print_req<SunshineHTTPS>(request);

    auto named_cert_p = get_verified_cert(request);

    if (
      !(named_cert_p->perm & PERM::_allow_view) || !(named_cert_p->perm & PERM::clipboard_set)
    ) {
      BOOST_LOG(debug) << "Permission Write Clipboard denied for [" << named_cert_p->name << "] (" << (uint32_t) named_cert_p->perm << ")";

      response->write(SimpleWeb::StatusCode::client_error_unauthorized);
      response->close_connection_after_response = true;
      return;
    }

    auto args = request->parse_query_string();
    auto clipboard_type = get_arg(args, "type");
    if (clipboard_type != "text"sv) {
      BOOST_LOG(debug) << "Clipboard type [" << clipboard_type << "] is not supported!";

      response->write(SimpleWeb::StatusCode::client_error_bad_request);
      response->close_connection_after_response = true;
      return;
    }

    std::list<std::string> connected_uuids = rtsp_stream::get_all_session_uuids();

    bool found = !connected_uuids.empty();

    if (found) {
      found = (std::find(connected_uuids.begin(), connected_uuids.end(), named_cert_p->uuid) != connected_uuids.end());
    }

    if (!found) {
      BOOST_LOG(debug) << "Client [" << named_cert_p->name << "] trying to set clipboard is not connected to a stream";

      response->write(SimpleWeb::StatusCode::client_error_forbidden);
      response->close_connection_after_response = true;
      return;
    }

    std::string content = request->content.string();

    bool success = platf::set_clipboard(content);

    if (!success) {
      BOOST_LOG(debug) << "Setting clipboard failed!";

      response->write(SimpleWeb::StatusCode::server_error_internal_server_error);
      response->close_connection_after_response = true;
    }

    response->write();
    return;
  }

  void setup(const std::string &pkey, const std::string &cert) {
    conf_intern.pkey = pkey;
    conf_intern.servercert = cert;
  }

  void start() {
    auto shutdown_event = mail::man->event<bool>(mail::shutdown);

    auto port_http = net::map_port(PORT_HTTP);
    auto port_https = net::map_port(PORT_HTTPS);
    auto address_family = net::af_from_enum_string(config::sunshine.address_family);

    bool clean_slate = config::sunshine.flags[config::flag::FRESH_STATE];

    if (!clean_slate) {
      load_state();
    }

    auto pkey = file_handler::read_file(config::nvhttp.pkey.c_str());
    auto cert = file_handler::read_file(config::nvhttp.cert.c_str());
    setup(pkey, cert);

    // resume doesn't always get the parameter "localAudioPlayMode"
    // launch will store it in host_audio
    bool host_audio {};

    https_server_t https_server {config::nvhttp.cert, config::nvhttp.pkey};
    http_server_t http_server;

    // Verify certificates after establishing connection
    https_server.verify = [](req_https_t req, SSL *ssl) {
      crypto::x509_t x509 {
#if OPENSSL_VERSION_MAJOR >= 3
        SSL_get1_peer_certificate(ssl)
#else
        SSL_get_peer_certificate(ssl)
#endif
      };
      
      // Store peer certificate in thread-local storage for use in request handlers
      if (x509) {
        tl_peer_certificate = std::move(x509);
      }
      
      // Re-fetch for verification logic
      crypto::x509_t x509_verify {
#if OPENSSL_VERSION_MAJOR >= 3
        SSL_get1_peer_certificate(ssl)
#else
        SSL_get_peer_certificate(ssl)
#endif
      };
      
      if (!x509_verify) {
        BOOST_LOG(info) << "unknown -- denied"sv;
        return false;
      }

      bool verified = false;
      p_named_cert_t named_cert_p;

      auto fg = util::fail_guard([&]() {
        char subject_name[256];

        X509_NAME_oneline(X509_get_subject_name(x509_verify.get()), subject_name, sizeof(subject_name));

        BOOST_LOG(verbose) << subject_name << " -- "sv << (verified ? "verified"sv : "denied"sv);
      });

      if (pending_cert_queue) {
        while (pending_cert_queue->peek()) {
          auto cert = pending_cert_queue->pop();
          if (!cert) {
            continue;
          }

          char subject_name[256];
          X509_NAME_oneline(X509_get_subject_name(cert.get()), subject_name, sizeof(subject_name));
          BOOST_LOG(verbose) << "Added cert ["sv << subject_name << ']';

          const auto pem = crypto::pem(cert);
          auto named_it = std::find_if(
            client_root.named_devices.begin(),
            client_root.named_devices.end(),
            [&pem](const p_named_cert_t &named_cert) {
              return named_cert && named_cert->cert == pem;
            }
          );

          if (named_it != client_root.named_devices.end()) {
            cert_chain.add(*named_it);
          } else {
            BOOST_LOG(warning) << "Pending certificate not found in client registry: "sv << subject_name;
          }
        }
      }

<<<<<<< HEAD
      auto err_str = cert_chain.verify(x509.get(), named_cert_p);
=======
      auto err_str = cert_chain.verify(x509_verify.get());
>>>>>>> 03709b9b
      if (err_str) {
        BOOST_LOG(warning) << "SSL Verification error :: "sv << err_str;
        return verified;
      }

      verified = true;
      req->userp = named_cert_p;

      return true;
    };

    https_server.on_verify_failed = [](resp_https_t resp, req_https_t req) {
      pt::ptree tree;
      auto g = util::fail_guard([&]() {
        std::ostringstream data;

        pt::write_xml(data, tree);
        resp->write(data.str());
        resp->close_connection_after_response = true;
      });

      tree.put("root.<xmlattr>.status_code"s, 401);
      tree.put("root.<xmlattr>.query"s, req->path);
      tree.put("root.<xmlattr>.status_message"s, "The client is not authorized. Certificate verification failed."s);
    };

    https_server.default_resource["GET"] = not_found<SunshineHTTPS>;
    https_server.resource["^/serverinfo$"]["GET"] = serverinfo<SunshineHTTPS>;
    https_server.resource["^/pair$"]["GET"] = pair<SunshineHTTPS>;
    https_server.resource["^/applist$"]["GET"] = applist;
    https_server.resource["^/appasset$"]["GET"] = appasset;
    https_server.resource["^/launch$"]["GET"] = [&host_audio](auto resp, auto req) {
      launch(host_audio, resp, req);
    };
    https_server.resource["^/resume$"]["GET"] = [&host_audio](auto resp, auto req) {
      resume(host_audio, resp, req);
    };
    https_server.resource["^/cancel$"]["GET"] = cancel;
    https_server.resource["^/actions/clipboard$"]["GET"] = getClipboard;
    https_server.resource["^/actions/clipboard$"]["POST"] = setClipboard;

    https_server.config.reuse_address = true;
    https_server.config.address = net::af_to_any_address_string(address_family);
    https_server.config.port = port_https;

    http_server.default_resource["GET"] = not_found<SimpleWeb::HTTP>;
    http_server.resource["^/serverinfo$"]["GET"] = serverinfo<SimpleWeb::HTTP>;
    http_server.resource["^/pair$"]["GET"] = pair<SimpleWeb::HTTP>;

    http_server.config.reuse_address = true;
    http_server.config.address = net::af_to_any_address_string(address_family);
    http_server.config.port = port_http;

    auto accept_and_run = [&](auto *http_server) {
      try {
        http_server->start();
      } catch (boost::system::system_error &err) {
        // It's possible the exception gets thrown after calling http_server->stop() from a different thread
        if (shutdown_event->peek()) {
          return;
        }

        BOOST_LOG(fatal) << "Couldn't start http server on ports ["sv << port_https << ", "sv << port_https << "]: "sv << err.what();
        shutdown_event->raise(true);
        return;
      }
    };
    std::thread ssl {accept_and_run, &https_server};
    std::thread tcp {accept_and_run, &http_server};

    // Wait for any event
    shutdown_event->view();

    map_id_sess.clear();

    https_server.stop();
    http_server.stop();

    ssl.join();
    tcp.join();
  }

  std::string request_otp(const std::string &passphrase, const std::string &deviceName) {
    if (passphrase.size() < 4) {
      return "";
    }

    one_time_pin = crypto::rand_alphabet(4, "0123456789"sv);
    otp_passphrase = passphrase;
    otp_device_name = deviceName;
    otp_creation_time = std::chrono::steady_clock::now();

    return one_time_pin;
  }

  void
    erase_all_clients() {
    client_t client;
    client_root = client;
    cert_chain.clear();
    save_state();
    load_state();
  }

  void stop_session(stream::session_t &session, bool graceful) {
    if (graceful) {
      stream::session::graceful_stop(session);
    } else {
      stream::session::stop(session);
    }
  }

  bool find_and_stop_session(const std::string &uuid, bool graceful) {
    auto session = rtsp_stream::find_session(uuid);
    if (session) {
      stop_session(*session, graceful);
      return true;
    }
    return false;
  }

  void update_session_info(stream::session_t &session, const std::string &name, const crypto::PERM newPerm) {
    stream::session::update_device_info(session, name, newPerm);
  }

  bool find_and_udpate_session_info(const std::string &uuid, const std::string &name, const crypto::PERM newPerm) {
    auto session = rtsp_stream::find_session(uuid);
    if (session) {
      update_session_info(*session, name, newPerm);
      return true;
    }
    return false;
  }

  bool update_device_info(
    const std::string &uuid,
    const std::string &name,
    const std::string &display_mode,
    const cmd_list_t &do_cmds,
    const cmd_list_t &undo_cmds,
    const crypto::PERM newPerm,
    const bool enable_legacy_ordering,
    const bool allow_client_commands,
    const bool always_use_virtual_display
  ) {
    find_and_udpate_session_info(uuid, name, newPerm);

    client_t &client = client_root;
    auto it = client.named_devices.begin();
    for (; it != client.named_devices.end(); ++it) {
      auto named_cert_p = *it;
      if (named_cert_p->uuid == uuid) {
        named_cert_p->name = name;
        named_cert_p->display_mode = display_mode;
        named_cert_p->perm = newPerm;
        named_cert_p->do_cmds = do_cmds;
        named_cert_p->undo_cmds = undo_cmds;
        named_cert_p->enable_legacy_ordering = enable_legacy_ordering;
        named_cert_p->allow_client_commands = allow_client_commands;
        named_cert_p->always_use_virtual_display = always_use_virtual_display;
        save_state();
        return true;
      }
    }

    return false;
  }

  // (Windows-only) display_helper_integration is included above

  bool unpair_client(const std::string_view uuid) {
    bool removed = false;
    client_t &client = client_root;
    for (auto it = client.named_devices.begin(); it != client.named_devices.end();) {
      if ((*it)->uuid == uuid) {
        it = client.named_devices.erase(it);
        removed = true;
      } else {
        ++it;
      }
    }

    save_state();
    load_state();

    if (removed) {
      auto session = rtsp_stream::find_session(uuid);
      if (session) {
        stop_session(*session, true);
      }

      if (client.named_devices.empty()) {
        proc::proc.terminate();
      }
    }

    return removed;
  }
}  // namespace nvhttp<|MERGE_RESOLUTION|>--- conflicted
+++ resolved
@@ -386,7 +386,6 @@
 #ifdef _WIN32
       http::shared_virtual_display_guid.clear();
 #endif
-<<<<<<< HEAD
     }
 
     if (!root.contains("uniqueid")) {
@@ -402,12 +401,9 @@
 #ifdef _WIN32
     if (share_state_file && !root.contains("shared_virtual_display_guid")) {
       http::shared_virtual_display_guid.clear();
-=======
->>>>>>> 03709b9b
     }
 #endif
 
-<<<<<<< HEAD
     client_t client;
 
     if (root.contains("devices")) {
@@ -424,31 +420,11 @@
             named_cert_p->allow_client_commands = true;
             named_cert_p->always_use_virtual_display = false;
             client.named_devices.emplace_back(named_cert_p);
-=======
-
-
-    client_t client;
-
-    if (auto root = tree.get_child_optional("root")) {
-      // Import from old format
-      if (auto device_nodes = root->get_child_optional("devices")) {
-        for (auto &[_, device_node] : *device_nodes) {
-          auto uniqID = device_node.get<std::string>("uniqueid");
-
-          if (device_node.count("certs")) {
-            for (auto &[_, el] : device_node.get_child("certs")) {
-              named_cert_t named_cert;
-              named_cert.name = ""s;
-              named_cert.cert = el.get_value<std::string>();
-              named_cert.uuid = uuid_util::uuid_t::generate().string();
-              client.named_devices.emplace_back(named_cert);
-            }
->>>>>>> 03709b9b
           }
         }
       }
-
-<<<<<<< HEAD
+    }
+
     if (root.contains("named_devices")) {
       for (auto &el : root["named_devices"]) {
         auto named_cert_p = std::make_shared<crypto::named_cert_t>();
@@ -463,16 +439,6 @@
         named_cert_p->do_cmds = extract_command_entries(el, "do");
         named_cert_p->undo_cmds = extract_command_entries(el, "undo");
         client.named_devices.emplace_back(named_cert_p);
-=======
-      if (root->count("named_devices")) {
-        for (auto &[_, el] : root->get_child("named_devices")) {
-          named_cert_t named_cert;
-          named_cert.name = el.get_child("name").get_value<std::string>();
-          named_cert.cert = el.get_child("cert").get_value<std::string>();
-          named_cert.uuid = el.get_child("uuid").get_value<std::string>();
-          client.named_devices.emplace_back(named_cert);
-        }
->>>>>>> 03709b9b
       }
     }
 
@@ -498,46 +464,7 @@
     }
   }
 
-<<<<<<< HEAD
   std::shared_ptr<rtsp_stream::launch_session_t> make_launch_session(bool host_audio, bool input_only, const args_t &args, const crypto::named_cert_t *named_cert_p) {
-=======
-  // Thread-local storage for peer certificate during SSL verification
-  thread_local crypto::x509_t tl_peer_certificate;
-
-  std::string get_client_uuid_from_peer_cert(const crypto::x509_t &client_cert, std::string *client_name_out = nullptr) {
-    if (!client_cert) {
-      BOOST_LOG(debug) << "No client certificate available";
-      return {};
-    }
-
-    auto client_cert_signature = crypto::signature(const_cast<X509 *>(client_cert.get()));
-
-    client_t &client = client_root;
-    for (auto &named_cert : client.named_devices) {
-      auto stored_x509 = crypto::x509(named_cert.cert);
-      if (stored_x509) {
-        auto stored_signature = crypto::signature(stored_x509.get());
-        if (stored_signature == client_cert_signature) {
-          BOOST_LOG(debug) << "Found matching client UUID: " << named_cert.uuid << " for client: " << named_cert.name;
-          if (client_name_out) {
-            *client_name_out = named_cert.name;
-          }
-          return named_cert.uuid;
-        }
-      }
-    }
-
-    BOOST_LOG(debug) << "No matching client UUID found for certificate";
-    return {};
-  }
-
-  std::string get_client_uuid_from_request(req_https_t request, std::string *client_name_out = nullptr) {
-    // Try to use the peer certificate that was stored during SSL verification
-    return get_client_uuid_from_peer_cert(tl_peer_certificate, client_name_out);
-  }
-
-  std::shared_ptr<rtsp_stream::launch_session_t> make_launch_session(bool host_audio, const args_t &args, req_https_t request = nullptr) {
->>>>>>> 03709b9b
     auto launch_session = std::make_shared<rtsp_stream::launch_session_t>();
 
     launch_session->id = ++session_id_counter;
@@ -557,12 +484,6 @@
     launch_session->virtual_display_guid_bytes.fill(0);
     launch_session->virtual_display_device_id.clear();
     launch_session->app_metadata.reset();
-    launch_session->client_uuid.clear();
-    launch_session->client_name.clear();
-
-    if (request) {
-      launch_session->client_uuid = get_client_uuid_from_request(request, &launch_session->client_name);
-    }
 
     auto client_name_arg = get_arg(args, "clientName", "");
     if (launch_session->device_name.empty() && !client_name_arg.empty()) {
@@ -671,7 +592,6 @@
     const auto apply_refresh_override = [&](int candidate) {
       if (candidate <= 0) {
         return;
-<<<<<<< HEAD
       }
       if (!launch_session->framegen_refresh_rate || candidate > *launch_session->framegen_refresh_rate) {
         launch_session->framegen_refresh_rate = candidate;
@@ -694,28 +614,6 @@
       if (config::video.double_refreshrate) {
         apply_refresh_override(saturating_double(launch_session->fps));
       }
-=======
-      }
-      if (!launch_session->framegen_refresh_rate || candidate > *launch_session->framegen_refresh_rate) {
-        launch_session->framegen_refresh_rate = candidate;
-      }
-    };
-
-    launch_session->framegen_refresh_rate.reset();
-    if (launch_session->fps > 0) {
-      const auto saturating_double = [](int value) -> int {
-        if (value > std::numeric_limits<int>::max() / 2) {
-          return std::numeric_limits<int>::max();
-        }
-        return value * 2;
-      };
-
-      if (launch_session->gen1_framegen_fix || launch_session->gen2_framegen_fix) {
-        apply_refresh_override(saturating_double(launch_session->fps));
-      }
-
-
->>>>>>> 03709b9b
     }
     launch_session->enable_sops = util::from_view(get_arg(args, "sops", "0"));
     launch_session->surround_info = util::from_view(get_arg(args, "surroundAudioInfo", "196610"));
@@ -1523,11 +1421,7 @@
     host_audio = util::from_view(get_arg(args, "localAudioPlayMode"));
     // Prevent interleaving with hot-apply while we prep/start a session
     auto _hot_apply_gate = config::acquire_apply_read_gate();
-<<<<<<< HEAD
     auto launch_session = make_launch_session(host_audio, is_input_only, args, named_cert_p);
-=======
-    auto launch_session = make_launch_session(host_audio, args, request);
->>>>>>> 03709b9b
 
 #ifdef _WIN32
     const auto config_mode = config::video.virtual_display_mode;
@@ -1588,36 +1482,22 @@
           launch_session->unique_id = session_uuid.string();
         }
 
-<<<<<<< HEAD
-        const std::string display_uuid_source = session_uuid.string();
-
-        GUID virtual_display_guid {};
-        std::memcpy(&virtual_display_guid, session_uuid.b8, sizeof(virtual_display_guid));
-        std::copy_n(std::cbegin(session_uuid.b8), sizeof(session_uuid.b8), launch_session->virtual_display_guid_bytes.begin());
-=======
-        std::string display_uuid_source;
-        if (!shared_mode && !launch_session->client_uuid.empty()) {
-          display_uuid_source = launch_session->client_uuid;
+        std::string display_uuid_source = session_uuid.string();
+        if (!shared_mode && !launch_session->unique_id.empty()) {
+          display_uuid_source = launch_session->unique_id;
           BOOST_LOG(debug) << "Using client UUID for virtual display: " << display_uuid_source;
         } else {
-          display_uuid_source = session_uuid.string();
           BOOST_LOG(debug) << "Using session UUID for virtual display: " << display_uuid_source;
         }
 
         GUID virtual_display_guid {};
-        if (!shared_mode && !launch_session->client_uuid.empty()) {
-          if (auto client_uuid_parsed = parse_uuid(launch_session->client_uuid)) {
-            std::memcpy(&virtual_display_guid, client_uuid_parsed->b8, sizeof(virtual_display_guid));
-            std::copy_n(std::cbegin(client_uuid_parsed->b8), sizeof(client_uuid_parsed->b8), launch_session->virtual_display_guid_bytes.begin());
-          } else {
-            std::memcpy(&virtual_display_guid, session_uuid.b8, sizeof(virtual_display_guid));
-            std::copy_n(std::cbegin(session_uuid.b8), sizeof(session_uuid.b8), launch_session->virtual_display_guid_bytes.begin());
-          }
+        if (auto parsed_uuid = parse_uuid(display_uuid_source)) {
+          std::memcpy(&virtual_display_guid, parsed_uuid->b8, sizeof(virtual_display_guid));
+          std::copy_n(std::cbegin(parsed_uuid->b8), sizeof(parsed_uuid->b8), launch_session->virtual_display_guid_bytes.begin());
         } else {
           std::memcpy(&virtual_display_guid, session_uuid.b8, sizeof(virtual_display_guid));
           std::copy_n(std::cbegin(session_uuid.b8), sizeof(session_uuid.b8), launch_session->virtual_display_guid_bytes.begin());
         }
->>>>>>> 03709b9b
 
         uint32_t vd_width = launch_session->width > 0 ? static_cast<uint32_t>(launch_session->width) : 1920u;
         uint32_t vd_height = launch_session->height > 0 ? static_cast<uint32_t>(launch_session->height) : 1080u;
@@ -1633,22 +1513,20 @@
           vd_fps *= 1000u;
         }
 
+        const auto client_name_arg = get_arg(args, "clientName", "");
+
         std::string client_label;
         if (shared_mode) {
           client_label = config::nvhttp.sunshine_name.empty() ? "Sunshine Shared Display" : config::nvhttp.sunshine_name + " Shared";
         } else {
-<<<<<<< HEAD
-          client_label = !launch_session->device_name.empty() ? launch_session->device_name : config::nvhttp.sunshine_name;
-=======
           // Prefer client name if available (from paired client)
-          if (!launch_session->client_name.empty()) {
-            client_label = launch_session->client_name;
+          if (!client_name_arg.empty()) {
+            client_label = client_name_arg;
           } else if (!launch_session->device_name.empty()) {
             client_label = launch_session->device_name;
           } else {
             client_label = config::nvhttp.sunshine_name;
           }
->>>>>>> 03709b9b
           if (client_label.empty()) {
             client_label = "Sunshine";
           }
@@ -1665,13 +1543,9 @@
 
         if (display_info) {
           launch_session->virtual_display = true;
-<<<<<<< HEAD
-          if (auto resolved_device = VDISPLAY::resolveVirtualDisplayDeviceId(display_name_wide)) {
-=======
           if (display_info->device_id && !display_info->device_id->empty()) {
             launch_session->virtual_display_device_id = *display_info->device_id;
           } else if (auto resolved_device = VDISPLAY::resolveAnyVirtualDisplayDeviceId()) {
->>>>>>> 03709b9b
             launch_session->virtual_display_device_id = *resolved_device;
           } else {
             launch_session->virtual_display_device_id.clear();
@@ -1889,11 +1763,7 @@
     }
     // Prevent interleaving with hot-apply while we prep/resume a session
     auto _hot_apply_gate = config::acquire_apply_read_gate();
-<<<<<<< HEAD
     auto launch_session = make_launch_session(host_audio, false, args, named_cert_p);
-=======
-    const auto launch_session = make_launch_session(host_audio, args, request);
->>>>>>> 03709b9b
 
     if (!proc::proc.allow_client_commands || !named_cert_p->allow_client_commands) {
       launch_session->client_do_cmds.clear();
@@ -2165,12 +2035,6 @@
         SSL_get_peer_certificate(ssl)
 #endif
       };
-      
-      // Store peer certificate in thread-local storage for use in request handlers
-      if (x509) {
-        tl_peer_certificate = std::move(x509);
-      }
-      
       // Re-fetch for verification logic
       crypto::x509_t x509_verify {
 #if OPENSSL_VERSION_MAJOR >= 3
@@ -2224,11 +2088,7 @@
         }
       }
 
-<<<<<<< HEAD
       auto err_str = cert_chain.verify(x509.get(), named_cert_p);
-=======
-      auto err_str = cert_chain.verify(x509_verify.get());
->>>>>>> 03709b9b
       if (err_str) {
         BOOST_LOG(warning) << "SSL Verification error :: "sv << err_str;
         return verified;
