/**
 * @file src/nvhttp.cpp
 * @brief Definitions for the nvhttp (GameStream) server.
 */
// macros
#define BOOST_BIND_GLOBAL_PLACEHOLDERS

// standard includes
#include <algorithm>
#include <atomic>
#include <cstring>
#include <filesystem>
#include <format>
#include <fstream>
#include <limits>
#include <mutex>
#include <optional>
#include <string>
#include <thread>
#include <unordered_map>
#include <unordered_set>
#include <utility>
#include <vector>

// lib includes
#include <boost/algorithm/string/predicate.hpp>
#include <boost/algorithm/string/trim.hpp>
#include <boost/asio/ssl/context.hpp>
#include <boost/asio/ssl/context_base.hpp>
#include <boost/property_tree/json_parser.hpp>
#include <boost/property_tree/ptree.hpp>
#include <boost/property_tree/xml_parser.hpp>
#include <Simple-Web-Server/server_http.hpp>

// local includes
#include "config.h"
#include "display_helper_integration.h"
#include "display_device.h"
#include "file_handler.h"
#include "globals.h"
#include "httpcommon.h"
#include "logging.h"
#include "network.h"
#include "nvhttp.h"
#include "platform/common.h"
#include "state_storage.h"
#ifdef _WIN32
  #include "platform/windows/display_helper_request_helpers.h"
  #include "platform/windows/misc.h"
  #include "platform/windows/virtual_display.h"
#endif
#include "process.h"
#include "rtsp.h"
#include "stream.h"
#include "system_tray.h"
#include "update.h"
#include "utility.h"
#include "uuid.h"
#include "video.h"
#include "zwpad.h"

#ifdef _WIN32
  #include "platform/windows/virtual_display.h"
#endif

using namespace std::literals;

namespace nvhttp {

  namespace fs = std::filesystem;
  namespace pt = boost::property_tree;

  using p_named_cert_t = crypto::p_named_cert_t;
  using PERM = crypto::PERM;

  struct client_t {
    std::vector<p_named_cert_t> named_devices;
  };

  struct pair_session_t;

  crypto::cert_chain_t cert_chain;
  static std::shared_ptr<safe::queue_t<crypto::x509_t>> pending_cert_queue =
    std::make_shared<safe::queue_t<crypto::x509_t>>(30);
  static std::string one_time_pin;
  static std::string otp_passphrase;
  static std::string otp_device_name;
  static std::chrono::time_point<std::chrono::steady_clock> otp_creation_time;
  thread_local crypto::x509_t tl_peer_certificate;

  class SunshineHTTPSServer: public SimpleWeb::ServerBase<SunshineHTTPS> {
  public:
    SunshineHTTPSServer(const std::string &certification_file, const std::string &private_key_file):
        ServerBase<SunshineHTTPS>::ServerBase(443),
        context(boost::asio::ssl::context::tls_server) {
      // Disabling TLS 1.0 and 1.1 (see RFC 8996)
      context.set_options(boost::asio::ssl::context::no_tlsv1);
      context.set_options(boost::asio::ssl::context::no_tlsv1_1);
      context.use_certificate_chain_file(certification_file);
      context.use_private_key_file(private_key_file, boost::asio::ssl::context::pem);
    }

    std::function<bool(std::shared_ptr<Request>, SSL *)> verify;
    std::function<void(std::shared_ptr<Response>, std::shared_ptr<Request>)> on_verify_failed;

  protected:
    boost::asio::ssl::context context;

    void after_bind() override {
      if (verify) {
        context.set_verify_mode(boost::asio::ssl::verify_peer | boost::asio::ssl::verify_fail_if_no_peer_cert | boost::asio::ssl::verify_client_once);
        context.set_verify_callback([](int verified, boost::asio::ssl::verify_context &ctx) {
          // To respond with an error message, a connection must be established
          return 1;
        });
      }
    }

    // This is Server<HTTPS>::accept() with SSL validation support added
    void accept() override {
      auto connection = create_connection(*io_service, context);

      acceptor->async_accept(connection->socket->lowest_layer(), [this, connection](const SimpleWeb::error_code &ec) {
        auto lock = connection->handler_runner->continue_lock();
        if (!lock) {
          return;
        }

        if (ec != SimpleWeb::error::operation_aborted) {
          this->accept();
        }

        auto session = std::make_shared<Session>(config.max_request_streambuf_size, connection);

        if (!ec) {
          boost::asio::ip::tcp::no_delay option(true);
          SimpleWeb::error_code ec;
          session->connection->socket->lowest_layer().set_option(option, ec);

          session->connection->set_timeout(config.timeout_request);
          session->connection->socket->async_handshake(boost::asio::ssl::stream_base::server, [this, session](const SimpleWeb::error_code &ec) {
            session->connection->cancel_timeout();
            auto lock = session->connection->handler_runner->continue_lock();
            if (!lock) {
              return;
            }
            if (!ec) {
              if (verify && !verify(session->request, session->connection->socket->native_handle())) {
                this->write(session, on_verify_failed);
              } else {
                this->read(session);
              }
            } else if (this->on_error) {
              this->on_error(session->request, ec);
            }
          });
        } else if (this->on_error) {
          this->on_error(session->request, ec);
        }
      });
    }
  };

  using https_server_t = SunshineHTTPSServer;
  using http_server_t = SimpleWeb::Server<SimpleWeb::HTTP>;

  struct conf_intern_t {
    std::string servercert;
    std::string pkey;
  } conf_intern;

#ifdef _WIN32
  namespace {
    bool has_any_active_display() {
      if (VDISPLAY::has_active_physical_display()) {
        return true;
      }
      const auto virtual_displays = VDISPLAY::enumerateSudaVDADisplays();
      return std::any_of(
        virtual_displays.begin(),
        virtual_displays.end(),
        [](const VDISPLAY::SudaVDADisplayInfo &info) {
          return info.is_active;
        }
      );
    }

    std::atomic<bool> virtual_display_cleanup_pending {false};

    void cleanup_virtual_display_state() {
      VDISPLAY::setWatchdogFeedingEnabled(false);
      VDISPLAY::removeAllVirtualDisplays();
      display_helper_integration::revert();
    }

    void schedule_virtual_display_cleanup() {
    bool expected = false;
    if (!virtual_display_cleanup_pending.compare_exchange_strong(expected, true)) {
      return;
    }

    std::thread([] {
      auto guard = util::fail_guard([]() {
        virtual_display_cleanup_pending.store(false, std::memory_order_release);
      });
      try {
        // If a new session spun up while we were scheduling cleanup, leave displays alone.
        if (rtsp_stream::session_count() > 0) {
          BOOST_LOG(info) << "Skipping virtual display cleanup because a streaming session is active.";
          return;
        }

        cleanup_virtual_display_state();
      } catch (const std::exception &e) {
        BOOST_LOG(warning) << "Virtual display cleanup failed: " << e.what();
      } catch (...) {
        BOOST_LOG(warning) << "Virtual display cleanup failed with an unknown exception.";
        }
      }).detach();
    }
  }  // namespace
#endif

  // uniqueID, session
  std::unordered_map<std::string, pair_session_t> map_id_sess;
  client_t client_root;
  std::atomic<uint32_t> session_id_counter;

  using resp_https_t = std::shared_ptr<typename SimpleWeb::ServerBase<SunshineHTTPS>::Response>;
  using req_https_t = std::shared_ptr<typename SimpleWeb::ServerBase<SunshineHTTPS>::Request>;
  using resp_http_t = std::shared_ptr<typename SimpleWeb::ServerBase<SimpleWeb::HTTP>::Response>;
  using req_http_t = std::shared_ptr<typename SimpleWeb::ServerBase<SimpleWeb::HTTP>::Request>;

  enum class op_e {
    ADD,  ///< Add certificate
    REMOVE  ///< Remove certificate
  };

  std::string get_arg(const args_t &args, const char *name, const char *default_value) {
    auto it = args.find(name);
    if (it == std::end(args)) {
      if (default_value != nullptr) {
        return std::string(default_value);
      }

      throw std::out_of_range(name);
    }
    return it->second;
  }

  // Helper function to extract command entries from a JSON object.
  cmd_list_t extract_command_entries(const nlohmann::json &j, const std::string &key) {
    cmd_list_t commands;

    if (j.contains(key)) {
      try {
        for (const auto &item : j.at(key)) {
          try {
            std::string cmd = item.at("cmd").get<std::string>();
            bool elevated = util::get_non_string_json_value<bool>(item, "elevated", false);
            commands.push_back({cmd, elevated});
          } catch (const std::exception &e) {
            BOOST_LOG(warning) << "Error parsing command entry: " << e.what();
          }
        }
      } catch (const std::exception &e) {
        BOOST_LOG(warning) << "Error retrieving key \"" << key << "\": " << e.what();
      }
    } else {
      BOOST_LOG(debug) << "Key \"" << key << "\" not found in the JSON.";
    }

    return commands;
  }

  std::optional<config::video_t::virtual_display_mode_e> parse_virtual_display_mode_override(const std::string &value) {
    if (value.empty()) {
      return std::nullopt;
    }
    const auto normalized = boost::algorithm::to_lower_copy(value);
    if (normalized == "disabled") {
      return config::video_t::virtual_display_mode_e::disabled;
    }
    if (normalized == "per_client") {
      return config::video_t::virtual_display_mode_e::per_client;
    }
    if (normalized == "shared") {
      return config::video_t::virtual_display_mode_e::shared;
    }
    return std::nullopt;
  }

  std::optional<config::video_t::virtual_display_layout_e> parse_virtual_display_layout_override(const std::string &value) {
    if (value.empty()) {
      return std::nullopt;
    }
    const auto normalized = boost::algorithm::to_lower_copy(value);
    if (normalized == "exclusive") {
      return config::video_t::virtual_display_layout_e::exclusive;
    }
    if (normalized == "extended") {
      return config::video_t::virtual_display_layout_e::extended;
    }
    if (normalized == "extended_primary") {
      return config::video_t::virtual_display_layout_e::extended_primary;
    }
    if (normalized == "extended_isolated") {
      return config::video_t::virtual_display_layout_e::extended_isolated;
    }
    if (normalized == "extended_primary_isolated") {
      return config::video_t::virtual_display_layout_e::extended_primary_isolated;
    }
    return std::nullopt;
  }

  void save_state() {
    statefile::migrate_recent_state_keys();
    const auto &sunshine_path = statefile::sunshine_state_path();
    const auto &vibeshine_path = statefile::vibeshine_state_path();
    const bool share_state_file = statefile::share_state_file();

    std::lock_guard<std::mutex> state_lock(statefile::state_mutex());

    nlohmann::json root = nlohmann::json::object();
    if (fs::exists(sunshine_path)) {
      try {
        std::ifstream in(sunshine_path);
        in >> root;
      } catch (const std::exception &e) {
        BOOST_LOG(error) << "Couldn't read "sv << sunshine_path << ": "sv << e.what();
        root = nlohmann::json::object();
      }
    }

    root["root"] = nlohmann::json::object();
    root["root"]["uniqueid"] = http::unique_id;
    if (share_state_file) {
      root["root"]["last_notified_version"] = update::state.last_notified_version;
    }

    client_t &client = client_root;
    nlohmann::json named_cert_nodes = nlohmann::json::array();

    std::unordered_set<std::string> unique_certs;
    std::unordered_map<std::string, int> name_counts;

    for (auto &named_cert_p : client.named_devices) {
      if (unique_certs.insert(named_cert_p->cert).second) {
        nlohmann::json named_cert_node = nlohmann::json::object();
        std::string base_name = named_cert_p->name;
        size_t pos = base_name.find(" (");
        if (pos != std::string::npos) {
          base_name = base_name.substr(0, pos);
        }
        int count = name_counts[base_name]++;
        std::string final_name = base_name;
        if (count > 0) {
          final_name += " (" + std::to_string(count + 1) + ")";
        }
        named_cert_node["name"] = final_name;
        named_cert_node["cert"] = named_cert_p->cert;
        named_cert_node["uuid"] = named_cert_p->uuid;
        named_cert_node["display_mode"] = named_cert_p->display_mode;
        if (!named_cert_p->virtual_display_mode_override.empty()) {
          named_cert_node["virtual_display_mode"] = named_cert_p->virtual_display_mode_override;
        }
        if (!named_cert_p->virtual_display_layout_override.empty()) {
          named_cert_node["virtual_display_layout"] = named_cert_p->virtual_display_layout_override;
        }
        named_cert_node["perm"] = static_cast<uint32_t>(named_cert_p->perm);
        named_cert_node["enable_legacy_ordering"] = named_cert_p->enable_legacy_ordering;
        named_cert_node["allow_client_commands"] = named_cert_p->allow_client_commands;
        named_cert_node["always_use_virtual_display"] = named_cert_p->always_use_virtual_display;

        if (!named_cert_p->do_cmds.empty()) {
          nlohmann::json do_cmds_node = nlohmann::json::array();
          for (const auto &cmd : named_cert_p->do_cmds) {
            do_cmds_node.push_back(crypto::command_entry_t::serialize(cmd));
          }
          named_cert_node["do"] = do_cmds_node;
        }

        if (!named_cert_p->undo_cmds.empty()) {
          nlohmann::json undo_cmds_node = nlohmann::json::array();
          for (const auto &cmd : named_cert_p->undo_cmds) {
            undo_cmds_node.push_back(crypto::command_entry_t::serialize(cmd));
          }
          named_cert_node["undo"] = undo_cmds_node;
        }

        named_cert_nodes.push_back(named_cert_node);
      }
    }

    root["root"]["named_devices"] = named_cert_nodes;

    try {
      auto sunshine_dir = fs::path(sunshine_path).parent_path();
      if (!sunshine_dir.empty() && !fs::exists(sunshine_dir)) {
        fs::create_directories(sunshine_dir);
      }
      std::ofstream out(sunshine_path);
      out << root.dump(4);
    } catch (const std::exception &e) {
      BOOST_LOG(error) << "Couldn't write "sv << sunshine_path << ": "sv << e.what();
      return;
    }

    if (!share_state_file) {
      auto ensure_root = [](pt::ptree &tree) -> pt::ptree & {
        auto it = tree.find("root");
        if (it == tree.not_found()) {
          auto inserted = tree.insert(tree.end(), std::make_pair(std::string("root"), pt::ptree {}));
          return inserted->second;
        }
        return it->second;
      };

      pt::ptree vibeshine_tree;
      if (fs::exists(vibeshine_path)) {
        try {
          pt::read_json(vibeshine_path, vibeshine_tree);
        } catch (const std::exception &e) {
          BOOST_LOG(error) << "Couldn't read "sv << vibeshine_path << ": "sv << e.what();
          vibeshine_tree = {};
        }
      }

      auto &vibe_root = ensure_root(vibeshine_tree);
      vibe_root.put("last_notified_version", update::state.last_notified_version);

#ifdef _WIN32
      if (!http::shared_virtual_display_guid.empty()) {
        vibe_root.put("shared_virtual_display_guid", http::shared_virtual_display_guid);
      }
#endif

      try {
        auto vibe_dir = fs::path(vibeshine_path).parent_path();
        if (!vibe_dir.empty() && !fs::exists(vibe_dir)) {
          fs::create_directories(vibe_dir);
        }
        pt::write_json(vibeshine_path, vibeshine_tree);
      } catch (const std::exception &e) {
        BOOST_LOG(error) << "Couldn't write "sv << vibeshine_path << ": "sv << e.what();
      }
    }
  }

  void load_state() {
    statefile::migrate_recent_state_keys();
    const auto &sunshine_path = statefile::sunshine_state_path();
    const auto &vibeshine_path = statefile::vibeshine_state_path();
    const bool share_state_file = statefile::share_state_file();

    std::lock_guard<std::mutex> state_lock(statefile::state_mutex());

    if (!fs::exists(sunshine_path)) {
      BOOST_LOG(info) << "File "sv << sunshine_path << " doesn't exist"sv;
      http::unique_id = uuid_util::uuid_t::generate().string();
      update::state.last_notified_version.clear();
      return;
    }

    nlohmann::json tree;
    try {
      std::ifstream in(sunshine_path);
      in >> tree;
    } catch (const std::exception &e) {
      BOOST_LOG(error) << "Couldn't read "sv << sunshine_path << ": "sv << e.what();
      return;
    }

    nlohmann::json root = tree.contains("root") ? tree["root"] : nlohmann::json::object();

    if (share_state_file) {
      update::state.last_notified_version = root.value("last_notified_version", "");
    } else if (fs::exists(vibeshine_path)) {
      try {
        pt::ptree vibeshine_tree;
        pt::read_json(vibeshine_path, vibeshine_tree);
        update::state.last_notified_version = vibeshine_tree.get("root.last_notified_version", "");
#ifdef _WIN32
        http::shared_virtual_display_guid = vibeshine_tree.get("root.shared_virtual_display_guid", "");
#endif
      } catch (const std::exception &e) {
        BOOST_LOG(warning) << "Couldn't read "sv << vibeshine_path << " for notification state: "sv << e.what();
        update::state.last_notified_version.clear();
#ifdef _WIN32
        http::shared_virtual_display_guid.clear();
#endif
      }
    } else {
      update::state.last_notified_version.clear();
#ifdef _WIN32
      http::shared_virtual_display_guid.clear();
#endif
    }

#ifdef _WIN32
    if (share_state_file && !root.contains("shared_virtual_display_guid")) {
      http::shared_virtual_display_guid.clear();
    }
#endif

    if (!root.contains("uniqueid")) {
      http::uuid = uuid_util::uuid_t::generate();
      http::unique_id = http::uuid.string();
      return;
    }

    std::string uid = root["uniqueid"];
    http::uuid = uuid_util::uuid_t::parse(uid);
    http::unique_id = uid;



    client_t client;

    if (root.contains("devices")) {
      for (auto &device_node : root["devices"]) {
        if (device_node.contains("certs")) {
          for (auto &el : device_node["certs"]) {
            auto named_cert_p = std::make_shared<crypto::named_cert_t>();
            named_cert_p->name = "";
            named_cert_p->cert = el.get<std::string>();
            named_cert_p->uuid = uuid_util::uuid_t::generate().string();
            named_cert_p->display_mode = "";
            named_cert_p->perm = PERM::_all;
            named_cert_p->enable_legacy_ordering = true;
            named_cert_p->allow_client_commands = true;
            named_cert_p->always_use_virtual_display = false;
            client.named_devices.emplace_back(named_cert_p);
          }
        }
      }
    }

    if (root.contains("named_devices")) {
      for (auto &el : root["named_devices"]) {
        auto named_cert_p = std::make_shared<crypto::named_cert_t>();
        named_cert_p->name = el.value("name", "");
        named_cert_p->cert = el.value("cert", "");
        named_cert_p->uuid = el.value("uuid", "");
        named_cert_p->display_mode = el.value("display_mode", "");
        named_cert_p->virtual_display_mode_override = el.value("virtual_display_mode", "");
        named_cert_p->virtual_display_layout_override = el.value("virtual_display_layout", "");
        named_cert_p->perm = (PERM) (util::get_non_string_json_value<uint32_t>(el, "perm", (uint32_t) PERM::_all)) & PERM::_all;
        named_cert_p->enable_legacy_ordering = util::get_non_string_json_value<bool>(el, "enable_legacy_ordering", true);
        named_cert_p->allow_client_commands = util::get_non_string_json_value<bool>(el, "allow_client_commands", true);
        named_cert_p->always_use_virtual_display = util::get_non_string_json_value<bool>(el, "always_use_virtual_display", false);
        named_cert_p->do_cmds = extract_command_entries(el, "do");
        named_cert_p->undo_cmds = extract_command_entries(el, "undo");
        client.named_devices.emplace_back(named_cert_p);
      }
    }

    cert_chain.clear();
    for (auto &named_cert : client.named_devices) {
      cert_chain.add(named_cert);
    }

    client_root = client;
  }

  void add_authorized_client(const p_named_cert_t &named_cert_p) {
    client_t &client = client_root;
    client.named_devices.push_back(named_cert_p);

#if defined SUNSHINE_TRAY && SUNSHINE_TRAY >= 1
    system_tray::update_tray_paired(named_cert_p->name);
#endif

    if (!config::sunshine.flags[config::flag::FRESH_STATE]) {
      save_state();
      load_state();
    }
  }

  std::shared_ptr<rtsp_stream::launch_session_t> make_launch_session(bool host_audio, bool input_only, const args_t &args, const crypto::named_cert_t *named_cert_p) {
    auto launch_session = std::make_shared<rtsp_stream::launch_session_t>();

    launch_session->id = ++session_id_counter;
    launch_session->appid = 0;
    launch_session->gen1_framegen_fix = false;
    launch_session->gen2_framegen_fix = false;
    launch_session->lossless_scaling_framegen = false;
    launch_session->framegen_refresh_rate.reset();
    launch_session->lossless_scaling_target_fps.reset();
    launch_session->lossless_scaling_rtss_limit.reset();
    launch_session->frame_generation_provider = "lossless-scaling";
#ifdef _WIN32
#endif
    launch_session->device_name = named_cert_p->name.empty() ? config::nvhttp.sunshine_name : named_cert_p->name;
    launch_session->virtual_display = false;
    launch_session->virtual_display_guid_bytes.fill(0);
    launch_session->virtual_display_device_id.clear();
    launch_session->app_metadata.reset();

    auto client_name_arg = get_arg(args, "clientName", "");
    if (launch_session->device_name.empty() && !client_name_arg.empty()) {
      launch_session->device_name = client_name_arg;
    }

    // If launched from client
    if (named_cert_p->uuid != http::unique_id) {
      auto rikey = util::from_hex_vec(get_arg(args, "rikey"), true);
      std::copy(rikey.cbegin(), rikey.cend(), std::back_inserter(launch_session->gcm_key));

      launch_session->host_audio = host_audio;

      // Encrypted RTSP is enabled with client reported corever >= 1
      auto corever = util::from_view(get_arg(args, "corever", "0"));
      if (corever >= 1) {
        launch_session->rtsp_cipher = crypto::cipher::gcm_t {
          launch_session->gcm_key,
          false
        };
        launch_session->rtsp_iv_counter = 0;
      }
      launch_session->rtsp_url_scheme = launch_session->rtsp_cipher ? "rtspenc://"s : "rtsp://"s;

      // Generate the unique identifiers for this connection that we will send later during RTSP handshake
      unsigned char raw_payload[8];
      RAND_bytes(raw_payload, sizeof(raw_payload));
      launch_session->av_ping_payload = util::hex_vec(raw_payload);
      RAND_bytes((unsigned char *) &launch_session->control_connect_data, sizeof(launch_session->control_connect_data));

      launch_session->iv.resize(16);
      uint32_t prepend_iv = util::endian::big<uint32_t>(util::from_view(get_arg(args, "rikeyid")));
      auto prepend_iv_p = (uint8_t *) &prepend_iv;
      std::copy(prepend_iv_p, prepend_iv_p + sizeof(prepend_iv), std::begin(launch_session->iv));
    }

    std::stringstream mode;
    if (named_cert_p->display_mode.empty()) {
      auto mode_str = get_arg(args, "mode", config::video.fallback_mode.c_str());
      mode = std::stringstream(mode_str);
      BOOST_LOG(info) << "Display mode for client ["sv << named_cert_p->name << "] requested to ["sv << mode_str << ']';
      launch_session->client_display_mode_override = false;
    } else {
      mode = std::stringstream(named_cert_p->display_mode);
      BOOST_LOG(info) << "Display mode for client ["sv << named_cert_p->name << "] overriden to ["sv << named_cert_p->display_mode << ']';
      launch_session->client_display_mode_override = true;
    }

    if (!named_cert_p->virtual_display_mode_override.empty()) {
      if (const auto parsed_mode = parse_virtual_display_mode_override(named_cert_p->virtual_display_mode_override)) {
        launch_session->virtual_display_mode_override = *parsed_mode;
      }
    }
    if (!named_cert_p->virtual_display_layout_override.empty()) {
      if (const auto parsed_layout = parse_virtual_display_layout_override(named_cert_p->virtual_display_layout_override)) {
        launch_session->virtual_display_layout_override = *parsed_layout;
      }
    }

    // Split mode by the char "x", to populate width/height/fps
    int x = 0;
    std::string segment;
    while (std::getline(mode, segment, 'x')) {
      if (x == 0) {
        launch_session->width = atoi(segment.c_str());
      }
      if (x == 1) {
        launch_session->height = atoi(segment.c_str());
      }
      if (x == 2) {
        auto fps = atof(segment.c_str());
        if (fps < 1000) {
          fps *= 1000;
        };
        launch_session->fps = (int) fps;
        break;
      }
      x++;
    }

    // Parsing have failed or missing components
    if (x != 2) {
      launch_session->width = 1920;
      launch_session->height = 1080;
      launch_session->fps = 60000;  // 60fps * 1000 denominator
    }

    launch_session->device_name = named_cert_p->name.empty() ? "ApolloDisplay"s : named_cert_p->name;
    launch_session->unique_id = named_cert_p->uuid;
    launch_session->perm = named_cert_p->perm;
    launch_session->appid = util::from_view(get_arg(args, "appid", "unknown"));

    if (launch_session->appid > 0) {
      try {
        auto apps_snapshot = proc::proc.get_apps();
        const std::string app_id_str = std::to_string(launch_session->appid);
        for (const auto &app_ctx : apps_snapshot) {
          if (app_ctx.id == app_id_str) {
            launch_session->gen1_framegen_fix = app_ctx.gen1_framegen_fix;
            launch_session->gen2_framegen_fix = app_ctx.gen2_framegen_fix;
            launch_session->lossless_scaling_framegen = app_ctx.lossless_scaling_framegen;
            launch_session->lossless_scaling_target_fps = app_ctx.lossless_scaling_target_fps;
            launch_session->lossless_scaling_rtss_limit = app_ctx.lossless_scaling_rtss_limit;
            launch_session->frame_generation_provider = app_ctx.frame_generation_provider;
            rtsp_stream::launch_session_t::app_metadata_t metadata;
            metadata.id = app_ctx.id;
            metadata.name = app_ctx.name;
            metadata.virtual_screen = app_ctx.virtual_screen || app_ctx.virtual_display;
            metadata.has_command = !app_ctx.cmd.empty();
            metadata.has_playnite = !app_ctx.playnite_id.empty();
            launch_session->virtual_display = app_ctx.virtual_screen;
            launch_session->virtual_display_mode_override = app_ctx.virtual_display_mode_override;
            launch_session->virtual_display_layout_override = app_ctx.virtual_display_layout_override;
            launch_session->dd_config_option_override = app_ctx.dd_config_option_override;
            if (!app_ctx.output.empty()) {
              launch_session->output_name_override = app_ctx.output;
            }
            launch_session->app_metadata = std::move(metadata);
            break;
          }
        }
      } catch (...) {
      }
    }

    const auto apply_refresh_override = [&](int candidate) {
      if (candidate <= 0) {
        return;
      }
      if (!launch_session->framegen_refresh_rate || candidate > *launch_session->framegen_refresh_rate) {
        launch_session->framegen_refresh_rate = candidate;
      }
    };

    launch_session->framegen_refresh_rate.reset();
    if (launch_session->fps > 0) {
      const auto saturating_double = [](int value) -> int {
        if (value > std::numeric_limits<int>::max() / 2) {
          return std::numeric_limits<int>::max();
        }
        return value * 2;
      };

      if (launch_session->gen1_framegen_fix || launch_session->gen2_framegen_fix) {
        apply_refresh_override(saturating_double(launch_session->fps));
      }

      if (config::video.double_refreshrate) {
        apply_refresh_override(saturating_double(launch_session->fps));
      }
    }
    launch_session->enable_sops = util::from_view(get_arg(args, "sops", "0"));
    launch_session->surround_info = util::from_view(get_arg(args, "surroundAudioInfo", "196610"));
    launch_session->surround_params = (get_arg(args, "surroundParams", ""));
    launch_session->gcmap = util::from_view(get_arg(args, "gcmap", "0"));
    launch_session->enable_hdr = util::from_view(get_arg(args, "hdrMode", "0"));
    launch_session->virtual_display = util::from_view(get_arg(args, "virtualDisplay", "0")) || named_cert_p->always_use_virtual_display;
    launch_session->scale_factor = util::from_view(get_arg(args, "scaleFactor", "100"));

    launch_session->client_do_cmds = named_cert_p->do_cmds;
    launch_session->client_undo_cmds = named_cert_p->undo_cmds;

    launch_session->input_only = input_only;

    return launch_session;
  }

  void remove_session(const pair_session_t &sess) {
    map_id_sess.erase(sess.client.uniqueID);
  }

  void fail_pair(pair_session_t &sess, pt::ptree &tree, const std::string status_msg) {
    tree.put("root.paired", 0);
    tree.put("root.<xmlattr>.status_code", 400);
    tree.put("root.<xmlattr>.status_message", status_msg);
    remove_session(sess);  // Security measure, delete the session when something went wrong and force a re-pair
    BOOST_LOG(warning) << "Pair attempt failed due to " << status_msg;
  }

  void getservercert(pair_session_t &sess, pt::ptree &tree, const std::string &pin) {
    if (sess.last_phase != PAIR_PHASE::NONE) {
      fail_pair(sess, tree, "Out of order call to getservercert");
      return;
    }
    sess.last_phase = PAIR_PHASE::GETSERVERCERT;

    if (sess.async_insert_pin.salt.size() < 32) {
      fail_pair(sess, tree, "Salt too short");
      return;
    }

    std::string_view salt_view {sess.async_insert_pin.salt.data(), 32};

    auto salt = util::from_hex<std::array<uint8_t, 16>>(salt_view, true);

    auto key = crypto::gen_aes_key(salt, pin);
    sess.cipher_key = std::make_unique<crypto::aes_t>(key);

    tree.put("root.paired", 1);
    tree.put("root.plaincert", util::hex_vec(conf_intern.servercert, true));
    tree.put("root.<xmlattr>.status_code", 200);
  }

  void clientchallenge(pair_session_t &sess, pt::ptree &tree, const std::string &challenge) {
    if (sess.last_phase != PAIR_PHASE::GETSERVERCERT) {
      fail_pair(sess, tree, "Out of order call to clientchallenge");
      return;
    }
    sess.last_phase = PAIR_PHASE::CLIENTCHALLENGE;

    if (!sess.cipher_key) {
      fail_pair(sess, tree, "Cipher key not set");
      return;
    }
    crypto::cipher::ecb_t cipher(*sess.cipher_key, false);

    std::vector<uint8_t> decrypted;
    cipher.decrypt(challenge, decrypted);

    auto x509 = crypto::x509(conf_intern.servercert);
    auto sign = crypto::signature(x509);
    auto serversecret = crypto::rand(16);

    decrypted.insert(std::end(decrypted), std::begin(sign), std::end(sign));
    decrypted.insert(std::end(decrypted), std::begin(serversecret), std::end(serversecret));

    auto hash = crypto::hash({(char *) decrypted.data(), decrypted.size()});
    auto serverchallenge = crypto::rand(16);

    std::string plaintext;
    plaintext.reserve(hash.size() + serverchallenge.size());

    plaintext.insert(std::end(plaintext), std::begin(hash), std::end(hash));
    plaintext.insert(std::end(plaintext), std::begin(serverchallenge), std::end(serverchallenge));

    std::vector<uint8_t> encrypted;
    cipher.encrypt(plaintext, encrypted);

    sess.serversecret = std::move(serversecret);
    sess.serverchallenge = std::move(serverchallenge);

    tree.put("root.paired", 1);
    tree.put("root.challengeresponse", util::hex_vec(encrypted, true));
    tree.put("root.<xmlattr>.status_code", 200);
  }

  void serverchallengeresp(pair_session_t &sess, pt::ptree &tree, const std::string &encrypted_response) {
    if (sess.last_phase != PAIR_PHASE::CLIENTCHALLENGE) {
      fail_pair(sess, tree, "Out of order call to serverchallengeresp");
      return;
    }
    sess.last_phase = PAIR_PHASE::SERVERCHALLENGERESP;

    if (!sess.cipher_key || sess.serversecret.empty()) {
      fail_pair(sess, tree, "Cipher key or serversecret not set");
      return;
    }

    std::vector<uint8_t> decrypted;
    crypto::cipher::ecb_t cipher(*sess.cipher_key, false);

    cipher.decrypt(encrypted_response, decrypted);

    sess.clienthash = std::move(decrypted);

    auto serversecret = sess.serversecret;
    auto sign = crypto::sign256(crypto::pkey(conf_intern.pkey), serversecret);

    serversecret.insert(std::end(serversecret), std::begin(sign), std::end(sign));

    tree.put("root.pairingsecret", util::hex_vec(serversecret, true));
    tree.put("root.paired", 1);
    tree.put("root.<xmlattr>.status_code", 200);
  }

  void clientpairingsecret(
    pair_session_t &sess,
    const std::shared_ptr<safe::queue_t<crypto::x509_t>> &pending_certs,
    pt::ptree &tree,
    const std::string &client_pairing_secret
  ) {
    if (sess.last_phase != PAIR_PHASE::SERVERCHALLENGERESP) {
      fail_pair(sess, tree, "Out of order call to clientpairingsecret");
      return;
    }
    sess.last_phase = PAIR_PHASE::CLIENTPAIRINGSECRET;

    auto &client = sess.client;

    if (client_pairing_secret.size() <= 16) {
      fail_pair(sess, tree, "Client pairing secret too short");
      return;
    }

    std::string_view secret {client_pairing_secret.data(), 16};
    std::string_view sign {client_pairing_secret.data() + secret.size(), client_pairing_secret.size() - secret.size()};

    auto x509 = crypto::x509(client.cert);
    if (!x509) {
      fail_pair(sess, tree, "Invalid client certificate");
      return;
    }
    auto x509_sign = crypto::signature(x509);

    std::string data;
    data.reserve(sess.serverchallenge.size() + x509_sign.size() + secret.size());

    data.insert(std::end(data), std::begin(sess.serverchallenge), std::end(sess.serverchallenge));
    data.insert(std::end(data), std::begin(x509_sign), std::end(x509_sign));
    data.insert(std::end(data), std::begin(secret), std::end(secret));

    auto hash = crypto::hash(data);

    // if hash not correct, probably MITM
    bool same_hash = hash.size() == sess.clienthash.size() && std::equal(hash.begin(), hash.end(), sess.clienthash.begin());
    auto verify = crypto::verify256(crypto::x509(client.cert), secret, sign);
    if (same_hash && verify) {
      tree.put("root.paired", 1);

      auto named_cert_p = std::make_shared<crypto::named_cert_t>();
      named_cert_p->name = client.name;
      for (char &c : named_cert_p->name) {
        if (c == '(') {
          c = '[';
        } else if (c == ')') {
          c = ']';
        }
      }
      named_cert_p->cert = std::move(client.cert);
      named_cert_p->uuid = uuid_util::uuid_t::generate().string();
      // If the device is the first one paired with the server, assign full permission.
      if (client_root.named_devices.empty()) {
        named_cert_p->perm = PERM::_all;
      } else {
        named_cert_p->perm = PERM::_default;
      }

      named_cert_p->enable_legacy_ordering = true;
      named_cert_p->allow_client_commands = true;
      named_cert_p->always_use_virtual_display = false;

      auto it = map_id_sess.find(client.uniqueID);
      map_id_sess.erase(it);

      add_authorized_client(named_cert_p);

      if (pending_certs) {
        pending_certs->raise(crypto::x509(named_cert_p->cert));
      }
    } else {
      tree.put("root.paired", 0);
      BOOST_LOG(warning) << "Pair attempt failed due to same_hash: " << same_hash << ", verify: " << verify;
    }

    remove_session(sess);
    tree.put("root.<xmlattr>.status_code", 200);
  }

  void clientpairingsecret(pair_session_t &sess, pt::ptree &tree, const std::string &client_pairing_secret) {
    clientpairingsecret(sess, pending_cert_queue, tree, client_pairing_secret);
  }

  template<class T>
  struct tunnel;

  template<>
  struct tunnel<SunshineHTTPS> {
    static auto constexpr to_string = "HTTPS"sv;
  };

  template<>
  struct tunnel<SimpleWeb::HTTP> {
    static auto constexpr to_string = "NONE"sv;
  };

  inline crypto::named_cert_t *get_verified_cert(req_https_t request) {
    return (crypto::named_cert_t *) request->userp.get();
  }

  template<class T>
  void print_req(std::shared_ptr<typename SimpleWeb::ServerBase<T>::Request> request) {
    BOOST_LOG(verbose) << "HTTP "sv << request->method << ' ' << request->path << " tunnel="sv << tunnel<T>::to_string;

    if (!request->header.empty()) {
      BOOST_LOG(verbose) << "Headers:"sv;
      for (auto &[name, val] : request->header) {
        BOOST_LOG(verbose) << name << " -- " << val;
      }
    }

    auto query = request->parse_query_string();
    if (!query.empty()) {
      BOOST_LOG(verbose) << "Query Params:"sv;
      for (auto &[name, val] : query) {
        BOOST_LOG(verbose) << name << " -- " << val;
      }
    }
  }

  template<class T>
  void not_found(std::shared_ptr<typename SimpleWeb::ServerBase<T>::Response> response, std::shared_ptr<typename SimpleWeb::ServerBase<T>::Request> request) {
    print_req<T>(request);

    pt::ptree tree;
    tree.put("root.<xmlattr>.status_code", 404);

    std::ostringstream data;

    pt::write_xml(data, tree);
    response->write(SimpleWeb::StatusCode::client_error_not_found, data.str());
    response->close_connection_after_response = true;
  }

  template<class T>
  void pair(std::shared_ptr<typename SimpleWeb::ServerBase<T>::Response> response, std::shared_ptr<typename SimpleWeb::ServerBase<T>::Request> request) {
    print_req<T>(request);

    pt::ptree tree;

    auto fg = util::fail_guard([&]() {
      std::ostringstream data;

      pt::write_xml(data, tree);
      response->write(data.str());
      response->close_connection_after_response = true;
    });

    if (!config::sunshine.enable_pairing) {
      tree.put("root.<xmlattr>.status_code", 403);
      tree.put("root.<xmlattr>.status_message", "Pairing is disabled for this instance");

      return;
    }

    auto args = request->parse_query_string();
    if (args.find("uniqueid"s) == std::end(args)) {
      tree.put("root.<xmlattr>.status_code", 400);
      tree.put("root.<xmlattr>.status_message", "Missing uniqueid parameter");

      return;
    }

    auto uniqID {get_arg(args, "uniqueid")};

    args_t::const_iterator it;
    if (it = args.find("phrase"); it != std::end(args)) {
      if (it->second == "getservercert"sv) {
        pair_session_t sess;

        auto deviceName {get_arg(args, "devicename")};

        if (deviceName == "roth"sv) {
          deviceName = "Legacy Moonlight Client";
        }

        sess.client.uniqueID = std::move(uniqID);
        sess.client.name = std::move(deviceName);
        sess.client.cert = util::from_hex_vec(get_arg(args, "clientcert"), true);

        BOOST_LOG(verbose) << sess.client.cert;
        auto ptr = map_id_sess.emplace(sess.client.uniqueID, std::move(sess)).first;

        ptr->second.async_insert_pin.salt = std::move(get_arg(args, "salt"));

        auto it = args.find("otpauth");
        if (it != std::end(args)) {
          if (one_time_pin.empty() || (std::chrono::steady_clock::now() - otp_creation_time > OTP_EXPIRE_DURATION)) {
            one_time_pin.clear();
            otp_passphrase.clear();
            otp_device_name.clear();
            tree.put("root.<xmlattr>.status_code", 503);
            tree.put("root.<xmlattr>.status_message", "OTP auth not available.");
          } else {
            auto hash = util::hex(crypto::hash(one_time_pin + ptr->second.async_insert_pin.salt + otp_passphrase), true);

            if (hash.to_string_view() == it->second) {
              if (!otp_device_name.empty()) {
                ptr->second.client.name = std::move(otp_device_name);
              }

              getservercert(ptr->second, tree, one_time_pin);

              one_time_pin.clear();
              otp_passphrase.clear();
              otp_device_name.clear();
              return;
            }
          }

          // Always return positive, attackers will fail in the next steps.
          getservercert(ptr->second, tree, crypto::rand(16));
          return;
        }

        if (config::sunshine.flags[config::flag::PIN_STDIN]) {
          std::string pin;

          std::cout << "Please insert pin: "sv;
          std::getline(std::cin, pin);

          getservercert(ptr->second, tree, pin);
        } else {
#if defined SUNSHINE_TRAY && SUNSHINE_TRAY >= 1
          system_tray::update_tray_require_pin();
#endif
          ptr->second.async_insert_pin.response = std::move(response);

          fg.disable();
          return;
        }
      } else if (it->second == "pairchallenge"sv) {
        tree.put("root.paired", 1);
        tree.put("root.<xmlattr>.status_code", 200);
        return;
      }
    }

    auto sess_it = map_id_sess.find(uniqID);
    if (sess_it == std::end(map_id_sess)) {
      tree.put("root.<xmlattr>.status_code", 400);
      tree.put("root.<xmlattr>.status_message", "Invalid uniqueid");

      return;
    }

    if (it = args.find("clientchallenge"); it != std::end(args)) {
      auto challenge = util::from_hex_vec(it->second, true);
      clientchallenge(sess_it->second, tree, challenge);
    } else if (it = args.find("serverchallengeresp"); it != std::end(args)) {
      auto encrypted_response = util::from_hex_vec(it->second, true);
      serverchallengeresp(sess_it->second, tree, encrypted_response);
    } else if (it = args.find("clientpairingsecret"); it != std::end(args)) {
      auto pairingsecret = util::from_hex_vec(it->second, true);
      clientpairingsecret(sess_it->second, tree, pairingsecret);
    } else {
      tree.put("root.<xmlattr>.status_code", 404);
      tree.put("root.<xmlattr>.status_message", "Invalid pairing request");
    }
  }

  bool pin(std::string pin, std::string name) {
    pt::ptree tree;
    if (map_id_sess.empty()) {
      return false;
    }

    // ensure pin is 4 digits
    if (pin.size() != 4) {
      tree.put("root.paired", 0);
      tree.put("root.<xmlattr>.status_code", 400);
      tree.put(
        "root.<xmlattr>.status_message",
        std::format("Pin must be 4 digits, {} provided", pin.size())
      );
      return false;
    }

    // ensure all pin characters are numeric
    if (!std::all_of(pin.begin(), pin.end(), ::isdigit)) {
      tree.put("root.paired", 0);
      tree.put("root.<xmlattr>.status_code", 400);
      tree.put("root.<xmlattr>.status_message", "Pin must be numeric");
      return false;
    }

    auto &sess = std::begin(map_id_sess)->second;
    getservercert(sess, tree, pin);

    if (!name.empty()) {
      sess.client.name = name;
    }

    // response to the request for pin
    std::ostringstream data;
    pt::write_xml(data, tree);

    auto &async_response = sess.async_insert_pin.response;
    if (async_response.has_left() && async_response.left()) {
      async_response.left()->write(data.str());
    } else if (async_response.has_right() && async_response.right()) {
      async_response.right()->write(data.str());
    } else {
      return false;
    }

    // reset async_response
    async_response = std::decay_t<decltype(async_response.left())>();
    // response to the current request
    return true;
  }

  template<class T>
  void serverinfo(std::shared_ptr<typename SimpleWeb::ServerBase<T>::Response> response, std::shared_ptr<typename SimpleWeb::ServerBase<T>::Request> request) {
    print_req<T>(request);

    int pair_status = 0;
    if constexpr (std::is_same_v<SunshineHTTPS, T>) {
      auto args = request->parse_query_string();
      auto clientID = args.find("uniqueid"s);

      if (clientID != std::end(args)) {
        pair_status = 1;
      }
    }

    auto local_endpoint = request->local_endpoint();

    pt::ptree tree;

    tree.put("root.<xmlattr>.status_code", 200);
    tree.put("root.hostname", config::nvhttp.sunshine_name);

    tree.put("root.appversion", VERSION);
    tree.put("root.GfeVersion", GFE_VERSION);
    tree.put("root.uniqueid", http::unique_id);
    tree.put("root.HttpsPort", net::map_port(PORT_HTTPS));
    tree.put("root.ExternalPort", net::map_port(PORT_HTTP));
    tree.put("root.MaxLumaPixelsHEVC", video::active_hevc_mode > 1 ? "1869449984" : "0");

    // Only include the MAC address for requests sent from paired clients over HTTPS.
    // For HTTP requests, use a placeholder MAC address that Moonlight knows to ignore.
    if constexpr (std::is_same_v<SunshineHTTPS, T>) {
      tree.put("root.mac", platf::get_mac_address(net::addr_to_normalized_string(local_endpoint.address())));

      auto named_cert_p = get_verified_cert(request);
      if (!!(named_cert_p->perm & PERM::server_cmd)) {
        pt::ptree &root_node = tree.get_child("root");

        if (config::sunshine.server_cmds.size() > 0) {
          // Broadcast server_cmds
          for (const auto &cmd : config::sunshine.server_cmds) {
            pt::ptree cmd_node;
            cmd_node.put_value(cmd.cmd_name);
            root_node.push_back(std::make_pair("ServerCommand", cmd_node));
          }
        }
      } else {
        BOOST_LOG(debug) << "Permission Get ServerCommand denied for [" << named_cert_p->name << "] (" << (uint32_t) named_cert_p->perm << ")";
      }

      tree.put("root.Permission", std::to_string((uint32_t) named_cert_p->perm));

#ifdef _WIN32
      tree.put("root.VirtualDisplayCapable", true);
      if (!!(named_cert_p->perm & PERM::_all_actions)) {
        tree.put("root.VirtualDisplayDriverReady", proc::vDisplayDriverStatus == VDISPLAY::DRIVER_STATUS::OK);
      } else {
        tree.put("root.VirtualDisplayDriverReady", true);
      }
#endif
    } else {
      tree.put("root.mac", "00:00:00:00:00:00");
      tree.put("root.Permission", "0");
    }

    // Moonlight clients track LAN IPv6 addresses separately from LocalIP which is expected to
    // always be an IPv4 address. If we return that same IPv6 address here, it will clobber the
    // stored LAN IPv4 address. To avoid this, we need to return an IPv4 address in this field
    // when we get a request over IPv6.
    //
    // HACK: We should return the IPv4 address of local interface here, but we don't currently
    // have that implemented. For now, we will emulate the behavior of GFE+GS-IPv6-Forwarder,
    // which returns 127.0.0.1 as LocalIP for IPv6 connections. Moonlight clients with IPv6
    // support know to ignore this bogus address.
    if (local_endpoint.address().is_v6() && !local_endpoint.address().to_v6().is_v4_mapped()) {
      tree.put("root.LocalIP", "127.0.0.1");
    } else {
      tree.put("root.LocalIP", net::addr_to_normalized_string(local_endpoint.address()));
    }

    uint32_t codec_mode_flags = SCM_H264;
    if (video::last_encoder_probe_supported_yuv444_for_codec[0]) {
      codec_mode_flags |= SCM_H264_HIGH8_444;
    }
    if (video::active_hevc_mode >= 2) {
      codec_mode_flags |= SCM_HEVC;
      if (video::last_encoder_probe_supported_yuv444_for_codec[1]) {
        codec_mode_flags |= SCM_HEVC_REXT8_444;
      }
    }
    if (video::active_hevc_mode >= 3) {
      codec_mode_flags |= SCM_HEVC_MAIN10;
      if (video::last_encoder_probe_supported_yuv444_for_codec[1]) {
        codec_mode_flags |= SCM_HEVC_REXT10_444;
      }
    }
    if (video::active_av1_mode >= 2) {
      codec_mode_flags |= SCM_AV1_MAIN8;
      if (video::last_encoder_probe_supported_yuv444_for_codec[2]) {
        codec_mode_flags |= SCM_AV1_HIGH8_444;
      }
    }
    if (video::active_av1_mode >= 3) {
      codec_mode_flags |= SCM_AV1_MAIN10;
      if (video::last_encoder_probe_supported_yuv444_for_codec[2]) {
        codec_mode_flags |= SCM_AV1_HIGH10_444;
      }
    }
    tree.put("root.ServerCodecModeSupport", codec_mode_flags);

    tree.put("root.PairStatus", pair_status);

    if constexpr (std::is_same_v<SunshineHTTPS, T>) {
      int current_appid = proc::proc.running();
      // When input only mode is enabled, the only resume method should be launching the same app again.
      if (config::input.enable_input_only_mode && current_appid != proc::input_only_app_id) {
        current_appid = 0;
      }
      tree.put("root.currentgame", current_appid);
      tree.put("root.currentgameuuid", proc::proc.get_running_app_uuid());
      tree.put("root.state", current_appid > 0 ? "SUNSHINE_SERVER_BUSY" : "SUNSHINE_SERVER_FREE");
    } else {
      tree.put("root.currentgame", 0);
      tree.put("root.currentgameuuid", "");
      tree.put("root.state", "SUNSHINE_SERVER_FREE");
    }

    std::ostringstream data;

    pt::write_xml(data, tree);
    response->write(data.str());
    response->close_connection_after_response = true;
  }

  nlohmann::json get_all_clients() {
    nlohmann::json named_cert_nodes = nlohmann::json::array();
    client_t &client = client_root;
    std::list<std::string> connected_uuids = rtsp_stream::get_all_session_uuids();

    for (auto &named_cert : client.named_devices) {
      nlohmann::json named_cert_node;
      named_cert_node["name"] = named_cert->name;
      named_cert_node["uuid"] = named_cert->uuid;
      named_cert_node["display_mode"] = named_cert->display_mode;
      named_cert_node["virtual_display_mode"] = named_cert->virtual_display_mode_override;
      named_cert_node["virtual_display_layout"] = named_cert->virtual_display_layout_override;
      named_cert_node["perm"] = static_cast<uint32_t>(named_cert->perm);
      named_cert_node["enable_legacy_ordering"] = named_cert->enable_legacy_ordering;
      named_cert_node["allow_client_commands"] = named_cert->allow_client_commands;
      named_cert_node["always_use_virtual_display"] = named_cert->always_use_virtual_display;

      // Add "do" commands if available
      if (!named_cert->do_cmds.empty()) {
        nlohmann::json do_cmds_node = nlohmann::json::array();
        for (const auto &cmd : named_cert->do_cmds) {
          do_cmds_node.push_back(crypto::command_entry_t::serialize(cmd));
        }
        named_cert_node["do"] = do_cmds_node;
      }

      // Add "undo" commands if available
      if (!named_cert->undo_cmds.empty()) {
        nlohmann::json undo_cmds_node = nlohmann::json::array();
        for (const auto &cmd : named_cert->undo_cmds) {
          undo_cmds_node.push_back(crypto::command_entry_t::serialize(cmd));
        }
        named_cert_node["undo"] = undo_cmds_node;
      }

      // Determine connection status
      bool connected = false;
      if (connected_uuids.empty()) {
        connected = false;
      } else {
        for (auto it = connected_uuids.begin(); it != connected_uuids.end(); ++it) {
          if (*it == named_cert->uuid) {
            connected = true;
            connected_uuids.erase(it);
            break;
          }
        }
      }
      named_cert_node["connected"] = connected;

      named_cert_nodes.push_back(named_cert_node);
    }

    return named_cert_nodes;
  }

  void applist(resp_https_t response, req_https_t request) {
    print_req<SunshineHTTPS>(request);

    pt::ptree tree;

    auto g = util::fail_guard([&]() {
      std::ostringstream data;

      pt::write_xml(data, tree);
      response->write(data.str());
      response->close_connection_after_response = true;
    });

    auto &apps = tree.add_child("root", pt::ptree {});

    apps.put("<xmlattr>.status_code", 200);

    auto named_cert_p = get_verified_cert(request);
    if (!!(named_cert_p->perm & PERM::_all_actions)) {
      auto current_appid = proc::proc.running();
      auto should_hide_inactive_apps = current_appid > 0 && current_appid != proc::input_only_app_id;

      auto app_list = proc::proc.get_apps();

      std::vector<const proc::ctx_t *> visible_apps;
      visible_apps.reserve(app_list.size());

      for (const auto &app : app_list) {
        auto appid = util::from_view(app.id);
        bool include = true;
        if (should_hide_inactive_apps) {
          if (
            appid != current_appid && appid != proc::input_only_app_id && appid != proc::terminate_app_id
          ) {
            include = false;
          }
        } else if (appid == proc::terminate_app_id) {
          include = false;
        }

        if (!include) {
          continue;
        }

        visible_apps.push_back(&app);
      }

      bool enable_legacy_ordering = config::sunshine.legacy_ordering && named_cert_p->enable_legacy_ordering;
      size_t bits = 0;
      if (enable_legacy_ordering && !visible_apps.empty()) {
        bits = zwpad::pad_width_for_count(visible_apps.size());
      }

      for (size_t i = 0; i < visible_apps.size(); ++i) {
        const auto &app = *visible_apps[i];

        std::string app_name;
        if (enable_legacy_ordering && bits > 0) {
          app_name = zwpad::pad_for_ordering(app.name, bits, i);
        } else {
          app_name = app.name;
        }

        pt::ptree app_node;

        app_node.put("IsHdrSupported"s, video::active_hevc_mode == 3 ? 1 : 0);
        app_node.put("AppTitle"s, app_name);
        app_node.put("UUID", app.uuid);
        app_node.put("IDX", app.idx);
        app_node.put("ID", app.id);

        apps.push_back(std::make_pair("App", std::move(app_node)));
      }
    } else {
      BOOST_LOG(debug) << "Permission ListApp denied for [" << named_cert_p->name << "] (" << (uint32_t) named_cert_p->perm << ")";

      pt::ptree app_node;

      app_node.put("IsHdrSupported"s, 0);
      app_node.put("AppTitle"s, "Permission Denied");
      app_node.put("UUID", "");
      app_node.put("IDX", "0");
      app_node.put("ID", "114514");

      apps.push_back(std::make_pair("App", std::move(app_node)));

      return;
    }
  }

  void launch(bool &host_audio, resp_https_t response, req_https_t request) {
    print_req<SunshineHTTPS>(request);

    pt::ptree tree;
    bool revert_display_configuration = false;
    auto g = util::fail_guard([&]() {
      std::ostringstream data;

      pt::write_xml(data, tree);
      response->write(data.str());
      response->close_connection_after_response = true;

      if (revert_display_configuration) {
        display_helper_integration::revert();
      }
    });

    auto args = request->parse_query_string();

    auto appid_str = get_arg(args, "appid", "0");
    auto appuuid_str = get_arg(args, "appuuid", "");
    auto appid = util::from_view(appid_str);
    auto current_appid = proc::proc.running();
    auto current_app_uuid = proc::proc.get_running_app_uuid();
    bool is_input_only = config::input.enable_input_only_mode && (appid == proc::input_only_app_id || (appuuid_str == REMOTE_INPUT_UUID));

    auto named_cert_p = get_verified_cert(request);
    auto perm = PERM::launch;

    BOOST_LOG(verbose) << "Launching app [" << appid_str << "] with UUID [" << appuuid_str << "]";
    // BOOST_LOG(verbose) << "QS: " << request->query_string;

    // If we have already launched an app, we should allow clients with view permission to join the input only or current app's session.
    if (
      current_appid > 0 && (appuuid_str != TERMINATE_APP_UUID || appid != proc::terminate_app_id) && (is_input_only || appid == current_appid || (!appuuid_str.empty() && appuuid_str == current_app_uuid))
    ) {
      perm = PERM::_allow_view;
    }

    if (!(named_cert_p->perm & perm)) {
      BOOST_LOG(debug) << "Permission LaunchApp denied for [" << named_cert_p->name << "] (" << (uint32_t) named_cert_p->perm << ")";

      tree.put("root.resume", 0);
      tree.put("root.<xmlattr>.status_code", 403);
      tree.put("root.<xmlattr>.status_message", "Permission denied");

      return;
    }
    if (
      args.find("rikey"s) == std::end(args) ||
      args.find("rikeyid"s) == std::end(args) ||
      args.find("localAudioPlayMode"s) == std::end(args) ||
      (args.find("appid"s) == std::end(args) && args.find("appuuid"s) == std::end(args))
    ) {
      tree.put("root.resume", 0);
      tree.put("root.<xmlattr>.status_code", 400);
      tree.put("root.<xmlattr>.status_message", "Missing a required launch parameter");

      return;
    }

    if (!is_input_only) {
      // Special handling for the "terminate" app
      if (
        (appid == proc::terminate_app_id && proc::terminate_app_id > 0) || appuuid_str == TERMINATE_APP_UUID
      ) {
        proc::proc.terminate();

        tree.put("root.resume", 0);
        tree.put("root.<xmlattr>.status_code", 410);
        tree.put("root.<xmlattr>.status_message", "App terminated.");

        return;
      }

      if (
        current_appid > 0 && current_appid != proc::input_only_app_id && ((appid > 0 && appid != current_appid) || (!appuuid_str.empty() && appuuid_str != current_app_uuid))
      ) {
        tree.put("root.resume", 0);
        tree.put("root.<xmlattr>.status_code", 400);
        tree.put("root.<xmlattr>.status_message", "An app is already running on this host");

        return;
      }
    }

    host_audio = util::from_view(get_arg(args, "localAudioPlayMode"));
    // Prevent interleaving with hot-apply while we prep/start a session
    auto _hot_apply_gate = config::acquire_apply_read_gate();
    auto launch_session = make_launch_session(host_audio, is_input_only, args, named_cert_p);
    bool no_active_sessions = (rtsp_stream::session_count() == 0);

#ifdef _WIN32

    auto disable_virtual_display_request = [&]() {
      launch_session->virtual_display = false;
      launch_session->virtual_display_guid_bytes.fill(0);
      launch_session->virtual_display_device_id.clear();
    };
    
    // Snapshot current display state BEFORE any display enumeration.
    // queryDisplayConfig(QueryType::All) in output_exists() and other calls can activate
    // external dummy plugs, which would pollute the snapshot used for session restore.
    if (no_active_sessions) {
      if (!display_helper_integration::snapshot_current_display_state()) {
        BOOST_LOG(warning) << "Display helper snapshot before session start was not accepted.";
      }
    }

    std::optional<std::string> app_output_override;
    if (launch_session->output_name_override && !launch_session->output_name_override->empty()) {
      app_output_override = boost::algorithm::trim_copy(*launch_session->output_name_override);
    }

    if (app_output_override &&
        boost::iequals(*app_output_override, VDISPLAY::SUDOVDA_VIRTUAL_DISPLAY_SELECTION)) {
      launch_session->virtual_display = true;
      app_output_override.reset();
    }

    if (app_output_override) {
      config::set_runtime_output_name_override(*app_output_override);
      pending_output_override = *app_output_override;
      BOOST_LOG(info) << "App-specific display override requested: output_name=" << *app_output_override;
    }

    bool config_requests_virtual = config::video.virtual_display_mode != config::video_t::virtual_display_mode_e::disabled;
    if (launch_session->virtual_display_mode_override) {
      config_requests_virtual =
        *launch_session->virtual_display_mode_override != config::video_t::virtual_display_mode_e::disabled;
    }
    BOOST_LOG(debug) << "config_requests_virtual: " << config_requests_virtual;
    const bool session_requests_virtual = launch_session->app_metadata && launch_session->app_metadata->virtual_screen;
    BOOST_LOG(debug) << "session_requests_virtual: " << session_requests_virtual;
    bool request_virtual_display = config_requests_virtual || session_requests_virtual;
    BOOST_LOG(debug) << "request_virtual_display: " << request_virtual_display;
    const auto requested_output_name = config::get_active_output_name();
    const bool has_app_output_override = app_output_override.has_value();
    if (!request_virtual_display && !requested_output_name.empty()) {
      if (!display_device::output_exists(requested_output_name)) {
        BOOST_LOG(warning) << "Requested display '" << requested_output_name
                           << "' not found; initializing virtual display instead.";
        if (!has_app_output_override) {
          request_virtual_display = true;
        }
      }
    }

    if (is_input_only) {
      disable_virtual_display_request();
    } else {
      bool config_requests_virtual = config::video.virtual_display_mode != config::video_t::virtual_display_mode_e::disabled;
      BOOST_LOG(debug) << "config_requests_virtual: " << config_requests_virtual;
      const bool session_requests_virtual = launch_session->app_metadata && launch_session->app_metadata->virtual_screen;
      BOOST_LOG(debug) << "session_requests_virtual: " << session_requests_virtual;
      bool request_virtual_display = config_requests_virtual || session_requests_virtual;
      BOOST_LOG(debug) << "request_virtual_display: " << request_virtual_display;

      auto apply_virtual_display_request = [&](bool should_request_virtual_display) {
        if (!should_request_virtual_display) {
          disable_virtual_display_request();
          return;
        }

        if (!no_active_sessions) {
          auto existing_device = VDISPLAY::resolveAnyVirtualDisplayDeviceId();
          if (existing_device) {
            launch_session->virtual_display = true;
            launch_session->virtual_display_device_id = *existing_device;
            BOOST_LOG(info) << "Virtual display already active (device_id=" << *existing_device
                            << "). Skipping additional creation because another session is running.";
          } else {
            disable_virtual_display_request();
            BOOST_LOG(info) << "Skipping virtual display creation because another session is running and no reusable device was found.";
          }
          launch_session->virtual_display_guid_bytes.fill(0);
          return;
        }

        if (proc::vDisplayDriverStatus != VDISPLAY::DRIVER_STATUS::OK) {
          proc::initVDisplayDriver();
          if (proc::vDisplayDriverStatus != VDISPLAY::DRIVER_STATUS::OK) {
            BOOST_LOG(warning) << "SudaVDA driver unavailable (status=" << static_cast<int>(proc::vDisplayDriverStatus) << "). Continuing with best-effort virtual display creation.";
          }
        }
        if (!config::video.adapter_name.empty()) {
          (void) VDISPLAY::setRenderAdapterByName(platf::from_utf8(config::video.adapter_name));
        } else {
          (void) VDISPLAY::setRenderAdapterWithMostDedicatedMemory();
        }

        auto parse_uuid = [](const std::string &value) -> std::optional<uuid_util::uuid_t> {
          if (value.empty()) {
            return std::nullopt;
          }
          try {
            return uuid_util::uuid_t::parse(value);
          } catch (...) {
            return std::nullopt;
          }
        };

        auto ensure_shared_guid = [&]() -> uuid_util::uuid_t {
          if (!http::shared_virtual_display_guid.empty()) {
            if (auto parsed = parse_uuid(http::shared_virtual_display_guid)) {
              return *parsed;
            }
          }
          auto generated = VDISPLAY::persistentVirtualDisplayUuid();
          http::shared_virtual_display_guid = generated.string();
          nvhttp::save_state();
          return generated;
        };

        const bool shared_mode = (config::video.virtual_display_mode == config::video_t::virtual_display_mode_e::shared);
        uuid_util::uuid_t session_uuid;
        if (shared_mode) {
          session_uuid = ensure_shared_guid();
          launch_session->unique_id = session_uuid.string();
        } else if (auto parsed = parse_uuid(launch_session->unique_id)) {
          session_uuid = *parsed;
        } else {
          session_uuid = VDISPLAY::persistentVirtualDisplayUuid();
          launch_session->unique_id = session_uuid.string();
        }

        std::string display_uuid_source;
        if (!shared_mode && !launch_session->client_uuid.empty()) {
          display_uuid_source = launch_session->client_uuid;
          BOOST_LOG(debug) << "Using client UUID for virtual display: " << display_uuid_source;
        } else {
          display_uuid_source = session_uuid.string();
          BOOST_LOG(debug) << "Using session UUID for virtual display: " << display_uuid_source;
        }

        GUID virtual_display_guid {};
        if (!shared_mode && !launch_session->client_uuid.empty()) {
          if (auto client_uuid_parsed = parse_uuid(launch_session->client_uuid)) {
            std::memcpy(&virtual_display_guid, client_uuid_parsed->b8, sizeof(virtual_display_guid));
            std::copy_n(std::cbegin(client_uuid_parsed->b8), sizeof(client_uuid_parsed->b8), launch_session->virtual_display_guid_bytes.begin());
          } else {
            std::memcpy(&virtual_display_guid, session_uuid.b8, sizeof(virtual_display_guid));
            std::copy_n(std::cbegin(session_uuid.b8), sizeof(session_uuid.b8), launch_session->virtual_display_guid_bytes.begin());
          }
        } else {
          std::memcpy(&virtual_display_guid, session_uuid.b8, sizeof(virtual_display_guid));
          std::copy_n(std::cbegin(session_uuid.b8), sizeof(session_uuid.b8), launch_session->virtual_display_guid_bytes.begin());
        }

        uint32_t vd_width = launch_session->width > 0 ? static_cast<uint32_t>(launch_session->width) : 1920u;
        uint32_t vd_height = launch_session->height > 0 ? static_cast<uint32_t>(launch_session->height) : 1080u;
        uint32_t base_vd_fps = launch_session->fps > 0 ? static_cast<uint32_t>(launch_session->fps) : 0u;
        uint32_t base_vd_fps_millihz = base_vd_fps;
        if (base_vd_fps_millihz > 0 && base_vd_fps_millihz < 1000u) {
          base_vd_fps_millihz *= 1000u;
        }
        uint32_t vd_fps = 0;
        if (launch_session->framegen_refresh_rate && *launch_session->framegen_refresh_rate > 0) {
          vd_fps = static_cast<uint32_t>(*launch_session->framegen_refresh_rate);
        } else if (base_vd_fps > 0) {
          vd_fps = base_vd_fps;
        } else {
          vd_fps = 60000u;
        }
        if (vd_fps < 1000u) {
          vd_fps *= 1000u;
        }
        const bool framegen_refresh_active = launch_session->framegen_refresh_rate && *launch_session->framegen_refresh_rate > 0;

        std::string client_label;
        if (shared_mode) {
          client_label = config::nvhttp.sunshine_name.empty() ? "Sunshine Shared Display" : config::nvhttp.sunshine_name + " Shared";
        } else {
          if (!launch_session->client_name.empty()) {
            client_label = launch_session->client_name;
          } else if (!launch_session->device_name.empty()) {
            client_label = launch_session->device_name;
          } else {
            client_label = config::nvhttp.sunshine_name;
          }
          if (client_label.empty()) {
            client_label = "Sunshine";
          }
        }

        const auto desired_layout = launch_session->virtual_display_layout_override.value_or(config::video.virtual_display_layout);
        const bool wants_extended_layout = desired_layout != config::video_t::virtual_display_layout_e::exclusive;
        if (wants_extended_layout) {
          auto topology_snapshot = display_helper_integration::capture_current_topology();
          if (topology_snapshot) {
            launch_session->virtual_display_topology_snapshot = *topology_snapshot;
          } else {
            launch_session->virtual_display_topology_snapshot.reset();
          }
        } else {
          launch_session->virtual_display_topology_snapshot.reset();
        }

        VDISPLAY::setWatchdogFeedingEnabled(true);
        auto display_info = VDISPLAY::createVirtualDisplay(
          display_uuid_source.c_str(),
          client_label.c_str(),
          vd_width,
          vd_height,
          vd_fps,
          virtual_display_guid,
          base_vd_fps_millihz,
          framegen_refresh_active
        );

        if (display_info) {
          launch_session->virtual_display = true;
          if (display_info->device_id && !display_info->device_id->empty()) {
            launch_session->virtual_display_device_id = *display_info->device_id;
          } else if (auto resolved_device = VDISPLAY::resolveAnyVirtualDisplayDeviceId()) {
            launch_session->virtual_display_device_id = *resolved_device;
          } else {
            launch_session->virtual_display_device_id.clear();
          }
          launch_session->virtual_display_ready_since = display_info->ready_since;
          if (display_info->display_name && !display_info->display_name->empty()) {
            BOOST_LOG(info) << "Virtual display created at " << platf::to_utf8(*display_info->display_name);
          } else {
            BOOST_LOG(info) << "Virtual display created (device name pending enumeration).";
          }

          VDISPLAY::VirtualDisplayRecoveryParams recovery_params;
          recovery_params.guid = virtual_display_guid;
          recovery_params.width = vd_width;
          recovery_params.height = vd_height;
          recovery_params.fps = vd_fps;
          recovery_params.base_fps_millihz = base_vd_fps_millihz;
          recovery_params.framegen_refresh_active = framegen_refresh_active;
          recovery_params.client_uid = display_uuid_source;
          recovery_params.client_name = client_label;
          recovery_params.display_name = display_info->display_name;
          if (display_info->device_id && !display_info->device_id->empty()) {
            recovery_params.device_id = *display_info->device_id;
          } else if (!launch_session->virtual_display_device_id.empty()) {
            recovery_params.device_id = launch_session->virtual_display_device_id;
          }
          recovery_params.max_attempts = 3;

          GUID recovery_guid = virtual_display_guid;
          recovery_params.should_abort = [recovery_guid]() {
            return !VDISPLAY::is_virtual_display_guid_tracked(recovery_guid);
          };
          std::weak_ptr<rtsp_stream::launch_session_t> session_weak = launch_session;
          recovery_params.on_recovery_success = [session_weak](const VDISPLAY::VirtualDisplayCreationResult &result) {
            if (auto session_locked = session_weak.lock()) {
              if (result.device_id && !result.device_id->empty()) {
                session_locked->virtual_display_device_id = *result.device_id;
                config::set_runtime_output_name_override(session_locked->virtual_display_device_id);
              }
              session_locked->virtual_display_ready_since = result.ready_since;
              if (session_locked->virtual_display) {
                auto request = display_helper_integration::helpers::build_request_from_session(config::video, *session_locked);
                if (request && display_helper_integration::apply(*request)) {
                  BOOST_LOG(info) << "Virtual display recovery: re-applied session display configuration (including exclusivity) after recreation.";
                } else if (!request) {
                  BOOST_LOG(warning) << "Virtual display recovery: failed to rebuild display helper request after recreation.";
                } else {
                  BOOST_LOG(warning) << "Virtual display recovery: display helper apply failed after recreation.";
                }
              }

              // Force the capture thread to reinitialize so it rebinds to the recreated display.
              mail::man->event<int>(mail::switch_display)->raise(0);
              BOOST_LOG(info) << "Virtual display recovery: requested capture reinit to pick up recreated display.";
            }
          };

          VDISPLAY::schedule_virtual_display_recovery_monitor(recovery_params);
        } else {
          disable_virtual_display_request();
          launch_session->virtual_display = false;
          launch_session->virtual_display_guid_bytes.fill(0);
          launch_session->virtual_display_device_id.clear();
          launch_session->virtual_display_ready_since.reset();
          BOOST_LOG(warning) << "Virtual display creation failed.";
        }
      };

      if (!request_virtual_display && VDISPLAY::should_auto_enable_virtual_display()) {
        BOOST_LOG(info) << "No physical monitors detected. Automatically enabling virtual display.";
        request_virtual_display = true;
      }
      apply_virtual_display_request(request_virtual_display);
    }
#endif

    // The display should be restored in case something fails as there are no other sessions.
    if (no_active_sessions && !launch_session->input_only) {
      revert_display_configuration = true;

#ifdef _WIN32
      HANDLE user_token = platf::retrieve_users_token(false);
      const bool helper_session_available = (user_token != nullptr);
      if (user_token) {
        CloseHandle(user_token);
      }

      if (helper_session_available) {
        (void) display_helper_integration::disarm_pending_restore();
        auto request = display_helper_integration::helpers::build_request_from_session(config::video, *launch_session);
        if (!request) {
          BOOST_LOG(warning) << "Display helper: failed to build display configuration request; continuing with existing display.";
        }

        if (request) {
          if (!display_helper_integration::apply(*request)) {
            BOOST_LOG(warning) << "Display helper: failed to apply display configuration; continuing with existing display.";
          }
        }
      } else {
        BOOST_LOG(warning) << "Display helper: unable to apply display preferences because there isn't a user signed in currently.";
      }
#else
      display_helper_integration::DisplayApplyBuilder noop_builder;
      noop_builder.set_session(*launch_session);
      if (!display_helper_integration::apply(noop_builder.build())) {
        BOOST_LOG(warning) << "Display helper: failed to apply display configuration; continuing with existing display.";
      }
#endif

      // Probe encoders again before streaming to ensure our chosen
      // encoder matches the active GPU (which could have changed
      // due to hotplugging, driver crash, primary monitor change,
      // or any number of other factors).
      bool encoder_probe_failed = video::probe_encoders();

      if (encoder_probe_failed && !is_input_only) {
        BOOST_LOG(error) << "Failed to initialize video capture/encoding. Is a display connected and turned on?";
        tree.put("root.<xmlattr>.status_code", 503);
        tree.put("root.<xmlattr>.status_message", "Failed to initialize video capture/encoding. Is a display connected and turned on?");
        tree.put("root.gamesession", 0);

        return;
      }
    }

    auto encryption_mode = net::encryption_mode_for_address(request->remote_endpoint().address());
    if (!launch_session->rtsp_cipher && encryption_mode == config::ENCRYPTION_MODE_MANDATORY) {
      BOOST_LOG(error) << "Rejecting client that cannot comply with mandatory encryption requirement"sv;

      tree.put("root.<xmlattr>.status_code", 403);
      tree.put("root.<xmlattr>.status_message", "Encryption is mandatory for this host but unsupported by the client");
      tree.put("root.gamesession", 0);

      return;
    }

    no_active_sessions = (rtsp_stream::session_count() == 0);

    if (is_input_only) {
      BOOST_LOG(info) << "Launching input only session..."sv;

      launch_session->client_do_cmds.clear();
      launch_session->client_undo_cmds.clear();

      // Still probe encoders once, if input only session is launched first
      // But we're ignoring if it's successful or not
      if (no_active_sessions && !proc::proc.virtual_display) {
        video::probe_encoders();
        if (current_appid == 0) {
          proc::proc.launch_input_only();
        }
      }
    } else if (appid > 0 || !appuuid_str.empty()) {
      if (appid == current_appid || (!appuuid_str.empty() && appuuid_str == current_app_uuid)) {
        // We're basically resuming the same app

        BOOST_LOG(debug) << "Resuming app [" << proc::proc.get_last_run_app_name() << "] from launch app path...";

        if (!proc::proc.allow_client_commands || !named_cert_p->allow_client_commands) {
          launch_session->client_do_cmds.clear();
          launch_session->client_undo_cmds.clear();
        }

        if (current_appid == proc::input_only_app_id) {
          launch_session->input_only = true;
        }

      } else {
        const auto &apps = proc::proc.get_apps();
        auto app_iter = std::find_if(apps.begin(), apps.end(), [&appid_str, &appuuid_str](const auto _app) {
          return _app.id == appid_str || _app.uuid == appuuid_str;
        });

        if (app_iter == apps.end()) {
          BOOST_LOG(error) << "Couldn't find app with ID ["sv << appid_str << "] or UUID ["sv << appuuid_str << ']';
          tree.put("root.<xmlattr>.status_code", 404);
          tree.put("root.<xmlattr>.status_message", "Cannot find requested application");
          tree.put("root.gamesession", 0);
          return;
        }

        if (!app_iter->allow_client_commands) {
          launch_session->client_do_cmds.clear();
          launch_session->client_undo_cmds.clear();
        }

        auto err = proc::proc.execute(*app_iter, launch_session);
        if (err) {
          tree.put("root.<xmlattr>.status_code", err);
          tree.put(
            "root.<xmlattr>.status_message",
            err == 503 ? "Failed to initialize video capture/encoding. Is a display connected and turned on?" : "Failed to start the specified application"
          );
          tree.put("root.gamesession", 0);

          return;
        }
      }
    } else {
      tree.put("root.<xmlattr>.status_code", 403);
      tree.put("root.<xmlattr>.status_message", "How did you get here?");
      tree.put("root.gamesession", 0);
    }

    tree.put("root.<xmlattr>.status_code", 200);
    tree.put(
      "root.sessionUrl0",
      std::format(
        "{}{}:{}",
        launch_session->rtsp_url_scheme,
        net::addr_to_url_escaped_string(request->local_endpoint().address()),
        static_cast<int>(net::map_port(rtsp_stream::RTSP_SETUP_PORT))
      )
    );
    tree.put("root.gamesession", 1);
    tree.put("root.VirtualDisplayDriverReady", proc::vDisplayDriverStatus == VDISPLAY::DRIVER_STATUS::OK);

    rtsp_stream::launch_session_raise(launch_session);
    revert_display_configuration = false;
  }

  void resume(bool &host_audio, resp_https_t response, req_https_t request) {
    print_req<SunshineHTTPS>(request);

    pt::ptree tree;
    auto g = util::fail_guard([&]() {
      std::ostringstream data;

      pt::write_xml(data, tree);
      response->write(data.str());
      response->close_connection_after_response = true;
    });

    auto named_cert_p = get_verified_cert(request);
    if (!(named_cert_p->perm & PERM::_allow_view)) {
      BOOST_LOG(debug) << "Permission ViewApp denied for [" << named_cert_p->name << "] (" << (uint32_t) named_cert_p->perm << ")";

      tree.put("root.resume", 0);
      tree.put("root.<xmlattr>.status_code", 403);
      tree.put("root.<xmlattr>.status_message", "Permission denied");

      return;
    }

    auto current_appid = proc::proc.running();
    if (current_appid == 0) {
      tree.put("root.resume", 0);
      tree.put("root.<xmlattr>.status_code", 503);
      tree.put("root.<xmlattr>.status_message", "No running app to resume");

      return;
    }

    auto args = request->parse_query_string();
    if (
      args.find("rikey"s) == std::end(args) ||
      args.find("rikeyid"s) == std::end(args)
    ) {
      tree.put("root.resume", 0);
      tree.put("root.<xmlattr>.status_code", 400);
      tree.put("root.<xmlattr>.status_message", "Missing a required resume parameter");

      return;
    }

    // Newer Moonlight clients send localAudioPlayMode on /resume too,
    // so we should use it if it's present in the args and there are
    // no active sessions we could be interfering with.
    const bool no_active_sessions {rtsp_stream::session_count() == 0};
    if (no_active_sessions && args.find("localAudioPlayMode"s) != std::end(args)) {
      host_audio = util::from_view(get_arg(args, "localAudioPlayMode"));
    }
    // Prevent interleaving with hot-apply while we prep/resume a session
    auto _hot_apply_gate = config::acquire_apply_read_gate();
    auto launch_session = make_launch_session(host_audio, false, args, named_cert_p);

<<<<<<< HEAD
    if (!proc::proc.allow_client_commands || !named_cert_p->allow_client_commands) {
      launch_session->client_do_cmds.clear();
      launch_session->client_undo_cmds.clear();
    }

    if (config::input.enable_input_only_mode && current_appid == proc::input_only_app_id) {
      launch_session->input_only = true;
    }

    // Apply display configuration early if there are no active sessions
    if (no_active_sessions && !launch_session->input_only) {
=======
    if (no_active_sessions) {
      if (
        launch_session->output_name_override &&
        !launch_session->output_name_override->empty() &&
        !launch_session->virtual_display &&
        !boost::iequals(*launch_session->output_name_override, VDISPLAY::SUDOVDA_VIRTUAL_DISPLAY_SELECTION)
      ) {
        config::set_runtime_output_name_override(*launch_session->output_name_override);
      }

>>>>>>> f9461118
      const bool should_reapply_display = config::video.dd.config_revert_on_disconnect;
      // We want to prepare display only if there are no active sessions at
      // the moment. This should be done before probing encoders as it could
      // change the active displays.

#ifdef _WIN32
      if (should_reapply_display) {
        HANDLE user_token = platf::retrieve_users_token(false);
        const bool helper_session_available = (user_token != nullptr);
        if (user_token) {
          CloseHandle(user_token);
        }

        if (helper_session_available) {
          (void) display_helper_integration::disarm_pending_restore();
          auto request = display_helper_integration::helpers::build_request_from_session(config::video, *launch_session);
          if (!request) {
            BOOST_LOG(warning) << "Display helper: failed to build display configuration request; continuing with existing display.";
          } else if (!display_helper_integration::apply(*request)) {
            BOOST_LOG(warning) << "Display helper: failed to apply display configuration; continuing with existing display.";
          }
        } else {
          BOOST_LOG(warning) << "Display helper: unable to apply display preferences because there isn't a user signed in currently.";
        }
      } else {
        BOOST_LOG(debug) << "Display helper: skipping resume re-apply because revert-on-disconnect is disabled.";
      }
#else
      if (should_reapply_display) {
        display_helper_integration::DisplayApplyBuilder noop_builder;
        noop_builder.set_session(*launch_session);
        if (!display_helper_integration::apply(noop_builder.build())) {
          BOOST_LOG(warning) << "Display helper: failed to apply display configuration; continuing with existing display.";
        }
      } else {
        BOOST_LOG(debug) << "Display helper: skipping resume re-apply because revert-on-disconnect is disabled.";
      }
#endif

      // Probe encoders again before streaming to ensure our chosen
      // encoder matches the active GPU (which could have changed
      // due to hotplugging, driver crash, primary monitor change,
      // or any number of other factors).
      // Skip encoder probing failure for input-only mode
      if (video::probe_encoders() && !launch_session->input_only) {
        tree.put("root.resume", 0);
        tree.put("root.<xmlattr>.status_code", 503);
        tree.put("root.<xmlattr>.status_message", "Failed to initialize video capture/encoding. Is a display connected and turned on?");

        return;
      }
    }

    auto encryption_mode = net::encryption_mode_for_address(request->remote_endpoint().address());
    if (!launch_session->rtsp_cipher && encryption_mode == config::ENCRYPTION_MODE_MANDATORY) {
      BOOST_LOG(error) << "Rejecting client that cannot comply with mandatory encryption requirement"sv;

      tree.put("root.<xmlattr>.status_code", 403);
      tree.put("root.<xmlattr>.status_message", "Encryption is mandatory for this host but unsupported by the client");
      tree.put("root.gamesession", 0);

      return;
    }

    tree.put("root.<xmlattr>.status_code", 200);
    tree.put(
      "root.sessionUrl0",
      std::format(
        "{}{}:{}",
        launch_session->rtsp_url_scheme,
        net::addr_to_url_escaped_string(request->local_endpoint().address()),
        static_cast<int>(net::map_port(rtsp_stream::RTSP_SETUP_PORT))
      )
    );
    tree.put("root.resume", 1);
    tree.put("root.VirtualDisplayDriverReady", proc::vDisplayDriverStatus == VDISPLAY::DRIVER_STATUS::OK);

    rtsp_stream::launch_session_raise(launch_session);

#if defined SUNSHINE_TRAY && SUNSHINE_TRAY >= 1
    system_tray::update_tray_client_connected(named_cert_p->name);
#endif
  }

  void cancel(resp_https_t response, req_https_t request) {
    print_req<SunshineHTTPS>(request);

    pt::ptree tree;
    auto g = util::fail_guard([&]() {
      std::ostringstream data;

      pt::write_xml(data, tree);
      response->write(data.str());
      response->close_connection_after_response = true;
    });

    auto named_cert_p = get_verified_cert(request);
    if (!(named_cert_p->perm & PERM::launch)) {
      BOOST_LOG(debug) << "Permission CancelApp denied for [" << named_cert_p->name << "] (" << (uint32_t) named_cert_p->perm << ")";

      tree.put("root.resume", 0);
      tree.put("root.<xmlattr>.status_code", 403);
      tree.put("root.<xmlattr>.status_message", "Permission denied");

      return;
    }

    tree.put("root.cancel", 1);
    tree.put("root.<xmlattr>.status_code", 200);

    rtsp_stream::terminate_sessions();

    if (proc::proc.running() > 0) {
      proc::proc.terminate();
    }
    // The config needs to be reverted regardless of whether "proc::proc.terminate()" was called or not.

#ifdef _WIN32
    schedule_virtual_display_cleanup();
#endif
  }

  void appasset(resp_https_t response, req_https_t request) {
    print_req<SunshineHTTPS>(request);

    auto fg = util::fail_guard([&]() {
      response->write(SimpleWeb::StatusCode::server_error_internal_server_error);
      response->close_connection_after_response = true;
    });

    auto named_cert_p = get_verified_cert(request);

    if (!(named_cert_p->perm & PERM::_all_actions)) {
      BOOST_LOG(debug) << "Permission Get AppAsset denied for [" << named_cert_p->name << "] (" << (uint32_t) named_cert_p->perm << ")";

      fg.disable();
      response->write(SimpleWeb::StatusCode::client_error_unauthorized);
      response->close_connection_after_response = true;
      return;
    }

    auto args = request->parse_query_string();
    auto app_image = proc::proc.get_app_image(util::from_view(get_arg(args, "appid")));

    fg.disable();

    std::ifstream in(app_image, std::ios::binary);
    SimpleWeb::CaseInsensitiveMultimap headers;
    headers.emplace("Content-Type", "image/png");
    response->write(SimpleWeb::StatusCode::success_ok, in, headers);
    response->close_connection_after_response = true;
  }

  void getClipboard(resp_https_t response, req_https_t request) {
    print_req<SunshineHTTPS>(request);

    auto named_cert_p = get_verified_cert(request);

    if (
      !(named_cert_p->perm & PERM::_allow_view) || !(named_cert_p->perm & PERM::clipboard_read)
    ) {
      BOOST_LOG(debug) << "Permission Read Clipboard denied for [" << named_cert_p->name << "] (" << (uint32_t) named_cert_p->perm << ")";

      response->write(SimpleWeb::StatusCode::client_error_unauthorized);
      response->close_connection_after_response = true;
      return;
    }

    auto args = request->parse_query_string();
    auto clipboard_type = get_arg(args, "type");
    if (clipboard_type != "text"sv) {
      BOOST_LOG(debug) << "Clipboard type [" << clipboard_type << "] is not supported!";

      response->write(SimpleWeb::StatusCode::client_error_bad_request);
      response->close_connection_after_response = true;
      return;
    }

    std::list<std::string> connected_uuids = rtsp_stream::get_all_session_uuids();

    bool found = !connected_uuids.empty();

    if (found) {
      found = (std::find(connected_uuids.begin(), connected_uuids.end(), named_cert_p->uuid) != connected_uuids.end());
    }

    if (!found) {
      BOOST_LOG(debug) << "Client [" << named_cert_p->name << "] trying to get clipboard is not connected to a stream";

      response->write(SimpleWeb::StatusCode::client_error_forbidden);
      response->close_connection_after_response = true;
      return;
    }

    std::string content = platf::get_clipboard();
    response->write(content);
    return;
  }

  void
    setClipboard(resp_https_t response, req_https_t request) {
    print_req<SunshineHTTPS>(request);

    auto named_cert_p = get_verified_cert(request);

    if (
      !(named_cert_p->perm & PERM::_allow_view) || !(named_cert_p->perm & PERM::clipboard_set)
    ) {
      BOOST_LOG(debug) << "Permission Write Clipboard denied for [" << named_cert_p->name << "] (" << (uint32_t) named_cert_p->perm << ")";

      response->write(SimpleWeb::StatusCode::client_error_unauthorized);
      response->close_connection_after_response = true;
      return;
    }

    auto args = request->parse_query_string();
    auto clipboard_type = get_arg(args, "type");
    if (clipboard_type != "text"sv) {
      BOOST_LOG(debug) << "Clipboard type [" << clipboard_type << "] is not supported!";

      response->write(SimpleWeb::StatusCode::client_error_bad_request);
      response->close_connection_after_response = true;
      return;
    }

    std::list<std::string> connected_uuids = rtsp_stream::get_all_session_uuids();

    bool found = !connected_uuids.empty();

    if (found) {
      found = (std::find(connected_uuids.begin(), connected_uuids.end(), named_cert_p->uuid) != connected_uuids.end());
    }

    if (!found) {
      BOOST_LOG(debug) << "Client [" << named_cert_p->name << "] trying to set clipboard is not connected to a stream";

      response->write(SimpleWeb::StatusCode::client_error_forbidden);
      response->close_connection_after_response = true;
      return;
    }

    std::string content = request->content.string();

    bool success = platf::set_clipboard(content);

    if (!success) {
      BOOST_LOG(debug) << "Setting clipboard failed!";

      response->write(SimpleWeb::StatusCode::server_error_internal_server_error);
      response->close_connection_after_response = true;
    }

    response->write();
    return;
  }

  void setup(const std::string &pkey, const std::string &cert) {
    conf_intern.pkey = pkey;
    conf_intern.servercert = cert;
  }

  void start() {
    auto shutdown_event = mail::man->event<bool>(mail::shutdown);

    auto port_http = net::map_port(PORT_HTTP);
    auto port_https = net::map_port(PORT_HTTPS);
    auto address_family = net::af_from_enum_string(config::sunshine.address_family);

    bool clean_slate = config::sunshine.flags[config::flag::FRESH_STATE];

    if (!clean_slate) {
      load_state();
    }

    auto pkey = file_handler::read_file(config::nvhttp.pkey.c_str());
    auto cert = file_handler::read_file(config::nvhttp.cert.c_str());
    setup(pkey, cert);

    // resume doesn't always get the parameter "localAudioPlayMode"
    // launch will store it in host_audio
    bool host_audio {};

    https_server_t https_server {config::nvhttp.cert, config::nvhttp.pkey};
    http_server_t http_server;

    // Verify certificates after establishing connection
    https_server.verify = [](req_https_t req, SSL *ssl) {
      crypto::x509_t x509 {
#if OPENSSL_VERSION_MAJOR >= 3
        SSL_get1_peer_certificate(ssl)
#else
        SSL_get_peer_certificate(ssl)
#endif
      };

      // Store peer certificate in thread-local storage for use in request handlers
      if (x509) {
        tl_peer_certificate = std::move(x509);
      }

      // Re-fetch for verification logic
      crypto::x509_t x509_verify {
#if OPENSSL_VERSION_MAJOR >= 3
        SSL_get1_peer_certificate(ssl)
#else
        SSL_get_peer_certificate(ssl)
#endif
      };

      if (!x509_verify) {
        BOOST_LOG(info) << "unknown -- denied"sv;
        return false;
      }

      bool verified = false;
      p_named_cert_t named_cert_p;

      auto fg = util::fail_guard([&]() {
        char subject_name[256];

        X509_NAME_oneline(X509_get_subject_name(x509_verify.get()), subject_name, sizeof(subject_name));

        BOOST_LOG(verbose) << subject_name << " -- "sv << (verified ? "verified"sv : "denied"sv);
      });

      if (pending_cert_queue) {
        while (pending_cert_queue->peek()) {
          auto cert = pending_cert_queue->pop();
          if (!cert) {
            continue;
          }

          char subject_name[256];
          X509_NAME_oneline(X509_get_subject_name(cert.get()), subject_name, sizeof(subject_name));
          BOOST_LOG(verbose) << "Added cert ["sv << subject_name << ']';

          const auto pem = crypto::pem(cert);
          auto named_it = std::find_if(
            client_root.named_devices.begin(),
            client_root.named_devices.end(),
            [&pem](const p_named_cert_t &named_cert) {
              return named_cert && named_cert->cert == pem;
            }
          );

          if (named_it != client_root.named_devices.end()) {
            cert_chain.add(*named_it);
          } else {
            BOOST_LOG(warning) << "Pending certificate not found in client registry: "sv << subject_name;
          }
        }
      }

      auto err_str = cert_chain.verify(x509_verify.get(), named_cert_p);
      if (err_str) {
        BOOST_LOG(warning) << "SSL Verification error :: "sv << err_str;
        return verified;
      }

      verified = true;
      req->userp = named_cert_p;

      return true;
    };

    https_server.on_verify_failed = [](resp_https_t resp, req_https_t req) {
      pt::ptree tree;
      auto g = util::fail_guard([&]() {
        std::ostringstream data;

        pt::write_xml(data, tree);
        resp->write(data.str());
        resp->close_connection_after_response = true;
      });

      tree.put("root.<xmlattr>.status_code"s, 401);
      tree.put("root.<xmlattr>.query"s, req->path);
      tree.put("root.<xmlattr>.status_message"s, "The client is not authorized. Certificate verification failed."s);
    };

    https_server.default_resource["GET"] = not_found<SunshineHTTPS>;
    https_server.resource["^/serverinfo$"]["GET"] = serverinfo<SunshineHTTPS>;
    https_server.resource["^/pair$"]["GET"] = pair<SunshineHTTPS>;
    https_server.resource["^/applist$"]["GET"] = applist;
    https_server.resource["^/appasset$"]["GET"] = appasset;
    https_server.resource["^/launch$"]["GET"] = [&host_audio](auto resp, auto req) {
      launch(host_audio, resp, req);
    };
    https_server.resource["^/resume$"]["GET"] = [&host_audio](auto resp, auto req) {
      resume(host_audio, resp, req);
    };
    https_server.resource["^/cancel$"]["GET"] = cancel;
    https_server.resource["^/actions/clipboard$"]["GET"] = getClipboard;
    https_server.resource["^/actions/clipboard$"]["POST"] = setClipboard;

    https_server.config.reuse_address = true;
    https_server.config.address = net::af_to_any_address_string(address_family);
    https_server.config.port = port_https;

    http_server.default_resource["GET"] = not_found<SimpleWeb::HTTP>;
    http_server.resource["^/serverinfo$"]["GET"] = serverinfo<SimpleWeb::HTTP>;
    http_server.resource["^/pair$"]["GET"] = pair<SimpleWeb::HTTP>;

    http_server.config.reuse_address = true;
    http_server.config.address = net::af_to_any_address_string(address_family);
    http_server.config.port = port_http;

    auto accept_and_run = [&](auto *http_server) {
      try {
        http_server->start();
      } catch (boost::system::system_error &err) {
        // It's possible the exception gets thrown after calling http_server->stop() from a different thread
        if (shutdown_event->peek()) {
          return;
        }

        BOOST_LOG(fatal) << "Couldn't start http server on ports ["sv << port_https << ", "sv << port_https << "]: "sv << err.what();
        shutdown_event->raise(true);
        return;
      }
    };
    std::thread ssl {accept_and_run, &https_server};
    std::thread tcp {accept_and_run, &http_server};

    // Wait for any event
    shutdown_event->view();

    map_id_sess.clear();

    https_server.stop();
    http_server.stop();

    ssl.join();
    tcp.join();
  }

  std::string request_otp(const std::string &passphrase, const std::string &deviceName) {
    if (passphrase.size() < 4) {
      return "";
    }

    one_time_pin = crypto::rand_alphabet(4, "0123456789"sv);
    otp_passphrase = passphrase;
    otp_device_name = deviceName;
    otp_creation_time = std::chrono::steady_clock::now();

    return one_time_pin;
  }

  void
    erase_all_clients() {
    client_t client;
    client_root = client;
    cert_chain.clear();
    save_state();
    load_state();
  }

  void stop_session(stream::session_t &session, bool graceful) {
    if (graceful) {
      stream::session::graceful_stop(session);
    } else {
      stream::session::stop(session);
    }
  }

  bool find_and_stop_session(const std::string &uuid, bool graceful) {
    auto session = rtsp_stream::find_session(uuid);
    if (session) {
      stop_session(*session, graceful);
      return true;
    }
    return false;
  }

  void update_session_info(stream::session_t &session, const std::string &name, const crypto::PERM newPerm) {
    stream::session::update_device_info(session, name, newPerm);
  }

  bool find_and_udpate_session_info(const std::string &uuid, const std::string &name, const crypto::PERM newPerm) {
    auto session = rtsp_stream::find_session(uuid);
    if (session) {
      update_session_info(*session, name, newPerm);
      return true;
    }
    return false;
  }

  bool update_device_info(
    const std::string &uuid,
    const std::string &name,
    const std::string &display_mode,
    const cmd_list_t &do_cmds,
    const cmd_list_t &undo_cmds,
    const crypto::PERM newPerm,
    const bool enable_legacy_ordering,
    const bool allow_client_commands,
    const bool always_use_virtual_display,
    const std::string &virtual_display_mode,
    const std::string &virtual_display_layout
  ) {
    find_and_udpate_session_info(uuid, name, newPerm);

    client_t &client = client_root;
    auto it = client.named_devices.begin();
    for (; it != client.named_devices.end(); ++it) {
      auto named_cert_p = *it;
      if (named_cert_p->uuid == uuid) {
        named_cert_p->name = name;
        named_cert_p->display_mode = display_mode;
        named_cert_p->perm = newPerm;
        named_cert_p->do_cmds = do_cmds;
        named_cert_p->undo_cmds = undo_cmds;
        named_cert_p->enable_legacy_ordering = enable_legacy_ordering;
        named_cert_p->allow_client_commands = allow_client_commands;
        named_cert_p->always_use_virtual_display = always_use_virtual_display;
        named_cert_p->virtual_display_mode_override = virtual_display_mode;
        named_cert_p->virtual_display_layout_override = virtual_display_layout;
        save_state();
        return true;
      }
    }

    return false;
  }

  // (Windows-only) display_helper_integration is included above

  bool unpair_client(const std::string_view uuid) {
    bool removed = false;
    client_t &client = client_root;
    for (auto it = client.named_devices.begin(); it != client.named_devices.end();) {
      if ((*it)->uuid == uuid) {
        it = client.named_devices.erase(it);
        removed = true;
      } else {
        ++it;
      }
    }

    save_state();
    load_state();

    if (removed) {
      auto session = rtsp_stream::find_session(uuid);
      if (session) {
        stop_session(*session, true);
      }

      if (client.named_devices.empty()) {
        proc::proc.terminate();
      }
    }

    return removed;
  }
}  // namespace nvhttp<|MERGE_RESOLUTION|>--- conflicted
+++ resolved
@@ -23,6 +23,7 @@
 #include <vector>
 
 // lib includes
+#include <boost/algorithm/string.hpp>
 #include <boost/algorithm/string/predicate.hpp>
 #include <boost/algorithm/string/trim.hpp>
 #include <boost/asio/ssl/context.hpp>
@@ -1556,7 +1557,16 @@
     // Prevent interleaving with hot-apply while we prep/start a session
     auto _hot_apply_gate = config::acquire_apply_read_gate();
     auto launch_session = make_launch_session(host_audio, is_input_only, args, named_cert_p);
+    std::optional<std::string> pending_output_override;
+    auto output_override_guard = util::fail_guard([&]() {
+      if (pending_output_override) {
+        config::set_runtime_output_name_override(std::nullopt);
+      }
+    });
     bool no_active_sessions = (rtsp_stream::session_count() == 0);
+    if (no_active_sessions) {
+      config::set_runtime_output_name_override(std::nullopt);
+    }
 
 #ifdef _WIN32
 
@@ -2001,6 +2011,7 @@
 
     rtsp_stream::launch_session_raise(launch_session);
     revert_display_configuration = false;
+    output_override_guard.disable();
   }
 
   void resume(bool &host_audio, resp_https_t response, req_https_t request) {
@@ -2058,7 +2069,6 @@
     auto _hot_apply_gate = config::acquire_apply_read_gate();
     auto launch_session = make_launch_session(host_audio, false, args, named_cert_p);
 
-<<<<<<< HEAD
     if (!proc::proc.allow_client_commands || !named_cert_p->allow_client_commands) {
       launch_session->client_do_cmds.clear();
       launch_session->client_undo_cmds.clear();
@@ -2068,9 +2078,6 @@
       launch_session->input_only = true;
     }
 
-    // Apply display configuration early if there are no active sessions
-    if (no_active_sessions && !launch_session->input_only) {
-=======
     if (no_active_sessions) {
       if (
         launch_session->output_name_override &&
@@ -2081,57 +2088,59 @@
         config::set_runtime_output_name_override(*launch_session->output_name_override);
       }
 
->>>>>>> f9461118
-      const bool should_reapply_display = config::video.dd.config_revert_on_disconnect;
-      // We want to prepare display only if there are no active sessions at
-      // the moment. This should be done before probing encoders as it could
-      // change the active displays.
+      // Apply display configuration early if there are no active sessions
+      if (!launch_session->input_only) {
+        const bool should_reapply_display = config::video.dd.config_revert_on_disconnect;
+        // We want to prepare display only if there are no active sessions at
+        // the moment. This should be done before probing encoders as it could
+        // change the active displays.
 
 #ifdef _WIN32
-      if (should_reapply_display) {
-        HANDLE user_token = platf::retrieve_users_token(false);
-        const bool helper_session_available = (user_token != nullptr);
-        if (user_token) {
-          CloseHandle(user_token);
-        }
-
-        if (helper_session_available) {
-          (void) display_helper_integration::disarm_pending_restore();
-          auto request = display_helper_integration::helpers::build_request_from_session(config::video, *launch_session);
-          if (!request) {
-            BOOST_LOG(warning) << "Display helper: failed to build display configuration request; continuing with existing display.";
-          } else if (!display_helper_integration::apply(*request)) {
+        if (should_reapply_display) {
+          HANDLE user_token = platf::retrieve_users_token(false);
+          const bool helper_session_available = (user_token != nullptr);
+          if (user_token) {
+            CloseHandle(user_token);
+          }
+
+          if (helper_session_available) {
+            (void) display_helper_integration::disarm_pending_restore();
+            auto request = display_helper_integration::helpers::build_request_from_session(config::video, *launch_session);
+            if (!request) {
+              BOOST_LOG(warning) << "Display helper: failed to build display configuration request; continuing with existing display.";
+            } else if (!display_helper_integration::apply(*request)) {
+              BOOST_LOG(warning) << "Display helper: failed to apply display configuration; continuing with existing display.";
+            }
+          } else {
+            BOOST_LOG(warning) << "Display helper: unable to apply display preferences because there isn't a user signed in currently.";
+          }
+        } else {
+          BOOST_LOG(debug) << "Display helper: skipping resume re-apply because revert-on-disconnect is disabled.";
+        }
+#else
+        if (should_reapply_display) {
+          display_helper_integration::DisplayApplyBuilder noop_builder;
+          noop_builder.set_session(*launch_session);
+          if (!display_helper_integration::apply(noop_builder.build())) {
             BOOST_LOG(warning) << "Display helper: failed to apply display configuration; continuing with existing display.";
           }
         } else {
-          BOOST_LOG(warning) << "Display helper: unable to apply display preferences because there isn't a user signed in currently.";
-        }
-      } else {
-        BOOST_LOG(debug) << "Display helper: skipping resume re-apply because revert-on-disconnect is disabled.";
-      }
-#else
-      if (should_reapply_display) {
-        display_helper_integration::DisplayApplyBuilder noop_builder;
-        noop_builder.set_session(*launch_session);
-        if (!display_helper_integration::apply(noop_builder.build())) {
-          BOOST_LOG(warning) << "Display helper: failed to apply display configuration; continuing with existing display.";
-        }
-      } else {
-        BOOST_LOG(debug) << "Display helper: skipping resume re-apply because revert-on-disconnect is disabled.";
-      }
+          BOOST_LOG(debug) << "Display helper: skipping resume re-apply because revert-on-disconnect is disabled.";
+        }
 #endif
 
-      // Probe encoders again before streaming to ensure our chosen
-      // encoder matches the active GPU (which could have changed
-      // due to hotplugging, driver crash, primary monitor change,
-      // or any number of other factors).
-      // Skip encoder probing failure for input-only mode
-      if (video::probe_encoders() && !launch_session->input_only) {
-        tree.put("root.resume", 0);
-        tree.put("root.<xmlattr>.status_code", 503);
-        tree.put("root.<xmlattr>.status_message", "Failed to initialize video capture/encoding. Is a display connected and turned on?");
-
-        return;
+        // Probe encoders again before streaming to ensure our chosen
+        // encoder matches the active GPU (which could have changed
+        // due to hotplugging, driver crash, primary monitor change,
+        // or any number of other factors).
+        // Skip encoder probing failure for input-only mode
+        if (video::probe_encoders() && !launch_session->input_only) {
+          tree.put("root.resume", 0);
+          tree.put("root.<xmlattr>.status_code", 503);
+          tree.put("root.<xmlattr>.status_message", "Failed to initialize video capture/encoding. Is a display connected and turned on?");
+
+          return;
+        }
       }
     }
 
