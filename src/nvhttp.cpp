/**
 * @file src/nvhttp.cpp
 * @brief Definitions for the nvhttp (GameStream) server.
 */
// macros
#define BOOST_BIND_GLOBAL_PLACEHOLDERS

// standard includes
#include <algorithm>
#include <filesystem>
#include <format>
#include <string>
#include <utility>
#include <vector>

// lib includes
#include <boost/asio/ssl/context.hpp>
#include <boost/asio/ssl/context_base.hpp>
#include <boost/property_tree/json_parser.hpp>
#include <boost/property_tree/ptree.hpp>
#include <boost/property_tree/xml_parser.hpp>
#include <Simple-Web-Server/server_http.hpp>

// local includes
#include "config.h"
#include "display_helper_integration.h"
#include "file_handler.h"
#include "globals.h"
#include "httpcommon.h"
#include "logging.h"
#include "network.h"
#include "nvhttp.h"
#include "state_storage.h"
#include "platform/common.h"
#include "process.h"
#include "rtsp.h"
#include "stream.h"
#include "system_tray.h"
#include "update.h"
#include "utility.h"
#include "uuid.h"
#include "video.h"
#include "zwpad.h"

#ifdef _WIN32
  #include "platform/windows/virtual_display.h"
#endif

using namespace std::literals;

namespace nvhttp {

  namespace fs = std::filesystem;
  namespace pt = boost::property_tree;

  using p_named_cert_t = crypto::p_named_cert_t;
  using PERM = crypto::PERM;

  struct client_t {
    std::vector<p_named_cert_t> named_devices;
  };

  struct pair_session_t;

  crypto::cert_chain_t cert_chain;
  static std::shared_ptr<safe::queue_t<crypto::x509_t>> pending_cert_queue =
    std::make_shared<safe::queue_t<crypto::x509_t>>(30);
  static std::string one_time_pin;
  static std::string otp_passphrase;
  static std::string otp_device_name;
  static std::chrono::time_point<std::chrono::steady_clock> otp_creation_time;

  class SunshineHTTPSServer: public SimpleWeb::ServerBase<SunshineHTTPS> {
  public:
    SunshineHTTPSServer(const std::string &certification_file, const std::string &private_key_file):
        ServerBase<SunshineHTTPS>::ServerBase(443),
        context(boost::asio::ssl::context::tls_server) {
      // Disabling TLS 1.0 and 1.1 (see RFC 8996)
      context.set_options(boost::asio::ssl::context::no_tlsv1);
      context.set_options(boost::asio::ssl::context::no_tlsv1_1);
      context.use_certificate_chain_file(certification_file);
      context.use_private_key_file(private_key_file, boost::asio::ssl::context::pem);
    }

    std::function<bool(std::shared_ptr<Request>, SSL *)> verify;
    std::function<void(std::shared_ptr<Response>, std::shared_ptr<Request>)> on_verify_failed;

  protected:
    boost::asio::ssl::context context;

    void after_bind() override {
      if (verify) {
        context.set_verify_mode(boost::asio::ssl::verify_peer | boost::asio::ssl::verify_fail_if_no_peer_cert | boost::asio::ssl::verify_client_once);
        context.set_verify_callback([](int verified, boost::asio::ssl::verify_context &ctx) {
          // To respond with an error message, a connection must be established
          return 1;
        });
      }
    }

    // This is Server<HTTPS>::accept() with SSL validation support added
    void accept() override {
      auto connection = create_connection(*io_service, context);

      acceptor->async_accept(connection->socket->lowest_layer(), [this, connection](const SimpleWeb::error_code &ec) {
        auto lock = connection->handler_runner->continue_lock();
        if (!lock) {
          return;
        }

        if (ec != SimpleWeb::error::operation_aborted) {
          this->accept();
        }

        auto session = std::make_shared<Session>(config.max_request_streambuf_size, connection);

        if (!ec) {
          boost::asio::ip::tcp::no_delay option(true);
          SimpleWeb::error_code ec;
          session->connection->socket->lowest_layer().set_option(option, ec);

          session->connection->set_timeout(config.timeout_request);
          session->connection->socket->async_handshake(boost::asio::ssl::stream_base::server, [this, session](const SimpleWeb::error_code &ec) {
            session->connection->cancel_timeout();
            auto lock = session->connection->handler_runner->continue_lock();
            if (!lock) {
              return;
            }
            if (!ec) {
              if (verify && !verify(session->request, session->connection->socket->native_handle())) {
                this->write(session, on_verify_failed);
              } else {
                this->read(session);
              }
            } else if (this->on_error) {
              this->on_error(session->request, ec);
            }
          });
        } else if (this->on_error) {
          this->on_error(session->request, ec);
        }
      });
    }
  };

  using https_server_t = SunshineHTTPSServer;
  using http_server_t = SimpleWeb::Server<SimpleWeb::HTTP>;

  struct conf_intern_t {
    std::string servercert;
    std::string pkey;
  } conf_intern;

  // uniqueID, session
  std::unordered_map<std::string, pair_session_t> map_id_sess;
  client_t client_root;
  std::atomic<uint32_t> session_id_counter;

  using resp_https_t = std::shared_ptr<typename SimpleWeb::ServerBase<SunshineHTTPS>::Response>;
  using req_https_t = std::shared_ptr<typename SimpleWeb::ServerBase<SunshineHTTPS>::Request>;
  using resp_http_t = std::shared_ptr<typename SimpleWeb::ServerBase<SimpleWeb::HTTP>::Response>;
  using req_http_t = std::shared_ptr<typename SimpleWeb::ServerBase<SimpleWeb::HTTP>::Request>;

  enum class op_e {
    ADD,  ///< Add certificate
    REMOVE  ///< Remove certificate
  };

  std::string get_arg(const args_t &args, const char *name, const char *default_value) {
    auto it = args.find(name);
    if (it == std::end(args)) {
      if (default_value != nullptr) {
        return std::string(default_value);
      }

      throw std::out_of_range(name);
    }
    return it->second;
  }

<<<<<<< HEAD
  // Helper function to extract command entries from a JSON object.
  cmd_list_t extract_command_entries(const nlohmann::json &j, const std::string &key) {
    cmd_list_t commands;

    // Check if the key exists in the JSON.
    if (j.contains(key)) {
      // Ensure that the value for the key is an array.
      try {
        for (const auto &item : j.at(key)) {
          try {
            // Extract "cmd" and "elevated" fields from the JSON object.
            std::string cmd = item.at("cmd").get<std::string>();
            bool elevated = util::get_non_string_json_value<bool>(item, "elevated", false);

            // Add the command entry to the list.
            commands.push_back({cmd, elevated});
          } catch (const std::exception &e) {
            BOOST_LOG(warning) << "Error parsing command entry: " << e.what();
          }
        }
      } catch (const std::exception &e) {
        BOOST_LOG(warning) << "Error retrieving key \"" << key << "\": " << e.what();
      }
    } else {
      BOOST_LOG(debug) << "Key \"" << key << "\" not found in the JSON.";
    }

    return commands;
  }

  void save_state() {
    nlohmann::json root = nlohmann::json::object();
    // If the state file exists, try to read it.
    if (fs::exists(config::nvhttp.file_state)) {
      try {
        std::ifstream in(config::nvhttp.file_state);
        in >> root;
=======
  void save_state() {
    statefile::migrate_recent_state_keys();
    const auto &sunshine_path = statefile::sunshine_state_path();
    const auto &vibeshine_path = statefile::vibeshine_state_path();

    pt::ptree root;

    if (fs::exists(sunshine_path)) {
      try {
        pt::read_json(sunshine_path, root);
>>>>>>> 20b28daa
      } catch (std::exception &e) {
        BOOST_LOG(error) << "Couldn't read "sv << sunshine_path << ": "sv << e.what();
        return;
      }
    }

    // Erase any previous "root" key.
    root.erase("root");

    // Create a new "root" object and set the unique id.
    root["root"] = nlohmann::json::object();
    root["root"]["uniqueid"] = http::unique_id;

<<<<<<< HEAD
    // Persist update notification state
    root["root"]["last_notified_version"] = update::state.last_notified_version;
    client_t &client = client_root;
    nlohmann::json named_cert_nodes = nlohmann::json::array();
=======
    root.put("root.uniqueid", http::unique_id);
    client_t &client = client_root;
>>>>>>> 20b28daa

    std::unordered_set<std::string> unique_certs;
    std::unordered_map<std::string, int> name_counts;

    for (auto &named_cert_p : client.named_devices) {
      // Only add each unique certificate once.
      if (unique_certs.insert(named_cert_p->cert).second) {
        nlohmann::json named_cert_node = nlohmann::json::object();
        std::string base_name = named_cert_p->name;
        // Remove any pending id suffix (e.g., " (2)") if present.
        size_t pos = base_name.find(" (");
        if (pos != std::string::npos) {
          base_name = base_name.substr(0, pos);
        }
        int count = name_counts[base_name]++;
        std::string final_name = base_name;
        if (count > 0) {
          final_name += " (" + std::to_string(count + 1) + ")";
        }
        named_cert_node["name"] = final_name;
        named_cert_node["cert"] = named_cert_p->cert;
        named_cert_node["uuid"] = named_cert_p->uuid;
        named_cert_node["display_mode"] = named_cert_p->display_mode;
        named_cert_node["perm"] = static_cast<uint32_t>(named_cert_p->perm);
        named_cert_node["enable_legacy_ordering"] = named_cert_p->enable_legacy_ordering;
        named_cert_node["allow_client_commands"] = named_cert_p->allow_client_commands;
        named_cert_node["always_use_virtual_display"] = named_cert_p->always_use_virtual_display;

        // Add "do" commands if available.
        if (!named_cert_p->do_cmds.empty()) {
          nlohmann::json do_cmds_node = nlohmann::json::array();
          for (const auto &cmd : named_cert_p->do_cmds) {
            do_cmds_node.push_back(crypto::command_entry_t::serialize(cmd));
          }
          named_cert_node["do"] = do_cmds_node;
        }

        // Add "undo" commands if available.
        if (!named_cert_p->undo_cmds.empty()) {
          nlohmann::json undo_cmds_node = nlohmann::json::array();
          for (const auto &cmd : named_cert_p->undo_cmds) {
            undo_cmds_node.push_back(crypto::command_entry_t::serialize(cmd));
          }
          named_cert_node["undo"] = undo_cmds_node;
        }

        named_cert_nodes.push_back(named_cert_node);
      }
    }

    root["root"]["named_devices"] = named_cert_nodes;

    try {
<<<<<<< HEAD
      std::ofstream out(config::nvhttp.file_state);
      out << root.dump(4);  // Pretty-print with an indent of 4 spaces.
=======
      pt::write_json(sunshine_path, root);
>>>>>>> 20b28daa
    } catch (std::exception &e) {
      BOOST_LOG(error) << "Couldn't write "sv << sunshine_path << ": "sv << e.what();
      return;
    }

    if (!vibeshine_path.empty()) {
      auto ensure_root = [](pt::ptree &tree) -> pt::ptree & {
        auto it = tree.find("root");
        if (it == tree.not_found()) {
          auto inserted = tree.insert(tree.end(), std::make_pair(std::string("root"), pt::ptree {}));
          return inserted->second;
        }
        return it->second;
      };

      pt::ptree vibeshine_tree;
      if (fs::exists(vibeshine_path)) {
        try {
          pt::read_json(vibeshine_path, vibeshine_tree);
        } catch (std::exception &e) {
          BOOST_LOG(error) << "Couldn't read "sv << vibeshine_path << ": "sv << e.what();
          vibeshine_tree = {};
        }
      }

      auto &vibe_root = ensure_root(vibeshine_tree);
      vibe_root.put("last_notified_version", update::state.last_notified_version);

      try {
        pt::write_json(vibeshine_path, vibeshine_tree);
      } catch (std::exception &e) {
        BOOST_LOG(error) << "Couldn't write "sv << vibeshine_path << ": "sv << e.what();
      }
    }
  }

  void load_state() {
    statefile::migrate_recent_state_keys();
    const auto &sunshine_path = statefile::sunshine_state_path();
    const auto &vibeshine_path = statefile::vibeshine_state_path();

    if (!fs::exists(sunshine_path)) {
      BOOST_LOG(info) << "File "sv << sunshine_path << " doesn't exist"sv;
      http::unique_id = uuid_util::uuid_t::generate().string();
      update::state.last_notified_version.clear();
      return;
    }

    nlohmann::json tree;
    try {
<<<<<<< HEAD
      std::ifstream in(config::nvhttp.file_state);
      in >> tree;
    } catch (std::exception &e) {
      BOOST_LOG(error) << "Couldn't read "sv << config::nvhttp.file_state << ": "sv << e.what();
=======
      pt::read_json(sunshine_path, tree);
    } catch (std::exception &e) {
      BOOST_LOG(error) << "Couldn't read "sv << sunshine_path << ": "sv << e.what();

>>>>>>> 20b28daa
      return;
    }

    // Check that the file contains a "root.uniqueid" value.
    if (!tree.contains("root") || !tree["root"].contains("uniqueid")) {
      http::uuid = uuid_util::uuid_t::generate();
      http::unique_id = http::uuid.string();
      return;
    }

<<<<<<< HEAD
    std::string uid = tree["root"]["uniqueid"];
    http::uuid = uuid_util::uuid_t::parse(uid);
    http::unique_id = uid;
    update::state.last_notified_version = tree["root"].value("last_notified_version", "");

    nlohmann::json root = tree["root"];
    client_t client;  // Local client to load into

    // Import from the old format if available.
    if (root.contains("devices")) {
      for (auto &device_node : root["devices"]) {
        // For each device, if there is a "certs" array, add a named certificate.
        if (device_node.contains("certs")) {
          for (auto &el : device_node["certs"]) {
            auto named_cert_p = std::make_shared<crypto::named_cert_t>();
            named_cert_p->name = "";
            named_cert_p->cert = el.get<std::string>();
            named_cert_p->uuid = uuid_util::uuid_t::generate().string();
            named_cert_p->display_mode = "";
            named_cert_p->perm = PERM::_all;
            named_cert_p->enable_legacy_ordering = true;
            named_cert_p->allow_client_commands = true;
            named_cert_p->always_use_virtual_display = false;
            client.named_devices.emplace_back(named_cert_p);
=======
    if (!vibeshine_path.empty() && fs::exists(vibeshine_path)) {
      try {
        pt::ptree vibeshine_tree;
        pt::read_json(vibeshine_path, vibeshine_tree);
        update::state.last_notified_version = vibeshine_tree.get("root.last_notified_version", "");
      } catch (std::exception &e) {
        BOOST_LOG(warning) << "Couldn't read "sv << vibeshine_path << " for notification state: "sv << e.what();
        update::state.last_notified_version.clear();
      }
    } else {
      update::state.last_notified_version.clear();
    }

    auto root = tree.get_child("root");
    client_t client;

    // Import from old format
    if (root.get_child_optional("devices")) {
      auto device_nodes = root.get_child("devices");
      for (auto &[_, device_node] : device_nodes) {
        auto uniqID = device_node.get<std::string>("uniqueid");

        if (device_node.count("certs")) {
          for (auto &[_, el] : device_node.get_child("certs")) {
            named_cert_t named_cert;
            named_cert.name = ""s;
            named_cert.cert = el.get_value<std::string>();
            named_cert.uuid = uuid_util::uuid_t::generate().string();
            client.named_devices.emplace_back(named_cert);
>>>>>>> 20b28daa
          }
        }
      }
    }

    // Import from the new format.
    if (root.contains("named_devices")) {
      for (auto &el : root["named_devices"]) {
        auto named_cert_p = std::make_shared<crypto::named_cert_t>();
        named_cert_p->name = el.value("name", "");
        named_cert_p->cert = el.value("cert", "");
        named_cert_p->uuid = el.value("uuid", "");
        named_cert_p->display_mode = el.value("display_mode", "");
        named_cert_p->perm = (PERM) (util::get_non_string_json_value<uint32_t>(el, "perm", (uint32_t) PERM::_all)) & PERM::_all;
        named_cert_p->enable_legacy_ordering = util::get_non_string_json_value<bool>(el, "enable_legacy_ordering", true);
        named_cert_p->allow_client_commands = util::get_non_string_json_value<bool>(el, "allow_client_commands", true);
        named_cert_p->always_use_virtual_display = util::get_non_string_json_value<bool>(el, "always_use_virtual_display", false);
        // Load command entries for "do" and "undo" keys.
        named_cert_p->do_cmds = extract_command_entries(el, "do");
        named_cert_p->undo_cmds = extract_command_entries(el, "undo");
        client.named_devices.emplace_back(named_cert_p);
      }
    }

    // Clear any existing certificate chain and add the imported certificates.
    cert_chain.clear();
    for (auto &named_cert : client.named_devices) {
      cert_chain.add(named_cert);
    }

    client_root = client;
  }

  void add_authorized_client(const p_named_cert_t &named_cert_p) {
    client_t &client = client_root;
    client.named_devices.push_back(named_cert_p);

#if defined SUNSHINE_TRAY && SUNSHINE_TRAY >= 1
    system_tray::update_tray_paired(named_cert_p->name);
#endif

    if (!config::sunshine.flags[config::flag::FRESH_STATE]) {
      save_state();
      load_state();
    }
  }

  std::shared_ptr<rtsp_stream::launch_session_t> make_launch_session(bool host_audio, bool input_only, const args_t &args, const crypto::named_cert_t *named_cert_p) {
    auto launch_session = std::make_shared<rtsp_stream::launch_session_t>();

    launch_session->id = ++session_id_counter;
    launch_session->appid = 0;
    launch_session->gen1_framegen_fix = false;
    launch_session->gen2_framegen_fix = false;
    launch_session->lossless_scaling_framegen = false;
    launch_session->lossless_scaling_target_fps.reset();
    launch_session->lossless_scaling_rtss_limit.reset();
    launch_session->frame_generation_provider = "lossless-scaling";
#ifdef _WIN32
    launch_session->display_helper_applied = false;
#endif

    // If launched from client
    if (named_cert_p->uuid != http::unique_id) {
      auto rikey = util::from_hex_vec(get_arg(args, "rikey"), true);
      std::copy(rikey.cbegin(), rikey.cend(), std::back_inserter(launch_session->gcm_key));

      launch_session->host_audio = host_audio;

      // Encrypted RTSP is enabled with client reported corever >= 1
      auto corever = util::from_view(get_arg(args, "corever", "0"));
      if (corever >= 1) {
        launch_session->rtsp_cipher = crypto::cipher::gcm_t {
          launch_session->gcm_key,
          false
        };
        launch_session->rtsp_iv_counter = 0;
      }
      launch_session->rtsp_url_scheme = launch_session->rtsp_cipher ? "rtspenc://"s : "rtsp://"s;

      // Generate the unique identifiers for this connection that we will send later during RTSP handshake
      unsigned char raw_payload[8];
      RAND_bytes(raw_payload, sizeof(raw_payload));
      launch_session->av_ping_payload = util::hex_vec(raw_payload);
      RAND_bytes((unsigned char *) &launch_session->control_connect_data, sizeof(launch_session->control_connect_data));

      launch_session->iv.resize(16);
      uint32_t prepend_iv = util::endian::big<uint32_t>(util::from_view(get_arg(args, "rikeyid")));
      auto prepend_iv_p = (uint8_t *) &prepend_iv;
      std::copy(prepend_iv_p, prepend_iv_p + sizeof(prepend_iv), std::begin(launch_session->iv));
    }

    std::stringstream mode;
    if (named_cert_p->display_mode.empty()) {
      auto mode_str = get_arg(args, "mode", config::video.fallback_mode.c_str());
      mode = std::stringstream(mode_str);
      BOOST_LOG(info) << "Display mode for client ["sv << named_cert_p->name << "] requested to ["sv << mode_str << ']';
    } else {
      mode = std::stringstream(named_cert_p->display_mode);
      BOOST_LOG(info) << "Display mode for client ["sv << named_cert_p->name << "] overriden to ["sv << named_cert_p->display_mode << ']';
    }

    // Split mode by the char "x", to populate width/height/fps
    int x = 0;
    std::string segment;
    while (std::getline(mode, segment, 'x')) {
      if (x == 0) {
        launch_session->width = atoi(segment.c_str());
      }
      if (x == 1) {
        launch_session->height = atoi(segment.c_str());
      }
      if (x == 2) {
        auto fps = atof(segment.c_str());
        if (fps < 1000) {
          fps *= 1000;
        };
        launch_session->fps = (int) fps;
        break;
      }
      x++;
    }

    // Parsing have failed or missing components
    if (x != 2) {
      launch_session->width = 1920;
      launch_session->height = 1080;
      launch_session->fps = 60000;  // 60fps * 1000 denominator
    }

    launch_session->device_name = named_cert_p->name.empty() ? "ApolloDisplay"s : named_cert_p->name;
    launch_session->unique_id = named_cert_p->uuid;
    launch_session->perm = named_cert_p->perm;
    launch_session->appid = util::from_view(get_arg(args, "appid", "unknown"));

    if (launch_session->appid > 0) {
      try {
        auto apps_snapshot = proc::proc.get_apps();
        const std::string app_id_str = std::to_string(launch_session->appid);
        for (const auto &app_ctx : apps_snapshot) {
          if (app_ctx.id == app_id_str) {
            launch_session->gen1_framegen_fix = app_ctx.gen1_framegen_fix;
            launch_session->gen2_framegen_fix = app_ctx.gen2_framegen_fix;
            launch_session->lossless_scaling_framegen = app_ctx.lossless_scaling_framegen;
            launch_session->lossless_scaling_target_fps = app_ctx.lossless_scaling_target_fps;
            launch_session->lossless_scaling_rtss_limit = app_ctx.lossless_scaling_rtss_limit;
            launch_session->frame_generation_provider = app_ctx.frame_generation_provider;
            break;
          }
        }
      } catch (...) {
      }
    }
    launch_session->enable_sops = util::from_view(get_arg(args, "sops", "0"));
    launch_session->surround_info = util::from_view(get_arg(args, "surroundAudioInfo", "196610"));
    launch_session->surround_params = (get_arg(args, "surroundParams", ""));
    launch_session->gcmap = util::from_view(get_arg(args, "gcmap", "0"));
    launch_session->enable_hdr = util::from_view(get_arg(args, "hdrMode", "0"));
    launch_session->virtual_display = util::from_view(get_arg(args, "virtualDisplay", "0")) || named_cert_p->always_use_virtual_display;
    launch_session->scale_factor = util::from_view(get_arg(args, "scaleFactor", "100"));

    launch_session->client_do_cmds = named_cert_p->do_cmds;
    launch_session->client_undo_cmds = named_cert_p->undo_cmds;

    launch_session->input_only = input_only;

    return launch_session;
  }

  void remove_session(const pair_session_t &sess) {
    map_id_sess.erase(sess.client.uniqueID);
  }

  void fail_pair(pair_session_t &sess, pt::ptree &tree, const std::string status_msg) {
    tree.put("root.paired", 0);
    tree.put("root.<xmlattr>.status_code", 400);
    tree.put("root.<xmlattr>.status_message", status_msg);
    remove_session(sess);  // Security measure, delete the session when something went wrong and force a re-pair
    BOOST_LOG(warning) << "Pair attempt failed due to " << status_msg;
  }

  void getservercert(pair_session_t &sess, pt::ptree &tree, const std::string &pin) {
    if (sess.last_phase != PAIR_PHASE::NONE) {
      fail_pair(sess, tree, "Out of order call to getservercert");
      return;
    }
    sess.last_phase = PAIR_PHASE::GETSERVERCERT;

    if (sess.async_insert_pin.salt.size() < 32) {
      fail_pair(sess, tree, "Salt too short");
      return;
    }

    std::string_view salt_view {sess.async_insert_pin.salt.data(), 32};

    auto salt = util::from_hex<std::array<uint8_t, 16>>(salt_view, true);

    auto key = crypto::gen_aes_key(salt, pin);
    sess.cipher_key = std::make_unique<crypto::aes_t>(key);

    tree.put("root.paired", 1);
    tree.put("root.plaincert", util::hex_vec(conf_intern.servercert, true));
    tree.put("root.<xmlattr>.status_code", 200);
  }

  void clientchallenge(pair_session_t &sess, pt::ptree &tree, const std::string &challenge) {
    if (sess.last_phase != PAIR_PHASE::GETSERVERCERT) {
      fail_pair(sess, tree, "Out of order call to clientchallenge");
      return;
    }
    sess.last_phase = PAIR_PHASE::CLIENTCHALLENGE;

    if (!sess.cipher_key) {
      fail_pair(sess, tree, "Cipher key not set");
      return;
    }
    crypto::cipher::ecb_t cipher(*sess.cipher_key, false);

    std::vector<uint8_t> decrypted;
    cipher.decrypt(challenge, decrypted);

    auto x509 = crypto::x509(conf_intern.servercert);
    auto sign = crypto::signature(x509);
    auto serversecret = crypto::rand(16);

    decrypted.insert(std::end(decrypted), std::begin(sign), std::end(sign));
    decrypted.insert(std::end(decrypted), std::begin(serversecret), std::end(serversecret));

    auto hash = crypto::hash({(char *) decrypted.data(), decrypted.size()});
    auto serverchallenge = crypto::rand(16);

    std::string plaintext;
    plaintext.reserve(hash.size() + serverchallenge.size());

    plaintext.insert(std::end(plaintext), std::begin(hash), std::end(hash));
    plaintext.insert(std::end(plaintext), std::begin(serverchallenge), std::end(serverchallenge));

    std::vector<uint8_t> encrypted;
    cipher.encrypt(plaintext, encrypted);

    sess.serversecret = std::move(serversecret);
    sess.serverchallenge = std::move(serverchallenge);

    tree.put("root.paired", 1);
    tree.put("root.challengeresponse", util::hex_vec(encrypted, true));
    tree.put("root.<xmlattr>.status_code", 200);
  }

  void serverchallengeresp(pair_session_t &sess, pt::ptree &tree, const std::string &encrypted_response) {
    if (sess.last_phase != PAIR_PHASE::CLIENTCHALLENGE) {
      fail_pair(sess, tree, "Out of order call to serverchallengeresp");
      return;
    }
    sess.last_phase = PAIR_PHASE::SERVERCHALLENGERESP;

    if (!sess.cipher_key || sess.serversecret.empty()) {
      fail_pair(sess, tree, "Cipher key or serversecret not set");
      return;
    }

    std::vector<uint8_t> decrypted;
    crypto::cipher::ecb_t cipher(*sess.cipher_key, false);

    cipher.decrypt(encrypted_response, decrypted);

    sess.clienthash = std::move(decrypted);

    auto serversecret = sess.serversecret;
    auto sign = crypto::sign256(crypto::pkey(conf_intern.pkey), serversecret);

    serversecret.insert(std::end(serversecret), std::begin(sign), std::end(sign));

    tree.put("root.pairingsecret", util::hex_vec(serversecret, true));
    tree.put("root.paired", 1);
    tree.put("root.<xmlattr>.status_code", 200);
  }

  void clientpairingsecret(
    pair_session_t &sess,
    const std::shared_ptr<safe::queue_t<crypto::x509_t>> &pending_certs,
    pt::ptree &tree,
    const std::string &client_pairing_secret
  ) {
    if (sess.last_phase != PAIR_PHASE::SERVERCHALLENGERESP) {
      fail_pair(sess, tree, "Out of order call to clientpairingsecret");
      return;
    }
    sess.last_phase = PAIR_PHASE::CLIENTPAIRINGSECRET;

    auto &client = sess.client;

    if (client_pairing_secret.size() <= 16) {
      fail_pair(sess, tree, "Client pairing secret too short");
      return;
    }

    std::string_view secret {client_pairing_secret.data(), 16};
    std::string_view sign {client_pairing_secret.data() + secret.size(), client_pairing_secret.size() - secret.size()};

    auto x509 = crypto::x509(client.cert);
    if (!x509) {
      fail_pair(sess, tree, "Invalid client certificate");
      return;
    }
    auto x509_sign = crypto::signature(x509);

    std::string data;
    data.reserve(sess.serverchallenge.size() + x509_sign.size() + secret.size());

    data.insert(std::end(data), std::begin(sess.serverchallenge), std::end(sess.serverchallenge));
    data.insert(std::end(data), std::begin(x509_sign), std::end(x509_sign));
    data.insert(std::end(data), std::begin(secret), std::end(secret));

    auto hash = crypto::hash(data);

    // if hash not correct, probably MITM
    bool same_hash = hash.size() == sess.clienthash.size() && std::equal(hash.begin(), hash.end(), sess.clienthash.begin());
    auto verify = crypto::verify256(crypto::x509(client.cert), secret, sign);
    if (same_hash && verify) {
      tree.put("root.paired", 1);

      auto named_cert_p = std::make_shared<crypto::named_cert_t>();
      named_cert_p->name = client.name;
      for (char &c : named_cert_p->name) {
        if (c == '(') {
          c = '[';
        } else if (c == ')') {
          c = ']';
        }
      }
      named_cert_p->cert = std::move(client.cert);
      named_cert_p->uuid = uuid_util::uuid_t::generate().string();
      // If the device is the first one paired with the server, assign full permission.
      if (client_root.named_devices.empty()) {
        named_cert_p->perm = PERM::_all;
      } else {
        named_cert_p->perm = PERM::_default;
      }

      named_cert_p->enable_legacy_ordering = true;
      named_cert_p->allow_client_commands = true;
      named_cert_p->always_use_virtual_display = false;

      auto it = map_id_sess.find(client.uniqueID);
      map_id_sess.erase(it);

      add_authorized_client(named_cert_p);

      if (pending_certs) {
        pending_certs->raise(crypto::x509(named_cert_p->cert));
      }
    } else {
      tree.put("root.paired", 0);
      BOOST_LOG(warning) << "Pair attempt failed due to same_hash: " << same_hash << ", verify: " << verify;
    }

    remove_session(sess);
    tree.put("root.<xmlattr>.status_code", 200);
  }

  void clientpairingsecret(pair_session_t &sess, pt::ptree &tree, const std::string &client_pairing_secret) {
    clientpairingsecret(sess, pending_cert_queue, tree, client_pairing_secret);
  }

  template<class T>
  struct tunnel;

  template<>
  struct tunnel<SunshineHTTPS> {
    static auto constexpr to_string = "HTTPS"sv;
  };

  template<>
  struct tunnel<SimpleWeb::HTTP> {
    static auto constexpr to_string = "NONE"sv;
  };

  inline crypto::named_cert_t *get_verified_cert(req_https_t request) {
    return (crypto::named_cert_t *) request->userp.get();
  }

  template<class T>
  void print_req(std::shared_ptr<typename SimpleWeb::ServerBase<T>::Request> request) {
    BOOST_LOG(verbose) << "HTTP "sv << request->method << ' ' << request->path << " tunnel="sv << tunnel<T>::to_string;

    if (!request->header.empty()) {
      BOOST_LOG(verbose) << "Headers:"sv;
      for (auto &[name, val] : request->header) {
        BOOST_LOG(verbose) << name << " -- " << val;
      }
    }

    auto query = request->parse_query_string();
    if (!query.empty()) {
      BOOST_LOG(verbose) << "Query Params:"sv;
      for (auto &[name, val] : query) {
        BOOST_LOG(verbose) << name << " -- " << val;
      }
    }
  }

  template<class T>
  void not_found(std::shared_ptr<typename SimpleWeb::ServerBase<T>::Response> response, std::shared_ptr<typename SimpleWeb::ServerBase<T>::Request> request) {
    print_req<T>(request);

    pt::ptree tree;
    tree.put("root.<xmlattr>.status_code", 404);

    std::ostringstream data;

    pt::write_xml(data, tree);
    response->write(SimpleWeb::StatusCode::client_error_not_found, data.str());
    response->close_connection_after_response = true;
  }

  template<class T>
  void pair(std::shared_ptr<typename SimpleWeb::ServerBase<T>::Response> response, std::shared_ptr<typename SimpleWeb::ServerBase<T>::Request> request) {
    print_req<T>(request);

    pt::ptree tree;

    auto fg = util::fail_guard([&]() {
      std::ostringstream data;

      pt::write_xml(data, tree);
      response->write(data.str());
      response->close_connection_after_response = true;
    });

    if (!config::sunshine.enable_pairing) {
      tree.put("root.<xmlattr>.status_code", 403);
      tree.put("root.<xmlattr>.status_message", "Pairing is disabled for this instance");

      return;
    }

    auto args = request->parse_query_string();
    if (args.find("uniqueid"s) == std::end(args)) {
      tree.put("root.<xmlattr>.status_code", 400);
      tree.put("root.<xmlattr>.status_message", "Missing uniqueid parameter");

      return;
    }

    auto uniqID {get_arg(args, "uniqueid")};

    args_t::const_iterator it;
    if (it = args.find("phrase"); it != std::end(args)) {
      if (it->second == "getservercert"sv) {
        pair_session_t sess;

        auto deviceName {get_arg(args, "devicename")};

        if (deviceName == "roth"sv) {
          deviceName = "Legacy Moonlight Client";
        }

        sess.client.uniqueID = std::move(uniqID);
        sess.client.name = std::move(deviceName);
        sess.client.cert = util::from_hex_vec(get_arg(args, "clientcert"), true);

        BOOST_LOG(verbose) << sess.client.cert;
        auto ptr = map_id_sess.emplace(sess.client.uniqueID, std::move(sess)).first;

        ptr->second.async_insert_pin.salt = std::move(get_arg(args, "salt"));

        auto it = args.find("otpauth");
        if (it != std::end(args)) {
          if (one_time_pin.empty() || (std::chrono::steady_clock::now() - otp_creation_time > OTP_EXPIRE_DURATION)) {
            one_time_pin.clear();
            otp_passphrase.clear();
            otp_device_name.clear();
            tree.put("root.<xmlattr>.status_code", 503);
            tree.put("root.<xmlattr>.status_message", "OTP auth not available.");
          } else {
            auto hash = util::hex(crypto::hash(one_time_pin + ptr->second.async_insert_pin.salt + otp_passphrase), true);

            if (hash.to_string_view() == it->second) {
              if (!otp_device_name.empty()) {
                ptr->second.client.name = std::move(otp_device_name);
              }

              getservercert(ptr->second, tree, one_time_pin);

              one_time_pin.clear();
              otp_passphrase.clear();
              otp_device_name.clear();
              return;
            }
          }

          // Always return positive, attackers will fail in the next steps.
          getservercert(ptr->second, tree, crypto::rand(16));
          return;
        }

        if (config::sunshine.flags[config::flag::PIN_STDIN]) {
          std::string pin;

          std::cout << "Please insert pin: "sv;
          std::getline(std::cin, pin);

          getservercert(ptr->second, tree, pin);
        } else {
#if defined SUNSHINE_TRAY && SUNSHINE_TRAY >= 1
          system_tray::update_tray_require_pin();
#endif
          ptr->second.async_insert_pin.response = std::move(response);

          fg.disable();
          return;
        }
      } else if (it->second == "pairchallenge"sv) {
        tree.put("root.paired", 1);
        tree.put("root.<xmlattr>.status_code", 200);
        return;
      }
    }

    auto sess_it = map_id_sess.find(uniqID);
    if (sess_it == std::end(map_id_sess)) {
      tree.put("root.<xmlattr>.status_code", 400);
      tree.put("root.<xmlattr>.status_message", "Invalid uniqueid");

      return;
    }

    if (it = args.find("clientchallenge"); it != std::end(args)) {
      auto challenge = util::from_hex_vec(it->second, true);
      clientchallenge(sess_it->second, tree, challenge);
    } else if (it = args.find("serverchallengeresp"); it != std::end(args)) {
      auto encrypted_response = util::from_hex_vec(it->second, true);
      serverchallengeresp(sess_it->second, tree, encrypted_response);
    } else if (it = args.find("clientpairingsecret"); it != std::end(args)) {
      auto pairingsecret = util::from_hex_vec(it->second, true);
      clientpairingsecret(sess_it->second, tree, pairingsecret);
    } else {
      tree.put("root.<xmlattr>.status_code", 404);
      tree.put("root.<xmlattr>.status_message", "Invalid pairing request");
    }
  }

  bool pin(std::string pin, std::string name) {
    pt::ptree tree;
    if (map_id_sess.empty()) {
      return false;
    }

    // ensure pin is 4 digits
    if (pin.size() != 4) {
      tree.put("root.paired", 0);
      tree.put("root.<xmlattr>.status_code", 400);
      tree.put(
        "root.<xmlattr>.status_message",
        std::format("Pin must be 4 digits, {} provided", pin.size())
      );
      return false;
    }

    // ensure all pin characters are numeric
    if (!std::all_of(pin.begin(), pin.end(), ::isdigit)) {
      tree.put("root.paired", 0);
      tree.put("root.<xmlattr>.status_code", 400);
      tree.put("root.<xmlattr>.status_message", "Pin must be numeric");
      return false;
    }

    auto &sess = std::begin(map_id_sess)->second;
    getservercert(sess, tree, pin);

    if (!name.empty()) {
      sess.client.name = name;
    }

    // response to the request for pin
    std::ostringstream data;
    pt::write_xml(data, tree);

    auto &async_response = sess.async_insert_pin.response;
    if (async_response.has_left() && async_response.left()) {
      async_response.left()->write(data.str());
    } else if (async_response.has_right() && async_response.right()) {
      async_response.right()->write(data.str());
    } else {
      return false;
    }

    // reset async_response
    async_response = std::decay_t<decltype(async_response.left())>();
    // response to the current request
    return true;
  }

  template<class T>
  void serverinfo(std::shared_ptr<typename SimpleWeb::ServerBase<T>::Response> response, std::shared_ptr<typename SimpleWeb::ServerBase<T>::Request> request) {
    print_req<T>(request);

    int pair_status = 0;
    if constexpr (std::is_same_v<SunshineHTTPS, T>) {
      auto args = request->parse_query_string();
      auto clientID = args.find("uniqueid"s);

      if (clientID != std::end(args)) {
        pair_status = 1;
      }
    }

    auto local_endpoint = request->local_endpoint();

    pt::ptree tree;

    tree.put("root.<xmlattr>.status_code", 200);
    tree.put("root.hostname", config::nvhttp.sunshine_name);

    tree.put("root.appversion", VERSION);
    tree.put("root.GfeVersion", GFE_VERSION);
    tree.put("root.uniqueid", http::unique_id);
    tree.put("root.HttpsPort", net::map_port(PORT_HTTPS));
    tree.put("root.ExternalPort", net::map_port(PORT_HTTP));
    tree.put("root.MaxLumaPixelsHEVC", video::active_hevc_mode > 1 ? "1869449984" : "0");

    // Only include the MAC address for requests sent from paired clients over HTTPS.
    // For HTTP requests, use a placeholder MAC address that Moonlight knows to ignore.
    if constexpr (std::is_same_v<SunshineHTTPS, T>) {
      tree.put("root.mac", platf::get_mac_address(net::addr_to_normalized_string(local_endpoint.address())));

      auto named_cert_p = get_verified_cert(request);
      if (!!(named_cert_p->perm & PERM::server_cmd)) {
        pt::ptree &root_node = tree.get_child("root");

        if (config::sunshine.server_cmds.size() > 0) {
          // Broadcast server_cmds
          for (const auto &cmd : config::sunshine.server_cmds) {
            pt::ptree cmd_node;
            cmd_node.put_value(cmd.cmd_name);
            root_node.push_back(std::make_pair("ServerCommand", cmd_node));
          }
        }
      } else {
        BOOST_LOG(debug) << "Permission Get ServerCommand denied for [" << named_cert_p->name << "] (" << (uint32_t) named_cert_p->perm << ")";
      }

      tree.put("root.Permission", std::to_string((uint32_t) named_cert_p->perm));

#ifdef _WIN32
      tree.put("root.VirtualDisplayCapable", true);
      if (!!(named_cert_p->perm & PERM::_all_actions)) {
        tree.put("root.VirtualDisplayDriverReady", proc::vDisplayDriverStatus == VDISPLAY::DRIVER_STATUS::OK);
      } else {
        tree.put("root.VirtualDisplayDriverReady", true);
      }
#endif
    } else {
      tree.put("root.mac", "00:00:00:00:00:00");
      tree.put("root.Permission", "0");
    }

    // Moonlight clients track LAN IPv6 addresses separately from LocalIP which is expected to
    // always be an IPv4 address. If we return that same IPv6 address here, it will clobber the
    // stored LAN IPv4 address. To avoid this, we need to return an IPv4 address in this field
    // when we get a request over IPv6.
    //
    // HACK: We should return the IPv4 address of local interface here, but we don't currently
    // have that implemented. For now, we will emulate the behavior of GFE+GS-IPv6-Forwarder,
    // which returns 127.0.0.1 as LocalIP for IPv6 connections. Moonlight clients with IPv6
    // support know to ignore this bogus address.
    if (local_endpoint.address().is_v6() && !local_endpoint.address().to_v6().is_v4_mapped()) {
      tree.put("root.LocalIP", "127.0.0.1");
    } else {
      tree.put("root.LocalIP", net::addr_to_normalized_string(local_endpoint.address()));
    }

    uint32_t codec_mode_flags = SCM_H264;
    if (video::last_encoder_probe_supported_yuv444_for_codec[0]) {
      codec_mode_flags |= SCM_H264_HIGH8_444;
    }
    if (video::active_hevc_mode >= 2) {
      codec_mode_flags |= SCM_HEVC;
      if (video::last_encoder_probe_supported_yuv444_for_codec[1]) {
        codec_mode_flags |= SCM_HEVC_REXT8_444;
      }
    }
    if (video::active_hevc_mode >= 3) {
      codec_mode_flags |= SCM_HEVC_MAIN10;
      if (video::last_encoder_probe_supported_yuv444_for_codec[1]) {
        codec_mode_flags |= SCM_HEVC_REXT10_444;
      }
    }
    if (video::active_av1_mode >= 2) {
      codec_mode_flags |= SCM_AV1_MAIN8;
      if (video::last_encoder_probe_supported_yuv444_for_codec[2]) {
        codec_mode_flags |= SCM_AV1_HIGH8_444;
      }
    }
    if (video::active_av1_mode >= 3) {
      codec_mode_flags |= SCM_AV1_MAIN10;
      if (video::last_encoder_probe_supported_yuv444_for_codec[2]) {
        codec_mode_flags |= SCM_AV1_HIGH10_444;
      }
    }
    tree.put("root.ServerCodecModeSupport", codec_mode_flags);

    tree.put("root.PairStatus", pair_status);

    if constexpr (std::is_same_v<SunshineHTTPS, T>) {
      int current_appid = proc::proc.running();
      // When input only mode is enabled, the only resume method should be launching the same app again.
      if (config::input.enable_input_only_mode && current_appid != proc::input_only_app_id) {
        current_appid = 0;
      }
      tree.put("root.currentgame", current_appid);
      tree.put("root.currentgameuuid", proc::proc.get_running_app_uuid());
      tree.put("root.state", current_appid > 0 ? "SUNSHINE_SERVER_BUSY" : "SUNSHINE_SERVER_FREE");
    } else {
      tree.put("root.currentgame", 0);
      tree.put("root.currentgameuuid", "");
      tree.put("root.state", "SUNSHINE_SERVER_FREE");
    }

    std::ostringstream data;

    pt::write_xml(data, tree);
    response->write(data.str());
    response->close_connection_after_response = true;
  }

  nlohmann::json get_all_clients() {
    nlohmann::json named_cert_nodes = nlohmann::json::array();
    client_t &client = client_root;
    std::list<std::string> connected_uuids = rtsp_stream::get_all_session_uuids();

    for (auto &named_cert : client.named_devices) {
      nlohmann::json named_cert_node;
      named_cert_node["name"] = named_cert->name;
      named_cert_node["uuid"] = named_cert->uuid;
      named_cert_node["display_mode"] = named_cert->display_mode;
      named_cert_node["perm"] = static_cast<uint32_t>(named_cert->perm);
      named_cert_node["enable_legacy_ordering"] = named_cert->enable_legacy_ordering;
      named_cert_node["allow_client_commands"] = named_cert->allow_client_commands;
      named_cert_node["always_use_virtual_display"] = named_cert->always_use_virtual_display;

      // Add "do" commands if available
      if (!named_cert->do_cmds.empty()) {
        nlohmann::json do_cmds_node = nlohmann::json::array();
        for (const auto &cmd : named_cert->do_cmds) {
          do_cmds_node.push_back(crypto::command_entry_t::serialize(cmd));
        }
        named_cert_node["do"] = do_cmds_node;
      }

      // Add "undo" commands if available
      if (!named_cert->undo_cmds.empty()) {
        nlohmann::json undo_cmds_node = nlohmann::json::array();
        for (const auto &cmd : named_cert->undo_cmds) {
          undo_cmds_node.push_back(crypto::command_entry_t::serialize(cmd));
        }
        named_cert_node["undo"] = undo_cmds_node;
      }

      // Determine connection status
      bool connected = false;
      if (connected_uuids.empty()) {
        connected = false;
      } else {
        for (auto it = connected_uuids.begin(); it != connected_uuids.end(); ++it) {
          if (*it == named_cert->uuid) {
            connected = true;
            connected_uuids.erase(it);
            break;
          }
        }
      }
      named_cert_node["connected"] = connected;

      named_cert_nodes.push_back(named_cert_node);
    }

    return named_cert_nodes;
  }

  void applist(resp_https_t response, req_https_t request) {
    print_req<SunshineHTTPS>(request);

    pt::ptree tree;

    auto g = util::fail_guard([&]() {
      std::ostringstream data;

      pt::write_xml(data, tree);
      response->write(data.str());
      response->close_connection_after_response = true;
    });

    auto &apps = tree.add_child("root", pt::ptree {});

    apps.put("<xmlattr>.status_code", 200);

    auto named_cert_p = get_verified_cert(request);
    if (!!(named_cert_p->perm & PERM::_all_actions)) {
      auto current_appid = proc::proc.running();
      auto should_hide_inactive_apps = current_appid > 0 && current_appid != proc::input_only_app_id;

      auto app_list = proc::proc.get_apps();

      std::vector<const proc::ctx_t *> visible_apps;
      visible_apps.reserve(app_list.size());

      for (const auto &app : app_list) {
        auto appid = util::from_view(app.id);
        bool include = true;
        if (should_hide_inactive_apps) {
          if (
            appid != current_appid && appid != proc::input_only_app_id && appid != proc::terminate_app_id
          ) {
            include = false;
          }
        } else if (appid == proc::terminate_app_id) {
          include = false;
        }

        if (!include) {
          continue;
        }

        visible_apps.push_back(&app);
      }

      bool enable_legacy_ordering = config::sunshine.legacy_ordering && named_cert_p->enable_legacy_ordering;
      size_t bits = 0;
      if (enable_legacy_ordering && !visible_apps.empty()) {
        bits = zwpad::pad_width_for_count(visible_apps.size());
      }

      for (size_t i = 0; i < visible_apps.size(); ++i) {
        const auto &app = *visible_apps[i];

        std::string app_name;
        if (enable_legacy_ordering && bits > 0) {
          app_name = zwpad::pad_for_ordering(app.name, bits, i);
        } else {
          app_name = app.name;
        }

        pt::ptree app_node;

        app_node.put("IsHdrSupported"s, video::active_hevc_mode == 3 ? 1 : 0);
        app_node.put("AppTitle"s, app_name);
        app_node.put("UUID", app.uuid);
        app_node.put("IDX", app.idx);
        app_node.put("ID", app.id);

        apps.push_back(std::make_pair("App", std::move(app_node)));
      }
    } else {
      BOOST_LOG(debug) << "Permission ListApp denied for [" << named_cert_p->name << "] (" << (uint32_t) named_cert_p->perm << ")";

      pt::ptree app_node;

      app_node.put("IsHdrSupported"s, 0);
      app_node.put("AppTitle"s, "Permission Denied");
      app_node.put("UUID", "");
      app_node.put("IDX", "0");
      app_node.put("ID", "114514");

      apps.push_back(std::make_pair("App", std::move(app_node)));

      return;
    }
  }

  void launch(bool &host_audio, resp_https_t response, req_https_t request) {
    print_req<SunshineHTTPS>(request);

    pt::ptree tree;
    bool revert_display_configuration = false;
    auto g = util::fail_guard([&]() {
      std::ostringstream data;

      pt::write_xml(data, tree);
      response->write(data.str());
      response->close_connection_after_response = true;

      if (revert_display_configuration) {
        display_helper_integration::revert();
      }
    });

    auto args = request->parse_query_string();

    auto appid_str = get_arg(args, "appid", "0");
    auto appuuid_str = get_arg(args, "appuuid", "");
    auto appid = util::from_view(appid_str);
    auto current_appid = proc::proc.running();
    auto current_app_uuid = proc::proc.get_running_app_uuid();
    bool is_input_only = config::input.enable_input_only_mode && (appid == proc::input_only_app_id || (appuuid_str == REMOTE_INPUT_UUID));

    auto named_cert_p = get_verified_cert(request);
    auto perm = PERM::launch;

    BOOST_LOG(verbose) << "Launching app [" << appid_str << "] with UUID [" << appuuid_str << "]";
    // BOOST_LOG(verbose) << "QS: " << request->query_string;

    // If we have already launched an app, we should allow clients with view permission to join the input only or current app's session.
    if (
      current_appid > 0 && (appuuid_str != TERMINATE_APP_UUID || appid != proc::terminate_app_id) && (is_input_only || appid == current_appid || (!appuuid_str.empty() && appuuid_str == current_app_uuid))
    ) {
      perm = PERM::_allow_view;
    }

    if (!(named_cert_p->perm & perm)) {
      BOOST_LOG(debug) << "Permission LaunchApp denied for [" << named_cert_p->name << "] (" << (uint32_t) named_cert_p->perm << ")";

      tree.put("root.resume", 0);
      tree.put("root.<xmlattr>.status_code", 403);
      tree.put("root.<xmlattr>.status_message", "Permission denied");

      return;
    }
    if (
      args.find("rikey"s) == std::end(args) ||
      args.find("rikeyid"s) == std::end(args) ||
      args.find("localAudioPlayMode"s) == std::end(args) ||
      (args.find("appid"s) == std::end(args) && args.find("appuuid"s) == std::end(args))
    ) {
      tree.put("root.resume", 0);
      tree.put("root.<xmlattr>.status_code", 400);
      tree.put("root.<xmlattr>.status_message", "Missing a required launch parameter");

      return;
    }

    if (!is_input_only) {
      // Special handling for the "terminate" app
      if (
        (appid == proc::terminate_app_id && proc::terminate_app_id > 0) || appuuid_str == TERMINATE_APP_UUID
      ) {
        proc::proc.terminate();

        tree.put("root.resume", 0);
        tree.put("root.<xmlattr>.status_code", 410);
        tree.put("root.<xmlattr>.status_message", "App terminated.");

        return;
      }

      if (
        current_appid > 0 && current_appid != proc::input_only_app_id && ((appid > 0 && appid != current_appid) || (!appuuid_str.empty() && appuuid_str != current_app_uuid))
      ) {
        tree.put("root.resume", 0);
        tree.put("root.<xmlattr>.status_code", 400);
        tree.put("root.<xmlattr>.status_message", "An app is already running on this host");

        return;
      }
    }

    host_audio = util::from_view(get_arg(args, "localAudioPlayMode"));
    // Prevent interleaving with hot-apply while we prep/start a session
    auto _hot_apply_gate = config::acquire_apply_read_gate();
    auto launch_session = make_launch_session(host_audio, is_input_only, args, named_cert_p);

    // The display should be restored in case something fails as there are no other sessions.
    if (rtsp_stream::session_count() == 0) {
      revert_display_configuration = true;

      // We want to prepare display only if there are no active sessions at
      // the moment. This should be done before probing encoders as it could
      // change the active displays.
      if (display_helper_integration::apply_from_session(config::video, *launch_session)) {
#ifdef _WIN32
        launch_session->display_helper_applied = true;
#endif
      }

      // Probe encoders again before streaming to ensure our chosen
      // encoder matches the active GPU (which could have changed
      // due to hotplugging, driver crash, primary monitor change,
      // or any number of other factors).
      if (video::probe_encoders()) {
        tree.put("root.<xmlattr>.status_code", 503);
        tree.put("root.<xmlattr>.status_message", "Failed to initialize video capture/encoding. Is a display connected and turned on?");
        tree.put("root.gamesession", 0);

        return;
      }
    }

    auto encryption_mode = net::encryption_mode_for_address(request->remote_endpoint().address());
    if (!launch_session->rtsp_cipher && encryption_mode == config::ENCRYPTION_MODE_MANDATORY) {
      BOOST_LOG(error) << "Rejecting client that cannot comply with mandatory encryption requirement"sv;

      tree.put("root.<xmlattr>.status_code", 403);
      tree.put("root.<xmlattr>.status_message", "Encryption is mandatory for this host but unsupported by the client");
      tree.put("root.gamesession", 0);

      return;
    }

    bool no_active_sessions = rtsp_stream::session_count() == 0;

    if (is_input_only) {
      BOOST_LOG(info) << "Launching input only session..."sv;

      launch_session->client_do_cmds.clear();
      launch_session->client_undo_cmds.clear();

      // Still probe encoders once, if input only session is launched first
      // But we're ignoring if it's successful or not
      if (no_active_sessions && !proc::proc.virtual_display) {
        video::probe_encoders();
        if (current_appid == 0) {
          proc::proc.launch_input_only();
        }
      }
    } else if (appid > 0 || !appuuid_str.empty()) {
      if (appid == current_appid || (!appuuid_str.empty() && appuuid_str == current_app_uuid)) {
        // We're basically resuming the same app

        BOOST_LOG(debug) << "Resuming app [" << proc::proc.get_last_run_app_name() << "] from launch app path...";

        if (!proc::proc.allow_client_commands || !named_cert_p->allow_client_commands) {
          launch_session->client_do_cmds.clear();
          launch_session->client_undo_cmds.clear();
        }

        if (current_appid == proc::input_only_app_id) {
          launch_session->input_only = true;
        }

        if (no_active_sessions && !proc::proc.virtual_display) {
          if (display_helper_integration::apply_from_session(config::video, *launch_session)) {
#ifdef _WIN32
            launch_session->display_helper_applied = true;
#endif
          }
          if (video::probe_encoders()) {
            tree.put("root.resume", 0);
            tree.put("root.<xmlattr>.status_code", 503);
            tree.put("root.<xmlattr>.status_message", "Failed to initialize video capture/encoding. Is a display connected and turned on?");

            return;
          }
        }
      } else {
        const auto &apps = proc::proc.get_apps();
        auto app_iter = std::find_if(apps.begin(), apps.end(), [&appid_str, &appuuid_str](const auto _app) {
          return _app.id == appid_str || _app.uuid == appuuid_str;
        });

        if (app_iter == apps.end()) {
          BOOST_LOG(error) << "Couldn't find app with ID ["sv << appid_str << "] or UUID ["sv << appuuid_str << ']';
          tree.put("root.<xmlattr>.status_code", 404);
          tree.put("root.<xmlattr>.status_message", "Cannot find requested application");
          tree.put("root.gamesession", 0);
          return;
        }

        if (!app_iter->allow_client_commands) {
          launch_session->client_do_cmds.clear();
          launch_session->client_undo_cmds.clear();
        }

        auto err = proc::proc.execute(*app_iter, launch_session);
        if (err) {
          tree.put("root.<xmlattr>.status_code", err);
          tree.put(
            "root.<xmlattr>.status_message",
            err == 503 ? "Failed to initialize video capture/encoding. Is a display connected and turned on?" : "Failed to start the specified application"
          );
          tree.put("root.gamesession", 0);

          return;
        }
      }
    } else {
      tree.put("root.<xmlattr>.status_code", 403);
      tree.put("root.<xmlattr>.status_message", "How did you get here?");
      tree.put("root.gamesession", 0);
    }

    tree.put("root.<xmlattr>.status_code", 200);
    tree.put(
      "root.sessionUrl0",
      std::format(
        "{}{}:{}",
        launch_session->rtsp_url_scheme,
        net::addr_to_url_escaped_string(request->local_endpoint().address()),
        static_cast<int>(net::map_port(rtsp_stream::RTSP_SETUP_PORT))
      )
    );
    tree.put("root.gamesession", 1);

    rtsp_stream::launch_session_raise(launch_session);
    revert_display_configuration = false;
  }

  void resume(bool &host_audio, resp_https_t response, req_https_t request) {
    print_req<SunshineHTTPS>(request);

    pt::ptree tree;
    auto g = util::fail_guard([&]() {
      std::ostringstream data;

      pt::write_xml(data, tree);
      response->write(data.str());
      response->close_connection_after_response = true;
    });

    auto named_cert_p = get_verified_cert(request);
    if (!(named_cert_p->perm & PERM::_allow_view)) {
      BOOST_LOG(debug) << "Permission ViewApp denied for [" << named_cert_p->name << "] (" << (uint32_t) named_cert_p->perm << ")";

      tree.put("root.resume", 0);
      tree.put("root.<xmlattr>.status_code", 403);
      tree.put("root.<xmlattr>.status_message", "Permission denied");

      return;
    }

    auto current_appid = proc::proc.running();
    if (current_appid == 0) {
      tree.put("root.resume", 0);
      tree.put("root.<xmlattr>.status_code", 503);
      tree.put("root.<xmlattr>.status_message", "No running app to resume");

      return;
    }

    auto args = request->parse_query_string();
    if (
      args.find("rikey"s) == std::end(args) ||
      args.find("rikeyid"s) == std::end(args)
    ) {
      tree.put("root.resume", 0);
      tree.put("root.<xmlattr>.status_code", 400);
      tree.put("root.<xmlattr>.status_message", "Missing a required resume parameter");

      return;
    }

    // Newer Moonlight clients send localAudioPlayMode on /resume too,
    // so we should use it if it's present in the args and there are
    // no active sessions we could be interfering with.
    const bool no_active_sessions {rtsp_stream::session_count() == 0};
    if (no_active_sessions && args.find("localAudioPlayMode"s) != std::end(args)) {
      host_audio = util::from_view(get_arg(args, "localAudioPlayMode"));
    }
    // Prevent interleaving with hot-apply while we prep/resume a session
    auto _hot_apply_gate = config::acquire_apply_read_gate();
    auto launch_session = make_launch_session(host_audio, false, args, named_cert_p);

    if (!proc::proc.allow_client_commands || !named_cert_p->allow_client_commands) {
      launch_session->client_do_cmds.clear();
      launch_session->client_undo_cmds.clear();
    }

    if (config::input.enable_input_only_mode && current_appid == proc::input_only_app_id) {
      launch_session->input_only = true;
    }

    if (no_active_sessions && !proc::proc.virtual_display) {
      // We want to prepare display only if there are no active sessions
      // and the current session isn't virtual display at the moment.
      // This should be done before probing encoders as it could change the active displays.
      if (display_helper_integration::apply_from_session(config::video, *launch_session)) {
#ifdef _WIN32
        launch_session->display_helper_applied = true;
#endif
      }
      // Probe encoders again before streaming to ensure our chosen
      // encoder matches the active GPU (which could have changed
      // due to hotplugging, driver crash, primary monitor change,
      // or any number of other factors).
      if (video::probe_encoders()) {
        tree.put("root.resume", 0);
        tree.put("root.<xmlattr>.status_code", 503);
        tree.put("root.<xmlattr>.status_message", "Failed to initialize video capture/encoding. Is a display connected and turned on?");

        return;
      }
    }

    auto encryption_mode = net::encryption_mode_for_address(request->remote_endpoint().address());
    if (!launch_session->rtsp_cipher && encryption_mode == config::ENCRYPTION_MODE_MANDATORY) {
      BOOST_LOG(error) << "Rejecting client that cannot comply with mandatory encryption requirement"sv;

      tree.put("root.<xmlattr>.status_code", 403);
      tree.put("root.<xmlattr>.status_message", "Encryption is mandatory for this host but unsupported by the client");
      tree.put("root.gamesession", 0);

      return;
    }

    tree.put("root.<xmlattr>.status_code", 200);
    tree.put(
      "root.sessionUrl0",
      std::format(
        "{}{}:{}",
        launch_session->rtsp_url_scheme,
        net::addr_to_url_escaped_string(request->local_endpoint().address()),
        static_cast<int>(net::map_port(rtsp_stream::RTSP_SETUP_PORT))
      )
    );
    tree.put("root.resume", 1);

    rtsp_stream::launch_session_raise(launch_session);

#if defined SUNSHINE_TRAY && SUNSHINE_TRAY >= 1
    system_tray::update_tray_client_connected(named_cert_p->name);
#endif
  }

  void cancel(resp_https_t response, req_https_t request) {
    print_req<SunshineHTTPS>(request);

    pt::ptree tree;
    auto g = util::fail_guard([&]() {
      std::ostringstream data;

      pt::write_xml(data, tree);
      response->write(data.str());
      response->close_connection_after_response = true;
    });

    auto named_cert_p = get_verified_cert(request);
    if (!(named_cert_p->perm & PERM::launch)) {
      BOOST_LOG(debug) << "Permission CancelApp denied for [" << named_cert_p->name << "] (" << (uint32_t) named_cert_p->perm << ")";

      tree.put("root.resume", 0);
      tree.put("root.<xmlattr>.status_code", 403);
      tree.put("root.<xmlattr>.status_message", "Permission denied");

      return;
    }

    tree.put("root.cancel", 1);
    tree.put("root.<xmlattr>.status_code", 200);

    rtsp_stream::terminate_sessions();

    if (proc::proc.running() > 0) {
      proc::proc.terminate();
    }

    // The config needs to be reverted regardless of whether "proc::proc.terminate()" was called or not.
    display_helper_integration::revert();
  }

  void appasset(resp_https_t response, req_https_t request) {
    print_req<SunshineHTTPS>(request);

    auto fg = util::fail_guard([&]() {
      response->write(SimpleWeb::StatusCode::server_error_internal_server_error);
      response->close_connection_after_response = true;
    });

    auto named_cert_p = get_verified_cert(request);

    if (!(named_cert_p->perm & PERM::_all_actions)) {
      BOOST_LOG(debug) << "Permission Get AppAsset denied for [" << named_cert_p->name << "] (" << (uint32_t) named_cert_p->perm << ")";

      fg.disable();
      response->write(SimpleWeb::StatusCode::client_error_unauthorized);
      response->close_connection_after_response = true;
      return;
    }

    auto args = request->parse_query_string();
    auto app_image = proc::proc.get_app_image(util::from_view(get_arg(args, "appid")));

    fg.disable();

    std::ifstream in(app_image, std::ios::binary);
    SimpleWeb::CaseInsensitiveMultimap headers;
    headers.emplace("Content-Type", "image/png");
    response->write(SimpleWeb::StatusCode::success_ok, in, headers);
    response->close_connection_after_response = true;
  }

  void getClipboard(resp_https_t response, req_https_t request) {
    print_req<SunshineHTTPS>(request);

    auto named_cert_p = get_verified_cert(request);

    if (
      !(named_cert_p->perm & PERM::_allow_view) || !(named_cert_p->perm & PERM::clipboard_read)
    ) {
      BOOST_LOG(debug) << "Permission Read Clipboard denied for [" << named_cert_p->name << "] (" << (uint32_t) named_cert_p->perm << ")";

      response->write(SimpleWeb::StatusCode::client_error_unauthorized);
      response->close_connection_after_response = true;
      return;
    }

    auto args = request->parse_query_string();
    auto clipboard_type = get_arg(args, "type");
    if (clipboard_type != "text"sv) {
      BOOST_LOG(debug) << "Clipboard type [" << clipboard_type << "] is not supported!";

      response->write(SimpleWeb::StatusCode::client_error_bad_request);
      response->close_connection_after_response = true;
      return;
    }

    std::list<std::string> connected_uuids = rtsp_stream::get_all_session_uuids();

    bool found = !connected_uuids.empty();

    if (found) {
      found = (std::find(connected_uuids.begin(), connected_uuids.end(), named_cert_p->uuid) != connected_uuids.end());
    }

    if (!found) {
      BOOST_LOG(debug) << "Client [" << named_cert_p->name << "] trying to get clipboard is not connected to a stream";

      response->write(SimpleWeb::StatusCode::client_error_forbidden);
      response->close_connection_after_response = true;
      return;
    }

    std::string content = platf::get_clipboard();
    response->write(content);
    return;
  }

  void
    setClipboard(resp_https_t response, req_https_t request) {
    print_req<SunshineHTTPS>(request);

    auto named_cert_p = get_verified_cert(request);

    if (
      !(named_cert_p->perm & PERM::_allow_view) || !(named_cert_p->perm & PERM::clipboard_set)
    ) {
      BOOST_LOG(debug) << "Permission Write Clipboard denied for [" << named_cert_p->name << "] (" << (uint32_t) named_cert_p->perm << ")";

      response->write(SimpleWeb::StatusCode::client_error_unauthorized);
      response->close_connection_after_response = true;
      return;
    }

    auto args = request->parse_query_string();
    auto clipboard_type = get_arg(args, "type");
    if (clipboard_type != "text"sv) {
      BOOST_LOG(debug) << "Clipboard type [" << clipboard_type << "] is not supported!";

      response->write(SimpleWeb::StatusCode::client_error_bad_request);
      response->close_connection_after_response = true;
      return;
    }

    std::list<std::string> connected_uuids = rtsp_stream::get_all_session_uuids();

    bool found = !connected_uuids.empty();

    if (found) {
      found = (std::find(connected_uuids.begin(), connected_uuids.end(), named_cert_p->uuid) != connected_uuids.end());
    }

    if (!found) {
      BOOST_LOG(debug) << "Client [" << named_cert_p->name << "] trying to set clipboard is not connected to a stream";

      response->write(SimpleWeb::StatusCode::client_error_forbidden);
      response->close_connection_after_response = true;
      return;
    }

    std::string content = request->content.string();

    bool success = platf::set_clipboard(content);

    if (!success) {
      BOOST_LOG(debug) << "Setting clipboard failed!";

      response->write(SimpleWeb::StatusCode::server_error_internal_server_error);
      response->close_connection_after_response = true;
    }

    response->write();
    return;
  }

  void setup(const std::string &pkey, const std::string &cert) {
    conf_intern.pkey = pkey;
    conf_intern.servercert = cert;
  }

  void start() {
    auto shutdown_event = mail::man->event<bool>(mail::shutdown);

    auto port_http = net::map_port(PORT_HTTP);
    auto port_https = net::map_port(PORT_HTTPS);
    auto address_family = net::af_from_enum_string(config::sunshine.address_family);

    bool clean_slate = config::sunshine.flags[config::flag::FRESH_STATE];

    if (!clean_slate) {
      load_state();
    }

    auto pkey = file_handler::read_file(config::nvhttp.pkey.c_str());
    auto cert = file_handler::read_file(config::nvhttp.cert.c_str());
    setup(pkey, cert);

    // resume doesn't always get the parameter "localAudioPlayMode"
    // launch will store it in host_audio
    bool host_audio {};

    https_server_t https_server {config::nvhttp.cert, config::nvhttp.pkey};
    http_server_t http_server;

    // Verify certificates after establishing connection
    https_server.verify = [](req_https_t req, SSL *ssl) {
      crypto::x509_t x509 {
#if OPENSSL_VERSION_MAJOR >= 3
        SSL_get1_peer_certificate(ssl)
#else
        SSL_get_peer_certificate(ssl)
#endif
      };
      if (!x509) {
        BOOST_LOG(info) << "unknown -- denied"sv;
        return false;
      }

      bool verified = false;
      p_named_cert_t named_cert_p;

      auto fg = util::fail_guard([&]() {
        char subject_name[256];

        X509_NAME_oneline(X509_get_subject_name(x509.get()), subject_name, sizeof(subject_name));

        BOOST_LOG(verbose) << subject_name << " -- "sv << (verified ? "verified"sv : "denied"sv);
      });

      if (pending_cert_queue) {
        while (pending_cert_queue->peek()) {
          auto cert = pending_cert_queue->pop();
          if (!cert) {
            continue;
          }

          char subject_name[256];
          X509_NAME_oneline(X509_get_subject_name(cert.get()), subject_name, sizeof(subject_name));
          BOOST_LOG(verbose) << "Added cert ["sv << subject_name << ']';

          const auto pem = crypto::pem(cert);
          auto named_it = std::find_if(
            client_root.named_devices.begin(),
            client_root.named_devices.end(),
            [&pem](const p_named_cert_t &named_cert) {
              return named_cert && named_cert->cert == pem;
            }
          );

          if (named_it != client_root.named_devices.end()) {
            cert_chain.add(*named_it);
          } else {
            BOOST_LOG(warning) << "Pending certificate not found in client registry: "sv << subject_name;
          }
        }
      }

      auto err_str = cert_chain.verify(x509.get(), named_cert_p);
      if (err_str) {
        BOOST_LOG(warning) << "SSL Verification error :: "sv << err_str;
        return verified;
      }

      verified = true;
      req->userp = named_cert_p;

      return true;
    };

    https_server.on_verify_failed = [](resp_https_t resp, req_https_t req) {
      pt::ptree tree;
      auto g = util::fail_guard([&]() {
        std::ostringstream data;

        pt::write_xml(data, tree);
        resp->write(data.str());
        resp->close_connection_after_response = true;
      });

      tree.put("root.<xmlattr>.status_code"s, 401);
      tree.put("root.<xmlattr>.query"s, req->path);
      tree.put("root.<xmlattr>.status_message"s, "The client is not authorized. Certificate verification failed."s);
    };

    https_server.default_resource["GET"] = not_found<SunshineHTTPS>;
    https_server.resource["^/serverinfo$"]["GET"] = serverinfo<SunshineHTTPS>;
    https_server.resource["^/pair$"]["GET"] = pair<SunshineHTTPS>;
    https_server.resource["^/applist$"]["GET"] = applist;
    https_server.resource["^/appasset$"]["GET"] = appasset;
    https_server.resource["^/launch$"]["GET"] = [&host_audio](auto resp, auto req) {
      launch(host_audio, resp, req);
    };
    https_server.resource["^/resume$"]["GET"] = [&host_audio](auto resp, auto req) {
      resume(host_audio, resp, req);
    };
    https_server.resource["^/cancel$"]["GET"] = cancel;
    https_server.resource["^/actions/clipboard$"]["GET"] = getClipboard;
    https_server.resource["^/actions/clipboard$"]["POST"] = setClipboard;

    https_server.config.reuse_address = true;
    https_server.config.address = net::af_to_any_address_string(address_family);
    https_server.config.port = port_https;

    http_server.default_resource["GET"] = not_found<SimpleWeb::HTTP>;
    http_server.resource["^/serverinfo$"]["GET"] = serverinfo<SimpleWeb::HTTP>;
    http_server.resource["^/pair$"]["GET"] = pair<SimpleWeb::HTTP>;

    http_server.config.reuse_address = true;
    http_server.config.address = net::af_to_any_address_string(address_family);
    http_server.config.port = port_http;

    auto accept_and_run = [&](auto *http_server) {
      try {
        http_server->start();
      } catch (boost::system::system_error &err) {
        // It's possible the exception gets thrown after calling http_server->stop() from a different thread
        if (shutdown_event->peek()) {
          return;
        }

        BOOST_LOG(fatal) << "Couldn't start http server on ports ["sv << port_https << ", "sv << port_https << "]: "sv << err.what();
        shutdown_event->raise(true);
        return;
      }
    };
    std::thread ssl {accept_and_run, &https_server};
    std::thread tcp {accept_and_run, &http_server};

    // Wait for any event
    shutdown_event->view();

    map_id_sess.clear();

    https_server.stop();
    http_server.stop();

    ssl.join();
    tcp.join();
  }

  std::string request_otp(const std::string &passphrase, const std::string &deviceName) {
    if (passphrase.size() < 4) {
      return "";
    }

    one_time_pin = crypto::rand_alphabet(4, "0123456789"sv);
    otp_passphrase = passphrase;
    otp_device_name = deviceName;
    otp_creation_time = std::chrono::steady_clock::now();

    return one_time_pin;
  }

  void
    erase_all_clients() {
    client_t client;
    client_root = client;
    cert_chain.clear();
    save_state();
    load_state();
  }

  void stop_session(stream::session_t &session, bool graceful) {
    if (graceful) {
      stream::session::graceful_stop(session);
    } else {
      stream::session::stop(session);
    }
  }

  bool find_and_stop_session(const std::string &uuid, bool graceful) {
    auto session = rtsp_stream::find_session(uuid);
    if (session) {
      stop_session(*session, graceful);
      return true;
    }
    return false;
  }

  void update_session_info(stream::session_t &session, const std::string &name, const crypto::PERM newPerm) {
    stream::session::update_device_info(session, name, newPerm);
  }

  bool find_and_udpate_session_info(const std::string &uuid, const std::string &name, const crypto::PERM newPerm) {
    auto session = rtsp_stream::find_session(uuid);
    if (session) {
      update_session_info(*session, name, newPerm);
      return true;
    }
    return false;
  }

  bool update_device_info(
    const std::string &uuid,
    const std::string &name,
    const std::string &display_mode,
    const cmd_list_t &do_cmds,
    const cmd_list_t &undo_cmds,
    const crypto::PERM newPerm,
    const bool enable_legacy_ordering,
    const bool allow_client_commands,
    const bool always_use_virtual_display
  ) {
    find_and_udpate_session_info(uuid, name, newPerm);

    client_t &client = client_root;
    auto it = client.named_devices.begin();
    for (; it != client.named_devices.end(); ++it) {
      auto named_cert_p = *it;
      if (named_cert_p->uuid == uuid) {
        named_cert_p->name = name;
        named_cert_p->display_mode = display_mode;
        named_cert_p->perm = newPerm;
        named_cert_p->do_cmds = do_cmds;
        named_cert_p->undo_cmds = undo_cmds;
        named_cert_p->enable_legacy_ordering = enable_legacy_ordering;
        named_cert_p->allow_client_commands = allow_client_commands;
        named_cert_p->always_use_virtual_display = always_use_virtual_display;
        save_state();
        return true;
      }
    }

    return false;
  }

  // (Windows-only) display_helper_integration is included above

  bool unpair_client(const std::string_view uuid) {
    bool removed = false;
    client_t &client = client_root;
    for (auto it = client.named_devices.begin(); it != client.named_devices.end();) {
      if ((*it)->uuid == uuid) {
        it = client.named_devices.erase(it);
        removed = true;
      } else {
        ++it;
      }
    }

    save_state();
    load_state();

    if (removed) {
      auto session = rtsp_stream::find_session(uuid);
      if (session) {
        stop_session(*session, true);
      }

      if (client.named_devices.empty()) {
        proc::proc.terminate();
      }
    }

    return removed;
  }
}  // namespace nvhttp<|MERGE_RESOLUTION|>--- conflicted
+++ resolved
@@ -9,7 +9,10 @@
 #include <algorithm>
 #include <filesystem>
 #include <format>
+#include <fstream>
 #include <string>
+#include <unordered_map>
+#include <unordered_set>
 #include <utility>
 #include <vector>
 
@@ -178,22 +181,16 @@
     return it->second;
   }
 
-<<<<<<< HEAD
   // Helper function to extract command entries from a JSON object.
   cmd_list_t extract_command_entries(const nlohmann::json &j, const std::string &key) {
     cmd_list_t commands;
 
-    // Check if the key exists in the JSON.
     if (j.contains(key)) {
-      // Ensure that the value for the key is an array.
       try {
         for (const auto &item : j.at(key)) {
           try {
-            // Extract "cmd" and "elevated" fields from the JSON object.
             std::string cmd = item.at("cmd").get<std::string>();
             bool elevated = util::get_non_string_json_value<bool>(item, "elevated", false);
-
-            // Add the command entry to the list.
             commands.push_back({cmd, elevated});
           } catch (const std::exception &e) {
             BOOST_LOG(warning) << "Error parsing command entry: " << e.what();
@@ -210,56 +207,38 @@
   }
 
   void save_state() {
-    nlohmann::json root = nlohmann::json::object();
-    // If the state file exists, try to read it.
-    if (fs::exists(config::nvhttp.file_state)) {
-      try {
-        std::ifstream in(config::nvhttp.file_state);
-        in >> root;
-=======
-  void save_state() {
     statefile::migrate_recent_state_keys();
     const auto &sunshine_path = statefile::sunshine_state_path();
     const auto &vibeshine_path = statefile::vibeshine_state_path();
-
-    pt::ptree root;
-
+    const bool share_state_file = sunshine_path == vibeshine_path;
+
+    nlohmann::json root = nlohmann::json::object();
     if (fs::exists(sunshine_path)) {
       try {
-        pt::read_json(sunshine_path, root);
->>>>>>> 20b28daa
-      } catch (std::exception &e) {
+        std::ifstream in(sunshine_path);
+        in >> root;
+      } catch (const std::exception &e) {
         BOOST_LOG(error) << "Couldn't read "sv << sunshine_path << ": "sv << e.what();
-        return;
-      }
-    }
-
-    // Erase any previous "root" key.
-    root.erase("root");
-
-    // Create a new "root" object and set the unique id.
+        root = nlohmann::json::object();
+      }
+    }
+
     root["root"] = nlohmann::json::object();
     root["root"]["uniqueid"] = http::unique_id;
-
-<<<<<<< HEAD
-    // Persist update notification state
-    root["root"]["last_notified_version"] = update::state.last_notified_version;
+    if (share_state_file) {
+      root["root"]["last_notified_version"] = update::state.last_notified_version;
+    }
+
     client_t &client = client_root;
     nlohmann::json named_cert_nodes = nlohmann::json::array();
-=======
-    root.put("root.uniqueid", http::unique_id);
-    client_t &client = client_root;
->>>>>>> 20b28daa
 
     std::unordered_set<std::string> unique_certs;
     std::unordered_map<std::string, int> name_counts;
 
     for (auto &named_cert_p : client.named_devices) {
-      // Only add each unique certificate once.
       if (unique_certs.insert(named_cert_p->cert).second) {
         nlohmann::json named_cert_node = nlohmann::json::object();
         std::string base_name = named_cert_p->name;
-        // Remove any pending id suffix (e.g., " (2)") if present.
         size_t pos = base_name.find(" (");
         if (pos != std::string::npos) {
           base_name = base_name.substr(0, pos);
@@ -278,7 +257,6 @@
         named_cert_node["allow_client_commands"] = named_cert_p->allow_client_commands;
         named_cert_node["always_use_virtual_display"] = named_cert_p->always_use_virtual_display;
 
-        // Add "do" commands if available.
         if (!named_cert_p->do_cmds.empty()) {
           nlohmann::json do_cmds_node = nlohmann::json::array();
           for (const auto &cmd : named_cert_p->do_cmds) {
@@ -287,7 +265,6 @@
           named_cert_node["do"] = do_cmds_node;
         }
 
-        // Add "undo" commands if available.
         if (!named_cert_p->undo_cmds.empty()) {
           nlohmann::json undo_cmds_node = nlohmann::json::array();
           for (const auto &cmd : named_cert_p->undo_cmds) {
@@ -303,18 +280,18 @@
     root["root"]["named_devices"] = named_cert_nodes;
 
     try {
-<<<<<<< HEAD
-      std::ofstream out(config::nvhttp.file_state);
-      out << root.dump(4);  // Pretty-print with an indent of 4 spaces.
-=======
-      pt::write_json(sunshine_path, root);
->>>>>>> 20b28daa
-    } catch (std::exception &e) {
+      auto sunshine_dir = fs::path(sunshine_path).parent_path();
+      if (!sunshine_dir.empty() && !fs::exists(sunshine_dir)) {
+        fs::create_directories(sunshine_dir);
+      }
+      std::ofstream out(sunshine_path);
+      out << root.dump(4);
+    } catch (const std::exception &e) {
       BOOST_LOG(error) << "Couldn't write "sv << sunshine_path << ": "sv << e.what();
       return;
     }
 
-    if (!vibeshine_path.empty()) {
+    if (!share_state_file) {
       auto ensure_root = [](pt::ptree &tree) -> pt::ptree & {
         auto it = tree.find("root");
         if (it == tree.not_found()) {
@@ -328,7 +305,7 @@
       if (fs::exists(vibeshine_path)) {
         try {
           pt::read_json(vibeshine_path, vibeshine_tree);
-        } catch (std::exception &e) {
+        } catch (const std::exception &e) {
           BOOST_LOG(error) << "Couldn't read "sv << vibeshine_path << ": "sv << e.what();
           vibeshine_tree = {};
         }
@@ -338,8 +315,12 @@
       vibe_root.put("last_notified_version", update::state.last_notified_version);
 
       try {
+        auto vibe_dir = fs::path(vibeshine_path).parent_path();
+        if (!vibe_dir.empty() && !fs::exists(vibe_dir)) {
+          fs::create_directories(vibe_dir);
+        }
         pt::write_json(vibeshine_path, vibeshine_tree);
-      } catch (std::exception &e) {
+      } catch (const std::exception &e) {
         BOOST_LOG(error) << "Couldn't write "sv << vibeshine_path << ": "sv << e.what();
       }
     }
@@ -349,6 +330,7 @@
     statefile::migrate_recent_state_keys();
     const auto &sunshine_path = statefile::sunshine_state_path();
     const auto &vibeshine_path = statefile::vibeshine_state_path();
+    const bool share_state_file = sunshine_path == vibeshine_path;
 
     if (!fs::exists(sunshine_path)) {
       BOOST_LOG(info) << "File "sv << sunshine_path << " doesn't exist"sv;
@@ -359,40 +341,44 @@
 
     nlohmann::json tree;
     try {
-<<<<<<< HEAD
-      std::ifstream in(config::nvhttp.file_state);
+      std::ifstream in(sunshine_path);
       in >> tree;
-    } catch (std::exception &e) {
-      BOOST_LOG(error) << "Couldn't read "sv << config::nvhttp.file_state << ": "sv << e.what();
-=======
-      pt::read_json(sunshine_path, tree);
-    } catch (std::exception &e) {
+    } catch (const std::exception &e) {
       BOOST_LOG(error) << "Couldn't read "sv << sunshine_path << ": "sv << e.what();
-
->>>>>>> 20b28daa
-      return;
-    }
-
-    // Check that the file contains a "root.uniqueid" value.
-    if (!tree.contains("root") || !tree["root"].contains("uniqueid")) {
+      return;
+    }
+
+    nlohmann::json root = tree.contains("root") ? tree["root"] : nlohmann::json::object();
+
+    if (share_state_file) {
+      update::state.last_notified_version = root.value("last_notified_version", "");
+    } else if (fs::exists(vibeshine_path)) {
+      try {
+        pt::ptree vibeshine_tree;
+        pt::read_json(vibeshine_path, vibeshine_tree);
+        update::state.last_notified_version = vibeshine_tree.get("root.last_notified_version", "");
+      } catch (const std::exception &e) {
+        BOOST_LOG(warning) << "Couldn't read "sv << vibeshine_path << " for notification state: "sv << e.what();
+        update::state.last_notified_version.clear();
+      }
+    } else {
+      update::state.last_notified_version.clear();
+    }
+
+    if (!root.contains("uniqueid")) {
       http::uuid = uuid_util::uuid_t::generate();
       http::unique_id = http::uuid.string();
       return;
     }
 
-<<<<<<< HEAD
-    std::string uid = tree["root"]["uniqueid"];
+    std::string uid = root["uniqueid"];
     http::uuid = uuid_util::uuid_t::parse(uid);
     http::unique_id = uid;
-    update::state.last_notified_version = tree["root"].value("last_notified_version", "");
-
-    nlohmann::json root = tree["root"];
-    client_t client;  // Local client to load into
-
-    // Import from the old format if available.
+
+    client_t client;
+
     if (root.contains("devices")) {
       for (auto &device_node : root["devices"]) {
-        // For each device, if there is a "certs" array, add a named certificate.
         if (device_node.contains("certs")) {
           for (auto &el : device_node["certs"]) {
             auto named_cert_p = std::make_shared<crypto::named_cert_t>();
@@ -405,43 +391,11 @@
             named_cert_p->allow_client_commands = true;
             named_cert_p->always_use_virtual_display = false;
             client.named_devices.emplace_back(named_cert_p);
-=======
-    if (!vibeshine_path.empty() && fs::exists(vibeshine_path)) {
-      try {
-        pt::ptree vibeshine_tree;
-        pt::read_json(vibeshine_path, vibeshine_tree);
-        update::state.last_notified_version = vibeshine_tree.get("root.last_notified_version", "");
-      } catch (std::exception &e) {
-        BOOST_LOG(warning) << "Couldn't read "sv << vibeshine_path << " for notification state: "sv << e.what();
-        update::state.last_notified_version.clear();
-      }
-    } else {
-      update::state.last_notified_version.clear();
-    }
-
-    auto root = tree.get_child("root");
-    client_t client;
-
-    // Import from old format
-    if (root.get_child_optional("devices")) {
-      auto device_nodes = root.get_child("devices");
-      for (auto &[_, device_node] : device_nodes) {
-        auto uniqID = device_node.get<std::string>("uniqueid");
-
-        if (device_node.count("certs")) {
-          for (auto &[_, el] : device_node.get_child("certs")) {
-            named_cert_t named_cert;
-            named_cert.name = ""s;
-            named_cert.cert = el.get_value<std::string>();
-            named_cert.uuid = uuid_util::uuid_t::generate().string();
-            client.named_devices.emplace_back(named_cert);
->>>>>>> 20b28daa
           }
         }
       }
     }
 
-    // Import from the new format.
     if (root.contains("named_devices")) {
       for (auto &el : root["named_devices"]) {
         auto named_cert_p = std::make_shared<crypto::named_cert_t>();
@@ -453,14 +407,12 @@
         named_cert_p->enable_legacy_ordering = util::get_non_string_json_value<bool>(el, "enable_legacy_ordering", true);
         named_cert_p->allow_client_commands = util::get_non_string_json_value<bool>(el, "allow_client_commands", true);
         named_cert_p->always_use_virtual_display = util::get_non_string_json_value<bool>(el, "always_use_virtual_display", false);
-        // Load command entries for "do" and "undo" keys.
         named_cert_p->do_cmds = extract_command_entries(el, "do");
         named_cert_p->undo_cmds = extract_command_entries(el, "undo");
         client.named_devices.emplace_back(named_cert_p);
       }
     }
 
-    // Clear any existing certificate chain and add the imported certificates.
     cert_chain.clear();
     for (auto &named_cert : client.named_devices) {
       cert_chain.add(named_cert);
