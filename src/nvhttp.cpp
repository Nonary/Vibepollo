--- conflicted
+++ resolved
@@ -1554,14 +1554,13 @@
     bool no_active_sessions = (rtsp_stream::session_count() == 0);
 
 #ifdef _WIN32
-<<<<<<< HEAD
 
     auto disable_virtual_display_request = [&]() {
       launch_session->virtual_display = false;
       launch_session->virtual_display_guid_bytes.fill(0);
       launch_session->virtual_display_device_id.clear();
     };
-=======
+    
     // Snapshot current display state BEFORE any display enumeration.
     // queryDisplayConfig(QueryType::All) in output_exists() and other calls can activate
     // external dummy plugs, which would pollute the snapshot used for session restore.
@@ -1570,7 +1569,6 @@
         BOOST_LOG(warning) << "Display helper snapshot before session start was not accepted.";
       }
     }
->>>>>>> 059f2684
 
     bool config_requests_virtual = config::video.virtual_display_mode != config::video_t::virtual_display_mode_e::disabled;
     BOOST_LOG(debug) << "config_requests_virtual: " << config_requests_virtual;
