--- conflicted
+++ resolved
@@ -8,13 +8,11 @@
 // standard includes
 #include <algorithm>
 #include <atomic>
-#include <chrono>
 #include <cstring>
 #include <filesystem>
 #include <format>
 #include <fstream>
 #include <limits>
-#include <memory>
 #include <mutex>
 #include <optional>
 #include <string>
@@ -185,22 +183,6 @@
       );
     }
 
-    bool wait_for_display_activation(std::chrono::steady_clock::duration timeout) {
-      if (timeout <= std::chrono::steady_clock::duration::zero()) {
-        return has_any_active_display();
-      }
-
-      const auto deadline = std::chrono::steady_clock::now() + timeout;
-      while (std::chrono::steady_clock::now() < deadline) {
-        if (has_any_active_display()) {
-          return true;
-        }
-        std::this_thread::sleep_for(std::chrono::milliseconds(100));
-      }
-
-      return has_any_active_display();
-    }
-
     std::atomic<bool> virtual_display_cleanup_pending {false};
 
     void cleanup_virtual_display_state() {
@@ -342,21 +324,12 @@
       }
     }
 
-<<<<<<< HEAD
     root["root"] = nlohmann::json::object();
     root["root"]["uniqueid"] = http::unique_id;
     if (share_state_file) {
       root["root"]["last_notified_version"] = update::state.last_notified_version;
     }
 
-=======
-    pt::ptree root_node;
-    if (auto existing_root = root.get_child_optional("root")) {
-      root_node = *existing_root;
-    }
-
-    root_node.put("uniqueid", http::unique_id);
->>>>>>> cfcaa47c
     client_t &client = client_root;
     nlohmann::json named_cert_nodes = nlohmann::json::array();
 
@@ -410,13 +383,8 @@
         named_cert_nodes.push_back(named_cert_node);
       }
     }
-<<<<<<< HEAD
 
     root["root"]["named_devices"] = named_cert_nodes;
-=======
-    root_node.put_child("named_devices", named_cert_nodes);
-    root.put_child("root", root_node);
->>>>>>> cfcaa47c
 
     try {
       auto sunshine_dir = fs::path(sunshine_path).parent_path();
@@ -614,13 +582,11 @@
     launch_session->lossless_scaling_rtss_limit.reset();
     launch_session->frame_generation_provider = "lossless-scaling";
 #ifdef _WIN32
-    launch_session->display_helper_applied = false;
 #endif
     launch_session->device_name = named_cert_p->name.empty() ? config::nvhttp.sunshine_name : named_cert_p->name;
     launch_session->virtual_display = false;
     launch_session->virtual_display_guid_bytes.fill(0);
     launch_session->virtual_display_device_id.clear();
-    launch_session->virtual_display_ready_since.reset();
     launch_session->app_metadata.reset();
 
     auto client_name_arg = get_arg(args, "clientName", "");
@@ -1577,22 +1543,8 @@
     host_audio = util::from_view(get_arg(args, "localAudioPlayMode"));
     // Prevent interleaving with hot-apply while we prep/start a session
     auto _hot_apply_gate = config::acquire_apply_read_gate();
-<<<<<<< HEAD
     auto launch_session = make_launch_session(host_audio, is_input_only, args, named_cert_p);
     bool no_active_sessions = (rtsp_stream::session_count() == 0);
-=======
-    auto launch_session = make_launch_session(host_audio, args, request);
-    std::optional<std::string> pending_output_override;
-    auto output_override_guard = util::fail_guard([&]() {
-      if (pending_output_override) {
-        config::set_runtime_output_name_override(std::nullopt);
-      }
-    });
-    const bool no_active_sessions = (rtsp_stream::session_count() == 0);
-    if (no_active_sessions) {
-      config::set_runtime_output_name_override(std::nullopt);
-    }
->>>>>>> cfcaa47c
 
 #ifdef _WIN32
     bool config_requests_virtual = config::video.virtual_display_mode != config::video_t::virtual_display_mode_e::disabled;
@@ -1607,7 +1559,6 @@
         launch_session->virtual_display = false;
         launch_session->virtual_display_guid_bytes.fill(0);
         launch_session->virtual_display_device_id.clear();
-        launch_session->virtual_display_ready_since.reset();
         return;
       }
 
@@ -1616,13 +1567,11 @@
         if (existing_device) {
           launch_session->virtual_display = true;
           launch_session->virtual_display_device_id = *existing_device;
-          launch_session->virtual_display_ready_since = std::chrono::steady_clock::now();
           BOOST_LOG(info) << "Virtual display already active (device_id=" << *existing_device
                           << "). Skipping additional creation because another session is running.";
         } else {
           launch_session->virtual_display = false;
           launch_session->virtual_display_device_id.clear();
-          launch_session->virtual_display_ready_since.reset();
           BOOST_LOG(info) << "Skipping virtual display creation because another session is running and no reusable device was found.";
         }
         launch_session->virtual_display_guid_bytes.fill(0);
@@ -1729,19 +1678,6 @@
         }
       }
 
-      const auto desired_layout = launch_session->virtual_display_layout_override.value_or(config::video.virtual_display_layout);
-      const bool wants_extended_layout = desired_layout != config::video_t::virtual_display_layout_e::exclusive;
-      if (wants_extended_layout) {
-        auto topology_snapshot = display_helper_integration::capture_current_topology();
-        if (topology_snapshot) {
-          launch_session->virtual_display_topology_snapshot = *topology_snapshot;
-        } else {
-          launch_session->virtual_display_topology_snapshot.reset();
-        }
-      } else {
-        launch_session->virtual_display_topology_snapshot.reset();
-      }
-
       VDISPLAY::setWatchdogFeedingEnabled(true);
       auto display_info = VDISPLAY::createVirtualDisplay(
         display_uuid_source.c_str(),
@@ -1761,49 +1697,15 @@
         } else {
           launch_session->virtual_display_device_id.clear();
         }
-        launch_session->virtual_display_ready_since = display_info->ready_since;
         if (display_info->display_name && !display_info->display_name->empty()) {
           BOOST_LOG(info) << "Virtual display created at " << platf::to_utf8(*display_info->display_name);
         } else {
           BOOST_LOG(info) << "Virtual display created (device name pending enumeration).";
         }
-
-        if (!display_info->reused_existing) {
-          VDISPLAY::VirtualDisplayRecoveryParams recovery_params;
-          recovery_params.guid = virtual_display_guid;
-          recovery_params.width = vd_width;
-          recovery_params.height = vd_height;
-          recovery_params.fps = vd_fps;
-          recovery_params.client_uid = display_uuid_source;
-          recovery_params.client_name = client_label;
-          recovery_params.display_name = display_info->display_name;
-          if (display_info->device_id && !display_info->device_id->empty()) {
-            recovery_params.device_id = *display_info->device_id;
-          } else if (!launch_session->virtual_display_device_id.empty()) {
-            recovery_params.device_id = launch_session->virtual_display_device_id;
-          }
-          recovery_params.max_attempts = 3;
-
-          std::weak_ptr<rtsp_stream::launch_session_t> session_weak = launch_session;
-          recovery_params.should_abort = [session_weak]() {
-            return session_weak.expired();
-          };
-          recovery_params.on_recovery_success = [session_weak](const VDISPLAY::VirtualDisplayCreationResult &info) {
-            if (auto session_locked = session_weak.lock()) {
-              if (info.device_id && !info.device_id->empty()) {
-                session_locked->virtual_display_device_id = *info.device_id;
-              }
-              session_locked->virtual_display_ready_since = info.ready_since;
-            }
-          };
-
-          VDISPLAY::schedule_virtual_display_recovery_monitor(recovery_params);
-        }
       } else {
         launch_session->virtual_display = false;
         launch_session->virtual_display_guid_bytes.fill(0);
         launch_session->virtual_display_device_id.clear();
-        launch_session->virtual_display_ready_since.reset();
         BOOST_LOG(warning) << "Virtual display creation failed.";
       }
     };
@@ -1813,10 +1715,6 @@
       request_virtual_display = true;
     }
     apply_virtual_display_request(request_virtual_display);
-    if (launch_session->virtual_display && !launch_session->virtual_display_device_id.empty()) {
-      config::set_runtime_output_name_override(launch_session->virtual_display_device_id);
-      pending_output_override = launch_session->virtual_display_device_id;
-    }
 #endif
 
     // The display should be restored in case something fails as there are no other sessions.
@@ -1834,14 +1732,9 @@
         auto request = display_helper_integration::helpers::build_request_from_session(config::video, *launch_session);
         if (!request) {
           BOOST_LOG(warning) << "Display helper: failed to build display configuration request; continuing with existing display.";
-        }
-
-        if (request && !display_helper_integration::apply(*request)) {
+        } else if (!display_helper_integration::apply(*request)) {
           BOOST_LOG(warning) << "Display helper: failed to apply display configuration; continuing with existing display.";
         }
-#ifdef _WIN32
-        launch_session->display_helper_applied = true;
-#endif
       } else {
         BOOST_LOG(warning) << "Display helper: unable to apply display preferences because there isn't a user signed in currently.";
       }
@@ -1853,24 +1746,11 @@
       }
 #endif
 
-      // Probe encoders again before streaming to ensure our chosen
-      // encoder matches the active GPU (which could have changed
-      // due to hotplugging, driver crash, primary monitor change,
-      // or any number of other factors).
-      bool encoder_probe_failed = video::probe_encoders();
-
-#ifdef _WIN32
-      if (encoder_probe_failed && !has_any_active_display()) {
-        BOOST_LOG(info) << "Encoder probe failed with no active display; waiting for activation before retry.";
-        constexpr auto kDisplayActivationTimeout = std::chrono::seconds(5);
-        if (wait_for_display_activation(kDisplayActivationTimeout)) {
-          BOOST_LOG(info) << "Display became active; retrying encoder probe.";
-          encoder_probe_failed = video::probe_encoders();
-        } else {
-          BOOST_LOG(warning) << "Timed out waiting for a display to become active before retrying encoder probe.";
-        }
-      }
-#endif
+    // Probe encoders again before streaming to ensure our chosen
+    // encoder matches the active GPU (which could have changed
+    // due to hotplugging, driver crash, primary monitor change,
+    // or any number of other factors).
+    bool encoder_probe_failed = video::probe_encoders();
 
       if (encoder_probe_failed && !is_input_only) {
         BOOST_LOG(error) << "Failed to initialize video capture/encoding. Is a display connected and turned on?";
@@ -1975,12 +1855,6 @@
     tree.put("root.VirtualDisplayDriverReady", proc::vDisplayDriverStatus == VDISPLAY::DRIVER_STATUS::OK);
 
     rtsp_stream::launch_session_raise(launch_session);
-<<<<<<< HEAD
-=======
-    output_override_guard.disable();
-
-    // Stream was started successfully, we will revert the config when the app or session terminates
->>>>>>> cfcaa47c
     revert_display_configuration = false;
   }
 
@@ -2032,9 +1906,6 @@
     // so we should use it if it's present in the args and there are
     // no active sessions we could be interfering with.
     const bool no_active_sessions {rtsp_stream::session_count() == 0};
-    if (no_active_sessions) {
-      config::set_runtime_output_name_override(std::nullopt);
-    }
     if (no_active_sessions && args.find("localAudioPlayMode"s) != std::end(args)) {
       host_audio = util::from_view(get_arg(args, "localAudioPlayMode"));
     }
@@ -2116,36 +1987,18 @@
       // We want to prepare display only if there are no active sessions
       // and the current session isn't virtual display at the moment.
       // This should be done before probing encoders as it could change the active displays.
-      if (display_helper_integration::apply_from_session(config::video, *launch_session)) {
 #ifdef _WIN32
-        launch_session->display_helper_applied = true;
+      auto request = display_helper_integration::helpers::build_request_from_session(config::video, *launch_session);
+      if (request) {
+        display_helper_integration::apply(*request);
+      }
 #endif
-      }
       // Probe encoders again before streaming to ensure our chosen
       // encoder matches the active GPU (which could have changed
       // due to hotplugging, driver crash, primary monitor change,
       // or any number of other factors).
-<<<<<<< HEAD
       // Skip encoder probing failure for input-only mode
       if (video::probe_encoders() && !launch_session->input_only) {
-=======
-      bool encoder_probe_failed = video::probe_encoders();
-
-#ifdef _WIN32
-      if (encoder_probe_failed && !has_any_active_display()) {
-        BOOST_LOG(info) << "Resume encoder probe failed with no active display; waiting for activation before retry.";
-        constexpr auto kDisplayActivationTimeout = std::chrono::seconds(5);
-        if (wait_for_display_activation(kDisplayActivationTimeout)) {
-          BOOST_LOG(info) << "Display became active; retrying resume encoder probe.";
-          encoder_probe_failed = video::probe_encoders();
-        } else {
-          BOOST_LOG(warning) << "Timed out waiting for a display to become active before retrying resume encoder probe.";
-        }
-      }
-#endif
-
-      if (encoder_probe_failed) {
->>>>>>> cfcaa47c
         tree.put("root.resume", 0);
         tree.put("root.<xmlattr>.status_code", 503);
         tree.put("root.<xmlattr>.status_message", "Failed to initialize video capture/encoding. Is a display connected and turned on?");
