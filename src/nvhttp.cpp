--- conflicted
+++ resolved
@@ -1720,7 +1720,6 @@
           launch_session->virtual_display_topology_snapshot.reset();
         }
 
-<<<<<<< HEAD
         VDISPLAY::setWatchdogFeedingEnabled(true);
         auto display_info = VDISPLAY::createVirtualDisplay(
           display_uuid_source.c_str(),
@@ -1740,66 +1739,58 @@
           } else {
             launch_session->virtual_display_device_id.clear();
           }
+          launch_session->virtual_display_ready_since = display_info->ready_since;
           if (display_info->display_name && !display_info->display_name->empty()) {
             BOOST_LOG(info) << "Virtual display created at " << platf::to_utf8(*display_info->display_name);
           } else {
             BOOST_LOG(info) << "Virtual display created (device name pending enumeration).";
           }
+
+          VDISPLAY::VirtualDisplayRecoveryParams recovery_params;
+          recovery_params.guid = virtual_display_guid;
+          recovery_params.width = vd_width;
+          recovery_params.height = vd_height;
+          recovery_params.fps = vd_fps;
+          recovery_params.client_uid = display_uuid_source;
+          recovery_params.client_name = client_label;
+          recovery_params.display_name = display_info->display_name;
+          if (display_info->device_id && !display_info->device_id->empty()) {
+            recovery_params.device_id = *display_info->device_id;
+          } else if (!launch_session->virtual_display_device_id.empty()) {
+            recovery_params.device_id = launch_session->virtual_display_device_id;
+          }
+          recovery_params.max_attempts = 3;
+
+          GUID recovery_guid = virtual_display_guid;
+          recovery_params.should_abort = [recovery_guid]() {
+            return !VDISPLAY::is_virtual_display_guid_tracked(recovery_guid);
+          };
+          std::weak_ptr<rtsp_stream::launch_session_t> session_weak = launch_session;
+          recovery_params.on_recovery_success = [session_weak](const VDISPLAY::VirtualDisplayCreationResult &result) {
+            if (auto session_locked = session_weak.lock()) {
+              if (result.device_id && !result.device_id->empty()) {
+                session_locked->virtual_display_device_id = *result.device_id;
+                config::set_runtime_output_name_override(session_locked->virtual_display_device_id);
+              }
+              session_locked->virtual_display_ready_since = result.ready_since;
+              if (session_locked->virtual_display) {
+                auto request = display_helper_integration::helpers::build_request_from_session(config::video, *session_locked);
+                if (request) {
+                  BOOST_LOG(info) << "Virtual display recovery: re-applying display helper configuration after recreation.";
+                  (void) display_helper_integration::apply(*request);
+                } else {
+                  BOOST_LOG(warning) << "Virtual display recovery: failed to rebuild display helper request after recreation.";
+                }
+              }
+            }
+          };
+
+          VDISPLAY::schedule_virtual_display_recovery_monitor(recovery_params);
         } else {
           disable_virtual_display_request();
           BOOST_LOG(warning) << "Virtual display creation failed.";
         }
       };
-=======
-        VDISPLAY::VirtualDisplayRecoveryParams recovery_params;
-        recovery_params.guid = virtual_display_guid;
-        recovery_params.width = vd_width;
-        recovery_params.height = vd_height;
-        recovery_params.fps = vd_fps;
-        recovery_params.client_uid = display_uuid_source;
-        recovery_params.client_name = client_label;
-        recovery_params.display_name = display_info->display_name;
-        if (display_info->device_id && !display_info->device_id->empty()) {
-          recovery_params.device_id = *display_info->device_id;
-        } else if (!launch_session->virtual_display_device_id.empty()) {
-          recovery_params.device_id = launch_session->virtual_display_device_id;
-        }
-        recovery_params.max_attempts = 3;
-
-        GUID recovery_guid = virtual_display_guid;
-        recovery_params.should_abort = [recovery_guid]() {
-          return !VDISPLAY::is_virtual_display_guid_tracked(recovery_guid);
-        };
-        std::weak_ptr<rtsp_stream::launch_session_t> session_weak = launch_session;
-        recovery_params.on_recovery_success = [session_weak](const VDISPLAY::VirtualDisplayCreationResult &result) {
-          if (auto session_locked = session_weak.lock()) {
-            if (result.device_id && !result.device_id->empty()) {
-              session_locked->virtual_display_device_id = *result.device_id;
-              config::set_runtime_output_name_override(session_locked->virtual_display_device_id);
-            }
-            session_locked->virtual_display_ready_since = result.ready_since;
-            if (session_locked->virtual_display) {
-              auto request = display_helper_integration::helpers::build_request_from_session(config::video, *session_locked);
-              if (request) {
-                BOOST_LOG(info) << "Virtual display recovery: re-applying display helper configuration after recreation.";
-                (void) display_helper_integration::apply(*request);
-              } else {
-                BOOST_LOG(warning) << "Virtual display recovery: failed to rebuild display helper request after recreation.";
-              }
-            }
-          }
-        };
-
-        VDISPLAY::schedule_virtual_display_recovery_monitor(recovery_params);
-      } else {
-        launch_session->virtual_display = false;
-        launch_session->virtual_display_guid_bytes.fill(0);
-        launch_session->virtual_display_device_id.clear();
-        launch_session->virtual_display_ready_since.reset();
-        BOOST_LOG(warning) << "Virtual display creation failed.";
-      }
-    };
->>>>>>> 1d80d916
 
       if (!request_virtual_display && VDISPLAY::should_auto_enable_virtual_display()) {
         BOOST_LOG(info) << "No physical monitors detected. Automatically enabling virtual display.";
