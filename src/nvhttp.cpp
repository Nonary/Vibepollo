/**
 * @file src/nvhttp.cpp
 * @brief Definitions for the nvhttp (GameStream) server.
 */
// macros
#define BOOST_BIND_GLOBAL_PLACEHOLDERS

// standard includes
#include <algorithm>
#include <cstring>
#include <filesystem>
#include <format>
#include <fstream>
#include <limits>
#include <mutex>
#include <optional>
#include <string>
#include <unordered_map>
#include <unordered_set>
#include <utility>
#include <vector>

// lib includes
#include <boost/algorithm/string/predicate.hpp>
#include <boost/asio/ssl/context.hpp>
#include <boost/asio/ssl/context_base.hpp>
#include <boost/property_tree/json_parser.hpp>
#include <boost/property_tree/ptree.hpp>
#include <boost/property_tree/xml_parser.hpp>
#include <Simple-Web-Server/server_http.hpp>

// local includes
#include "config.h"
#include "display_helper_integration.h"
#include "file_handler.h"
#include "globals.h"
#include "httpcommon.h"
#include "logging.h"
#include "network.h"
#include "nvhttp.h"
#include "platform/common.h"
#include "state_storage.h"
#ifdef _WIN32
  #include "platform/windows/misc.h"
  #include "platform/windows/virtual_display.h"
#endif
#include "process.h"
#include "rtsp.h"
#include "stream.h"
#include "system_tray.h"
#include "update.h"
#include "utility.h"
#include "uuid.h"
#include "video.h"
#include "zwpad.h"

#ifdef _WIN32
  #include "platform/windows/virtual_display.h"
#endif

using namespace std::literals;

namespace nvhttp {

  namespace fs = std::filesystem;
  namespace pt = boost::property_tree;

  using p_named_cert_t = crypto::p_named_cert_t;
  using PERM = crypto::PERM;

  struct client_t {
    std::vector<p_named_cert_t> named_devices;
  };

  struct pair_session_t;

  crypto::cert_chain_t cert_chain;
  static std::shared_ptr<safe::queue_t<crypto::x509_t>> pending_cert_queue =
    std::make_shared<safe::queue_t<crypto::x509_t>>(30);
  static std::string one_time_pin;
  static std::string otp_passphrase;
  static std::string otp_device_name;
  static std::chrono::time_point<std::chrono::steady_clock> otp_creation_time;

  class SunshineHTTPSServer: public SimpleWeb::ServerBase<SunshineHTTPS> {
  public:
    SunshineHTTPSServer(const std::string &certification_file, const std::string &private_key_file):
        ServerBase<SunshineHTTPS>::ServerBase(443),
        context(boost::asio::ssl::context::tls_server) {
      // Disabling TLS 1.0 and 1.1 (see RFC 8996)
      context.set_options(boost::asio::ssl::context::no_tlsv1);
      context.set_options(boost::asio::ssl::context::no_tlsv1_1);
      context.use_certificate_chain_file(certification_file);
      context.use_private_key_file(private_key_file, boost::asio::ssl::context::pem);
    }

    std::function<bool(std::shared_ptr<Request>, SSL *)> verify;
    std::function<void(std::shared_ptr<Response>, std::shared_ptr<Request>)> on_verify_failed;

  protected:
    boost::asio::ssl::context context;

    void after_bind() override {
      if (verify) {
        context.set_verify_mode(boost::asio::ssl::verify_peer | boost::asio::ssl::verify_fail_if_no_peer_cert | boost::asio::ssl::verify_client_once);
        context.set_verify_callback([](int verified, boost::asio::ssl::verify_context &ctx) {
          // To respond with an error message, a connection must be established
          return 1;
        });
      }
    }

    // This is Server<HTTPS>::accept() with SSL validation support added
    void accept() override {
      auto connection = create_connection(*io_service, context);

      acceptor->async_accept(connection->socket->lowest_layer(), [this, connection](const SimpleWeb::error_code &ec) {
        auto lock = connection->handler_runner->continue_lock();
        if (!lock) {
          return;
        }

        if (ec != SimpleWeb::error::operation_aborted) {
          this->accept();
        }

        auto session = std::make_shared<Session>(config.max_request_streambuf_size, connection);

        if (!ec) {
          boost::asio::ip::tcp::no_delay option(true);
          SimpleWeb::error_code ec;
          session->connection->socket->lowest_layer().set_option(option, ec);

          session->connection->set_timeout(config.timeout_request);
          session->connection->socket->async_handshake(boost::asio::ssl::stream_base::server, [this, session](const SimpleWeb::error_code &ec) {
            session->connection->cancel_timeout();
            auto lock = session->connection->handler_runner->continue_lock();
            if (!lock) {
              return;
            }
            if (!ec) {
              if (verify && !verify(session->request, session->connection->socket->native_handle())) {
                this->write(session, on_verify_failed);
              } else {
                this->read(session);
              }
            } else if (this->on_error) {
              this->on_error(session->request, ec);
            }
          });
        } else if (this->on_error) {
          this->on_error(session->request, ec);
        }
      });
    }
  };

  using https_server_t = SunshineHTTPSServer;
  using http_server_t = SimpleWeb::Server<SimpleWeb::HTTP>;

  struct conf_intern_t {
    std::string servercert;
    std::string pkey;
  } conf_intern;

  // uniqueID, session
  std::unordered_map<std::string, pair_session_t> map_id_sess;
  client_t client_root;
  std::atomic<uint32_t> session_id_counter;

  using resp_https_t = std::shared_ptr<typename SimpleWeb::ServerBase<SunshineHTTPS>::Response>;
  using req_https_t = std::shared_ptr<typename SimpleWeb::ServerBase<SunshineHTTPS>::Request>;
  using resp_http_t = std::shared_ptr<typename SimpleWeb::ServerBase<SimpleWeb::HTTP>::Response>;
  using req_http_t = std::shared_ptr<typename SimpleWeb::ServerBase<SimpleWeb::HTTP>::Request>;

  enum class op_e {
    ADD,  ///< Add certificate
    REMOVE  ///< Remove certificate
  };

  std::string get_arg(const args_t &args, const char *name, const char *default_value) {
    auto it = args.find(name);
    if (it == std::end(args)) {
      if (default_value != nullptr) {
        return std::string(default_value);
      }

      throw std::out_of_range(name);
    }
    return it->second;
  }

  // Helper function to extract command entries from a JSON object.
  cmd_list_t extract_command_entries(const nlohmann::json &j, const std::string &key) {
    cmd_list_t commands;

    if (j.contains(key)) {
      try {
        for (const auto &item : j.at(key)) {
          try {
            std::string cmd = item.at("cmd").get<std::string>();
            bool elevated = util::get_non_string_json_value<bool>(item, "elevated", false);
            commands.push_back({cmd, elevated});
          } catch (const std::exception &e) {
            BOOST_LOG(warning) << "Error parsing command entry: " << e.what();
          }
        }
      } catch (const std::exception &e) {
        BOOST_LOG(warning) << "Error retrieving key \"" << key << "\": " << e.what();
      }
    } else {
      BOOST_LOG(debug) << "Key \"" << key << "\" not found in the JSON.";
    }

    return commands;
  }

  void save_state() {
    statefile::migrate_recent_state_keys();
    const auto &sunshine_path = statefile::sunshine_state_path();
    const auto &vibeshine_path = statefile::vibeshine_state_path();
    const bool share_state_file = sunshine_path == vibeshine_path;

<<<<<<< HEAD
    nlohmann::json root = nlohmann::json::object();
=======
    std::lock_guard<std::mutex> state_lock(statefile::state_mutex());

    pt::ptree root;

>>>>>>> b9636672
    if (fs::exists(sunshine_path)) {
      try {
        std::ifstream in(sunshine_path);
        in >> root;
      } catch (const std::exception &e) {
        BOOST_LOG(error) << "Couldn't read "sv << sunshine_path << ": "sv << e.what();
        root = nlohmann::json::object();
      }
    }

    root["root"] = nlohmann::json::object();
    root["root"]["uniqueid"] = http::unique_id;
    if (share_state_file) {
      root["root"]["last_notified_version"] = update::state.last_notified_version;
    }

    client_t &client = client_root;
    nlohmann::json named_cert_nodes = nlohmann::json::array();

    std::unordered_set<std::string> unique_certs;
    std::unordered_map<std::string, int> name_counts;

    for (auto &named_cert_p : client.named_devices) {
      if (unique_certs.insert(named_cert_p->cert).second) {
        nlohmann::json named_cert_node = nlohmann::json::object();
        std::string base_name = named_cert_p->name;
        size_t pos = base_name.find(" (");
        if (pos != std::string::npos) {
          base_name = base_name.substr(0, pos);
        }
        int count = name_counts[base_name]++;
        std::string final_name = base_name;
        if (count > 0) {
          final_name += " (" + std::to_string(count + 1) + ")";
        }
        named_cert_node["name"] = final_name;
        named_cert_node["cert"] = named_cert_p->cert;
        named_cert_node["uuid"] = named_cert_p->uuid;
        named_cert_node["display_mode"] = named_cert_p->display_mode;
        named_cert_node["perm"] = static_cast<uint32_t>(named_cert_p->perm);
        named_cert_node["enable_legacy_ordering"] = named_cert_p->enable_legacy_ordering;
        named_cert_node["allow_client_commands"] = named_cert_p->allow_client_commands;
        named_cert_node["always_use_virtual_display"] = named_cert_p->always_use_virtual_display;

        if (!named_cert_p->do_cmds.empty()) {
          nlohmann::json do_cmds_node = nlohmann::json::array();
          for (const auto &cmd : named_cert_p->do_cmds) {
            do_cmds_node.push_back(crypto::command_entry_t::serialize(cmd));
          }
          named_cert_node["do"] = do_cmds_node;
        }

        if (!named_cert_p->undo_cmds.empty()) {
          nlohmann::json undo_cmds_node = nlohmann::json::array();
          for (const auto &cmd : named_cert_p->undo_cmds) {
            undo_cmds_node.push_back(crypto::command_entry_t::serialize(cmd));
          }
          named_cert_node["undo"] = undo_cmds_node;
        }

        named_cert_nodes.push_back(named_cert_node);
      }
    }

    root["root"]["named_devices"] = named_cert_nodes;

    try {
      auto sunshine_dir = fs::path(sunshine_path).parent_path();
      if (!sunshine_dir.empty() && !fs::exists(sunshine_dir)) {
        fs::create_directories(sunshine_dir);
      }
      std::ofstream out(sunshine_path);
      out << root.dump(4);
    } catch (const std::exception &e) {
      BOOST_LOG(error) << "Couldn't write "sv << sunshine_path << ": "sv << e.what();
      return;
    }

    if (!share_state_file) {
      auto ensure_root = [](pt::ptree &tree) -> pt::ptree & {
        auto it = tree.find("root");
        if (it == tree.not_found()) {
          auto inserted = tree.insert(tree.end(), std::make_pair(std::string("root"), pt::ptree {}));
          return inserted->second;
        }
        return it->second;
      };

      pt::ptree vibeshine_tree;
      if (fs::exists(vibeshine_path)) {
        try {
          pt::read_json(vibeshine_path, vibeshine_tree);
        } catch (const std::exception &e) {
          BOOST_LOG(error) << "Couldn't read "sv << vibeshine_path << ": "sv << e.what();
          vibeshine_tree = {};
        }
      }

      auto &vibe_root = ensure_root(vibeshine_tree);
      vibe_root.put("last_notified_version", update::state.last_notified_version);

#ifdef _WIN32
      if (!http::shared_virtual_display_guid.empty()) {
        vibe_root.put("shared_virtual_display_guid", http::shared_virtual_display_guid);
      }
#endif

      try {
        auto vibe_dir = fs::path(vibeshine_path).parent_path();
        if (!vibe_dir.empty() && !fs::exists(vibe_dir)) {
          fs::create_directories(vibe_dir);
        }
        pt::write_json(vibeshine_path, vibeshine_tree);
      } catch (const std::exception &e) {
        BOOST_LOG(error) << "Couldn't write "sv << vibeshine_path << ": "sv << e.what();
      }
    }
  }

  void load_state() {
    statefile::migrate_recent_state_keys();
    const auto &sunshine_path = statefile::sunshine_state_path();
    const auto &vibeshine_path = statefile::vibeshine_state_path();
    const bool share_state_file = sunshine_path == vibeshine_path;

    std::lock_guard<std::mutex> state_lock(statefile::state_mutex());

    if (!fs::exists(sunshine_path)) {
      BOOST_LOG(info) << "File "sv << sunshine_path << " doesn't exist"sv;
      http::unique_id = uuid_util::uuid_t::generate().string();
      update::state.last_notified_version.clear();
      return;
    }

    nlohmann::json tree;
    try {
      std::ifstream in(sunshine_path);
      in >> tree;
    } catch (const std::exception &e) {
      BOOST_LOG(error) << "Couldn't read "sv << sunshine_path << ": "sv << e.what();
      return;
    }

    nlohmann::json root = tree.contains("root") ? tree["root"] : nlohmann::json::object();

    if (share_state_file) {
      update::state.last_notified_version = root.value("last_notified_version", "");
    } else if (fs::exists(vibeshine_path)) {
      try {
        pt::ptree vibeshine_tree;
        pt::read_json(vibeshine_path, vibeshine_tree);
        update::state.last_notified_version = vibeshine_tree.get("root.last_notified_version", "");
#ifdef _WIN32
        http::shared_virtual_display_guid = vibeshine_tree.get("root.shared_virtual_display_guid", "");
#endif
      } catch (const std::exception &e) {
        BOOST_LOG(warning) << "Couldn't read "sv << vibeshine_path << " for notification state: "sv << e.what();
        update::state.last_notified_version.clear();
#ifdef _WIN32
        http::shared_virtual_display_guid.clear();
#endif
      }
    } else {
      update::state.last_notified_version.clear();
#ifdef _WIN32
      http::shared_virtual_display_guid.clear();
#endif
    }

<<<<<<< HEAD
    if (!root.contains("uniqueid")) {
      http::uuid = uuid_util::uuid_t::generate();
      http::unique_id = http::uuid.string();
      return;
    }

    std::string uid = root["uniqueid"];
    http::uuid = uuid_util::uuid_t::parse(uid);
    http::unique_id = uid;

#ifdef _WIN32
    if (share_state_file && !root.contains("shared_virtual_display_guid")) {
      http::shared_virtual_display_guid.clear();
    }
#endif

=======
>>>>>>> b9636672
    client_t client;

    if (root.contains("devices")) {
      for (auto &device_node : root["devices"]) {
        if (device_node.contains("certs")) {
          for (auto &el : device_node["certs"]) {
            auto named_cert_p = std::make_shared<crypto::named_cert_t>();
            named_cert_p->name = "";
            named_cert_p->cert = el.get<std::string>();
            named_cert_p->uuid = uuid_util::uuid_t::generate().string();
            named_cert_p->display_mode = "";
            named_cert_p->perm = PERM::_all;
            named_cert_p->enable_legacy_ordering = true;
            named_cert_p->allow_client_commands = true;
            named_cert_p->always_use_virtual_display = false;
            client.named_devices.emplace_back(named_cert_p);
          }
        }
      }
    }

    if (root.contains("named_devices")) {
      for (auto &el : root["named_devices"]) {
        auto named_cert_p = std::make_shared<crypto::named_cert_t>();
        named_cert_p->name = el.value("name", "");
        named_cert_p->cert = el.value("cert", "");
        named_cert_p->uuid = el.value("uuid", "");
        named_cert_p->display_mode = el.value("display_mode", "");
        named_cert_p->perm = (PERM) (util::get_non_string_json_value<uint32_t>(el, "perm", (uint32_t) PERM::_all)) & PERM::_all;
        named_cert_p->enable_legacy_ordering = util::get_non_string_json_value<bool>(el, "enable_legacy_ordering", true);
        named_cert_p->allow_client_commands = util::get_non_string_json_value<bool>(el, "allow_client_commands", true);
        named_cert_p->always_use_virtual_display = util::get_non_string_json_value<bool>(el, "always_use_virtual_display", false);
        named_cert_p->do_cmds = extract_command_entries(el, "do");
        named_cert_p->undo_cmds = extract_command_entries(el, "undo");
        client.named_devices.emplace_back(named_cert_p);
      }
    }

    cert_chain.clear();
    for (auto &named_cert : client.named_devices) {
      cert_chain.add(named_cert);
    }

    client_root = client;
  }

  void add_authorized_client(const p_named_cert_t &named_cert_p) {
    client_t &client = client_root;
    client.named_devices.push_back(named_cert_p);

#if defined SUNSHINE_TRAY && SUNSHINE_TRAY >= 1
    system_tray::update_tray_paired(named_cert_p->name);
#endif

    if (!config::sunshine.flags[config::flag::FRESH_STATE]) {
      save_state();
      load_state();
    }
  }

  std::shared_ptr<rtsp_stream::launch_session_t> make_launch_session(bool host_audio, bool input_only, const args_t &args, const crypto::named_cert_t *named_cert_p) {
    auto launch_session = std::make_shared<rtsp_stream::launch_session_t>();

    launch_session->id = ++session_id_counter;
    launch_session->appid = 0;
    launch_session->gen1_framegen_fix = false;
    launch_session->gen2_framegen_fix = false;
    launch_session->lossless_scaling_framegen = false;
    launch_session->framegen_refresh_rate.reset();
    launch_session->lossless_scaling_target_fps.reset();
    launch_session->lossless_scaling_rtss_limit.reset();
    launch_session->frame_generation_provider = "lossless-scaling";
#ifdef _WIN32
    launch_session->display_helper_applied = false;
#endif
    launch_session->device_name = named_cert_p->name.empty() ? config::nvhttp.sunshine_name : named_cert_p->name;
    launch_session->virtual_display = false;
    launch_session->virtual_display_guid_bytes.fill(0);
    launch_session->virtual_display_device_id.clear();
    launch_session->app_metadata.reset();

    auto client_name_arg = get_arg(args, "clientName", "");
    if (launch_session->device_name.empty() && !client_name_arg.empty()) {
      launch_session->device_name = client_name_arg;
    }

    // If launched from client
    if (named_cert_p->uuid != http::unique_id) {
      auto rikey = util::from_hex_vec(get_arg(args, "rikey"), true);
      std::copy(rikey.cbegin(), rikey.cend(), std::back_inserter(launch_session->gcm_key));

      launch_session->host_audio = host_audio;

      // Encrypted RTSP is enabled with client reported corever >= 1
      auto corever = util::from_view(get_arg(args, "corever", "0"));
      if (corever >= 1) {
        launch_session->rtsp_cipher = crypto::cipher::gcm_t {
          launch_session->gcm_key,
          false
        };
        launch_session->rtsp_iv_counter = 0;
      }
      launch_session->rtsp_url_scheme = launch_session->rtsp_cipher ? "rtspenc://"s : "rtsp://"s;

      // Generate the unique identifiers for this connection that we will send later during RTSP handshake
      unsigned char raw_payload[8];
      RAND_bytes(raw_payload, sizeof(raw_payload));
      launch_session->av_ping_payload = util::hex_vec(raw_payload);
      RAND_bytes((unsigned char *) &launch_session->control_connect_data, sizeof(launch_session->control_connect_data));

      launch_session->iv.resize(16);
      uint32_t prepend_iv = util::endian::big<uint32_t>(util::from_view(get_arg(args, "rikeyid")));
      auto prepend_iv_p = (uint8_t *) &prepend_iv;
      std::copy(prepend_iv_p, prepend_iv_p + sizeof(prepend_iv), std::begin(launch_session->iv));
    }

    std::stringstream mode;
    if (named_cert_p->display_mode.empty()) {
      auto mode_str = get_arg(args, "mode", config::video.fallback_mode.c_str());
      mode = std::stringstream(mode_str);
      BOOST_LOG(info) << "Display mode for client ["sv << named_cert_p->name << "] requested to ["sv << mode_str << ']';
      launch_session->client_display_mode_override = false;
    } else {
      mode = std::stringstream(named_cert_p->display_mode);
      BOOST_LOG(info) << "Display mode for client ["sv << named_cert_p->name << "] overriden to ["sv << named_cert_p->display_mode << ']';
      launch_session->client_display_mode_override = true;
    }

    // Split mode by the char "x", to populate width/height/fps
    int x = 0;
    std::string segment;
    while (std::getline(mode, segment, 'x')) {
      if (x == 0) {
        launch_session->width = atoi(segment.c_str());
      }
      if (x == 1) {
        launch_session->height = atoi(segment.c_str());
      }
      if (x == 2) {
        auto fps = atof(segment.c_str());
        if (fps < 1000) {
          fps *= 1000;
        };
        launch_session->fps = (int) fps;
        break;
      }
      x++;
    }

    // Parsing have failed or missing components
    if (x != 2) {
      launch_session->width = 1920;
      launch_session->height = 1080;
      launch_session->fps = 60000;  // 60fps * 1000 denominator
    }

    launch_session->device_name = named_cert_p->name.empty() ? "ApolloDisplay"s : named_cert_p->name;
    launch_session->unique_id = named_cert_p->uuid;
    launch_session->perm = named_cert_p->perm;
    launch_session->appid = util::from_view(get_arg(args, "appid", "unknown"));

    if (launch_session->appid > 0) {
      try {
        auto apps_snapshot = proc::proc.get_apps();
        const std::string app_id_str = std::to_string(launch_session->appid);
        for (const auto &app_ctx : apps_snapshot) {
          if (app_ctx.id == app_id_str) {
            launch_session->gen1_framegen_fix = app_ctx.gen1_framegen_fix;
            launch_session->gen2_framegen_fix = app_ctx.gen2_framegen_fix;
            launch_session->lossless_scaling_framegen = app_ctx.lossless_scaling_framegen;
            launch_session->lossless_scaling_target_fps = app_ctx.lossless_scaling_target_fps;
            launch_session->lossless_scaling_rtss_limit = app_ctx.lossless_scaling_rtss_limit;
            launch_session->frame_generation_provider = app_ctx.frame_generation_provider;
            rtsp_stream::launch_session_t::app_metadata_t metadata;
            metadata.id = app_ctx.id;
            metadata.name = app_ctx.name;
            metadata.virtual_screen = app_ctx.virtual_screen || app_ctx.virtual_display;
            metadata.has_command = !app_ctx.cmd.empty();
            metadata.has_playnite = !app_ctx.playnite_id.empty();
            launch_session->app_metadata = std::move(metadata);
            break;
          }
        }
      } catch (...) {
      }
    }

    const auto apply_refresh_override = [&](int candidate) {
      if (candidate <= 0) {
        return;
      }
      if (!launch_session->framegen_refresh_rate || candidate > *launch_session->framegen_refresh_rate) {
        launch_session->framegen_refresh_rate = candidate;
      }
    };

    launch_session->framegen_refresh_rate.reset();
    if (launch_session->fps > 0) {
      const auto saturating_double = [](int value) -> int {
        if (value > std::numeric_limits<int>::max() / 2) {
          return std::numeric_limits<int>::max();
        }
        return value * 2;
      };

      if (launch_session->gen1_framegen_fix || launch_session->gen2_framegen_fix) {
        apply_refresh_override(saturating_double(launch_session->fps));
      }
<<<<<<< HEAD

      if (config::video.double_refreshrate) {
        apply_refresh_override(saturating_double(launch_session->fps));
      }
=======
>>>>>>> b9636672
    }
    launch_session->enable_sops = util::from_view(get_arg(args, "sops", "0"));
    launch_session->surround_info = util::from_view(get_arg(args, "surroundAudioInfo", "196610"));
    launch_session->surround_params = (get_arg(args, "surroundParams", ""));
    launch_session->gcmap = util::from_view(get_arg(args, "gcmap", "0"));
    launch_session->enable_hdr = util::from_view(get_arg(args, "hdrMode", "0"));
    launch_session->virtual_display = util::from_view(get_arg(args, "virtualDisplay", "0")) || named_cert_p->always_use_virtual_display;
    launch_session->scale_factor = util::from_view(get_arg(args, "scaleFactor", "100"));

    launch_session->client_do_cmds = named_cert_p->do_cmds;
    launch_session->client_undo_cmds = named_cert_p->undo_cmds;

    launch_session->input_only = input_only;

    return launch_session;
  }

  void remove_session(const pair_session_t &sess) {
    map_id_sess.erase(sess.client.uniqueID);
  }

  void fail_pair(pair_session_t &sess, pt::ptree &tree, const std::string status_msg) {
    tree.put("root.paired", 0);
    tree.put("root.<xmlattr>.status_code", 400);
    tree.put("root.<xmlattr>.status_message", status_msg);
    remove_session(sess);  // Security measure, delete the session when something went wrong and force a re-pair
    BOOST_LOG(warning) << "Pair attempt failed due to " << status_msg;
  }

  void getservercert(pair_session_t &sess, pt::ptree &tree, const std::string &pin) {
    if (sess.last_phase != PAIR_PHASE::NONE) {
      fail_pair(sess, tree, "Out of order call to getservercert");
      return;
    }
    sess.last_phase = PAIR_PHASE::GETSERVERCERT;

    if (sess.async_insert_pin.salt.size() < 32) {
      fail_pair(sess, tree, "Salt too short");
      return;
    }

    std::string_view salt_view {sess.async_insert_pin.salt.data(), 32};

    auto salt = util::from_hex<std::array<uint8_t, 16>>(salt_view, true);

    auto key = crypto::gen_aes_key(salt, pin);
    sess.cipher_key = std::make_unique<crypto::aes_t>(key);

    tree.put("root.paired", 1);
    tree.put("root.plaincert", util::hex_vec(conf_intern.servercert, true));
    tree.put("root.<xmlattr>.status_code", 200);
  }

  void clientchallenge(pair_session_t &sess, pt::ptree &tree, const std::string &challenge) {
    if (sess.last_phase != PAIR_PHASE::GETSERVERCERT) {
      fail_pair(sess, tree, "Out of order call to clientchallenge");
      return;
    }
    sess.last_phase = PAIR_PHASE::CLIENTCHALLENGE;

    if (!sess.cipher_key) {
      fail_pair(sess, tree, "Cipher key not set");
      return;
    }
    crypto::cipher::ecb_t cipher(*sess.cipher_key, false);

    std::vector<uint8_t> decrypted;
    cipher.decrypt(challenge, decrypted);

    auto x509 = crypto::x509(conf_intern.servercert);
    auto sign = crypto::signature(x509);
    auto serversecret = crypto::rand(16);

    decrypted.insert(std::end(decrypted), std::begin(sign), std::end(sign));
    decrypted.insert(std::end(decrypted), std::begin(serversecret), std::end(serversecret));

    auto hash = crypto::hash({(char *) decrypted.data(), decrypted.size()});
    auto serverchallenge = crypto::rand(16);

    std::string plaintext;
    plaintext.reserve(hash.size() + serverchallenge.size());

    plaintext.insert(std::end(plaintext), std::begin(hash), std::end(hash));
    plaintext.insert(std::end(plaintext), std::begin(serverchallenge), std::end(serverchallenge));

    std::vector<uint8_t> encrypted;
    cipher.encrypt(plaintext, encrypted);

    sess.serversecret = std::move(serversecret);
    sess.serverchallenge = std::move(serverchallenge);

    tree.put("root.paired", 1);
    tree.put("root.challengeresponse", util::hex_vec(encrypted, true));
    tree.put("root.<xmlattr>.status_code", 200);
  }

  void serverchallengeresp(pair_session_t &sess, pt::ptree &tree, const std::string &encrypted_response) {
    if (sess.last_phase != PAIR_PHASE::CLIENTCHALLENGE) {
      fail_pair(sess, tree, "Out of order call to serverchallengeresp");
      return;
    }
    sess.last_phase = PAIR_PHASE::SERVERCHALLENGERESP;

    if (!sess.cipher_key || sess.serversecret.empty()) {
      fail_pair(sess, tree, "Cipher key or serversecret not set");
      return;
    }

    std::vector<uint8_t> decrypted;
    crypto::cipher::ecb_t cipher(*sess.cipher_key, false);

    cipher.decrypt(encrypted_response, decrypted);

    sess.clienthash = std::move(decrypted);

    auto serversecret = sess.serversecret;
    auto sign = crypto::sign256(crypto::pkey(conf_intern.pkey), serversecret);

    serversecret.insert(std::end(serversecret), std::begin(sign), std::end(sign));

    tree.put("root.pairingsecret", util::hex_vec(serversecret, true));
    tree.put("root.paired", 1);
    tree.put("root.<xmlattr>.status_code", 200);
  }

  void clientpairingsecret(
    pair_session_t &sess,
    const std::shared_ptr<safe::queue_t<crypto::x509_t>> &pending_certs,
    pt::ptree &tree,
    const std::string &client_pairing_secret
  ) {
    if (sess.last_phase != PAIR_PHASE::SERVERCHALLENGERESP) {
      fail_pair(sess, tree, "Out of order call to clientpairingsecret");
      return;
    }
    sess.last_phase = PAIR_PHASE::CLIENTPAIRINGSECRET;

    auto &client = sess.client;

    if (client_pairing_secret.size() <= 16) {
      fail_pair(sess, tree, "Client pairing secret too short");
      return;
    }

    std::string_view secret {client_pairing_secret.data(), 16};
    std::string_view sign {client_pairing_secret.data() + secret.size(), client_pairing_secret.size() - secret.size()};

    auto x509 = crypto::x509(client.cert);
    if (!x509) {
      fail_pair(sess, tree, "Invalid client certificate");
      return;
    }
    auto x509_sign = crypto::signature(x509);

    std::string data;
    data.reserve(sess.serverchallenge.size() + x509_sign.size() + secret.size());

    data.insert(std::end(data), std::begin(sess.serverchallenge), std::end(sess.serverchallenge));
    data.insert(std::end(data), std::begin(x509_sign), std::end(x509_sign));
    data.insert(std::end(data), std::begin(secret), std::end(secret));

    auto hash = crypto::hash(data);

    // if hash not correct, probably MITM
    bool same_hash = hash.size() == sess.clienthash.size() && std::equal(hash.begin(), hash.end(), sess.clienthash.begin());
    auto verify = crypto::verify256(crypto::x509(client.cert), secret, sign);
    if (same_hash && verify) {
      tree.put("root.paired", 1);

      auto named_cert_p = std::make_shared<crypto::named_cert_t>();
      named_cert_p->name = client.name;
      for (char &c : named_cert_p->name) {
        if (c == '(') {
          c = '[';
        } else if (c == ')') {
          c = ']';
        }
      }
      named_cert_p->cert = std::move(client.cert);
      named_cert_p->uuid = uuid_util::uuid_t::generate().string();
      // If the device is the first one paired with the server, assign full permission.
      if (client_root.named_devices.empty()) {
        named_cert_p->perm = PERM::_all;
      } else {
        named_cert_p->perm = PERM::_default;
      }

      named_cert_p->enable_legacy_ordering = true;
      named_cert_p->allow_client_commands = true;
      named_cert_p->always_use_virtual_display = false;

      auto it = map_id_sess.find(client.uniqueID);
      map_id_sess.erase(it);

      add_authorized_client(named_cert_p);

      if (pending_certs) {
        pending_certs->raise(crypto::x509(named_cert_p->cert));
      }
    } else {
      tree.put("root.paired", 0);
      BOOST_LOG(warning) << "Pair attempt failed due to same_hash: " << same_hash << ", verify: " << verify;
    }

    remove_session(sess);
    tree.put("root.<xmlattr>.status_code", 200);
  }

  void clientpairingsecret(pair_session_t &sess, pt::ptree &tree, const std::string &client_pairing_secret) {
    clientpairingsecret(sess, pending_cert_queue, tree, client_pairing_secret);
  }

  template<class T>
  struct tunnel;

  template<>
  struct tunnel<SunshineHTTPS> {
    static auto constexpr to_string = "HTTPS"sv;
  };

  template<>
  struct tunnel<SimpleWeb::HTTP> {
    static auto constexpr to_string = "NONE"sv;
  };

  inline crypto::named_cert_t *get_verified_cert(req_https_t request) {
    return (crypto::named_cert_t *) request->userp.get();
  }

  template<class T>
  void print_req(std::shared_ptr<typename SimpleWeb::ServerBase<T>::Request> request) {
    BOOST_LOG(verbose) << "HTTP "sv << request->method << ' ' << request->path << " tunnel="sv << tunnel<T>::to_string;

    if (!request->header.empty()) {
      BOOST_LOG(verbose) << "Headers:"sv;
      for (auto &[name, val] : request->header) {
        BOOST_LOG(verbose) << name << " -- " << val;
      }
    }

    auto query = request->parse_query_string();
    if (!query.empty()) {
      BOOST_LOG(verbose) << "Query Params:"sv;
      for (auto &[name, val] : query) {
        BOOST_LOG(verbose) << name << " -- " << val;
      }
    }
  }

  template<class T>
  void not_found(std::shared_ptr<typename SimpleWeb::ServerBase<T>::Response> response, std::shared_ptr<typename SimpleWeb::ServerBase<T>::Request> request) {
    print_req<T>(request);

    pt::ptree tree;
    tree.put("root.<xmlattr>.status_code", 404);

    std::ostringstream data;

    pt::write_xml(data, tree);
    response->write(SimpleWeb::StatusCode::client_error_not_found, data.str());
    response->close_connection_after_response = true;
  }

  template<class T>
  void pair(std::shared_ptr<typename SimpleWeb::ServerBase<T>::Response> response, std::shared_ptr<typename SimpleWeb::ServerBase<T>::Request> request) {
    print_req<T>(request);

    pt::ptree tree;

    auto fg = util::fail_guard([&]() {
      std::ostringstream data;

      pt::write_xml(data, tree);
      response->write(data.str());
      response->close_connection_after_response = true;
    });

    if (!config::sunshine.enable_pairing) {
      tree.put("root.<xmlattr>.status_code", 403);
      tree.put("root.<xmlattr>.status_message", "Pairing is disabled for this instance");

      return;
    }

    auto args = request->parse_query_string();
    if (args.find("uniqueid"s) == std::end(args)) {
      tree.put("root.<xmlattr>.status_code", 400);
      tree.put("root.<xmlattr>.status_message", "Missing uniqueid parameter");

      return;
    }

    auto uniqID {get_arg(args, "uniqueid")};

    args_t::const_iterator it;
    if (it = args.find("phrase"); it != std::end(args)) {
      if (it->second == "getservercert"sv) {
        pair_session_t sess;

        auto deviceName {get_arg(args, "devicename")};

        if (deviceName == "roth"sv) {
          deviceName = "Legacy Moonlight Client";
        }

        sess.client.uniqueID = std::move(uniqID);
        sess.client.name = std::move(deviceName);
        sess.client.cert = util::from_hex_vec(get_arg(args, "clientcert"), true);

        BOOST_LOG(verbose) << sess.client.cert;
        auto ptr = map_id_sess.emplace(sess.client.uniqueID, std::move(sess)).first;

        ptr->second.async_insert_pin.salt = std::move(get_arg(args, "salt"));

        auto it = args.find("otpauth");
        if (it != std::end(args)) {
          if (one_time_pin.empty() || (std::chrono::steady_clock::now() - otp_creation_time > OTP_EXPIRE_DURATION)) {
            one_time_pin.clear();
            otp_passphrase.clear();
            otp_device_name.clear();
            tree.put("root.<xmlattr>.status_code", 503);
            tree.put("root.<xmlattr>.status_message", "OTP auth not available.");
          } else {
            auto hash = util::hex(crypto::hash(one_time_pin + ptr->second.async_insert_pin.salt + otp_passphrase), true);

            if (hash.to_string_view() == it->second) {
              if (!otp_device_name.empty()) {
                ptr->second.client.name = std::move(otp_device_name);
              }

              getservercert(ptr->second, tree, one_time_pin);

              one_time_pin.clear();
              otp_passphrase.clear();
              otp_device_name.clear();
              return;
            }
          }

          // Always return positive, attackers will fail in the next steps.
          getservercert(ptr->second, tree, crypto::rand(16));
          return;
        }

        if (config::sunshine.flags[config::flag::PIN_STDIN]) {
          std::string pin;

          std::cout << "Please insert pin: "sv;
          std::getline(std::cin, pin);

          getservercert(ptr->second, tree, pin);
        } else {
#if defined SUNSHINE_TRAY && SUNSHINE_TRAY >= 1
          system_tray::update_tray_require_pin();
#endif
          ptr->second.async_insert_pin.response = std::move(response);

          fg.disable();
          return;
        }
      } else if (it->second == "pairchallenge"sv) {
        tree.put("root.paired", 1);
        tree.put("root.<xmlattr>.status_code", 200);
        return;
      }
    }

    auto sess_it = map_id_sess.find(uniqID);
    if (sess_it == std::end(map_id_sess)) {
      tree.put("root.<xmlattr>.status_code", 400);
      tree.put("root.<xmlattr>.status_message", "Invalid uniqueid");

      return;
    }

    if (it = args.find("clientchallenge"); it != std::end(args)) {
      auto challenge = util::from_hex_vec(it->second, true);
      clientchallenge(sess_it->second, tree, challenge);
    } else if (it = args.find("serverchallengeresp"); it != std::end(args)) {
      auto encrypted_response = util::from_hex_vec(it->second, true);
      serverchallengeresp(sess_it->second, tree, encrypted_response);
    } else if (it = args.find("clientpairingsecret"); it != std::end(args)) {
      auto pairingsecret = util::from_hex_vec(it->second, true);
      clientpairingsecret(sess_it->second, tree, pairingsecret);
    } else {
      tree.put("root.<xmlattr>.status_code", 404);
      tree.put("root.<xmlattr>.status_message", "Invalid pairing request");
    }
  }

  bool pin(std::string pin, std::string name) {
    pt::ptree tree;
    if (map_id_sess.empty()) {
      return false;
    }

    // ensure pin is 4 digits
    if (pin.size() != 4) {
      tree.put("root.paired", 0);
      tree.put("root.<xmlattr>.status_code", 400);
      tree.put(
        "root.<xmlattr>.status_message",
        std::format("Pin must be 4 digits, {} provided", pin.size())
      );
      return false;
    }

    // ensure all pin characters are numeric
    if (!std::all_of(pin.begin(), pin.end(), ::isdigit)) {
      tree.put("root.paired", 0);
      tree.put("root.<xmlattr>.status_code", 400);
      tree.put("root.<xmlattr>.status_message", "Pin must be numeric");
      return false;
    }

    auto &sess = std::begin(map_id_sess)->second;
    getservercert(sess, tree, pin);

    if (!name.empty()) {
      sess.client.name = name;
    }

    // response to the request for pin
    std::ostringstream data;
    pt::write_xml(data, tree);

    auto &async_response = sess.async_insert_pin.response;
    if (async_response.has_left() && async_response.left()) {
      async_response.left()->write(data.str());
    } else if (async_response.has_right() && async_response.right()) {
      async_response.right()->write(data.str());
    } else {
      return false;
    }

    // reset async_response
    async_response = std::decay_t<decltype(async_response.left())>();
    // response to the current request
    return true;
  }

  template<class T>
  void serverinfo(std::shared_ptr<typename SimpleWeb::ServerBase<T>::Response> response, std::shared_ptr<typename SimpleWeb::ServerBase<T>::Request> request) {
    print_req<T>(request);

    int pair_status = 0;
    if constexpr (std::is_same_v<SunshineHTTPS, T>) {
      auto args = request->parse_query_string();
      auto clientID = args.find("uniqueid"s);

      if (clientID != std::end(args)) {
        pair_status = 1;
      }
    }

    auto local_endpoint = request->local_endpoint();

    pt::ptree tree;

    tree.put("root.<xmlattr>.status_code", 200);
    tree.put("root.hostname", config::nvhttp.sunshine_name);

    tree.put("root.appversion", VERSION);
    tree.put("root.GfeVersion", GFE_VERSION);
    tree.put("root.uniqueid", http::unique_id);
    tree.put("root.HttpsPort", net::map_port(PORT_HTTPS));
    tree.put("root.ExternalPort", net::map_port(PORT_HTTP));
    tree.put("root.MaxLumaPixelsHEVC", video::active_hevc_mode > 1 ? "1869449984" : "0");

    // Only include the MAC address for requests sent from paired clients over HTTPS.
    // For HTTP requests, use a placeholder MAC address that Moonlight knows to ignore.
    if constexpr (std::is_same_v<SunshineHTTPS, T>) {
      tree.put("root.mac", platf::get_mac_address(net::addr_to_normalized_string(local_endpoint.address())));

      auto named_cert_p = get_verified_cert(request);
      if (!!(named_cert_p->perm & PERM::server_cmd)) {
        pt::ptree &root_node = tree.get_child("root");

        if (config::sunshine.server_cmds.size() > 0) {
          // Broadcast server_cmds
          for (const auto &cmd : config::sunshine.server_cmds) {
            pt::ptree cmd_node;
            cmd_node.put_value(cmd.cmd_name);
            root_node.push_back(std::make_pair("ServerCommand", cmd_node));
          }
        }
      } else {
        BOOST_LOG(debug) << "Permission Get ServerCommand denied for [" << named_cert_p->name << "] (" << (uint32_t) named_cert_p->perm << ")";
      }

      tree.put("root.Permission", std::to_string((uint32_t) named_cert_p->perm));

#ifdef _WIN32
      tree.put("root.VirtualDisplayCapable", true);
      if (!!(named_cert_p->perm & PERM::_all_actions)) {
        tree.put("root.VirtualDisplayDriverReady", proc::vDisplayDriverStatus == VDISPLAY::DRIVER_STATUS::OK);
      } else {
        tree.put("root.VirtualDisplayDriverReady", true);
      }
#endif
    } else {
      tree.put("root.mac", "00:00:00:00:00:00");
      tree.put("root.Permission", "0");
    }

    // Moonlight clients track LAN IPv6 addresses separately from LocalIP which is expected to
    // always be an IPv4 address. If we return that same IPv6 address here, it will clobber the
    // stored LAN IPv4 address. To avoid this, we need to return an IPv4 address in this field
    // when we get a request over IPv6.
    //
    // HACK: We should return the IPv4 address of local interface here, but we don't currently
    // have that implemented. For now, we will emulate the behavior of GFE+GS-IPv6-Forwarder,
    // which returns 127.0.0.1 as LocalIP for IPv6 connections. Moonlight clients with IPv6
    // support know to ignore this bogus address.
    if (local_endpoint.address().is_v6() && !local_endpoint.address().to_v6().is_v4_mapped()) {
      tree.put("root.LocalIP", "127.0.0.1");
    } else {
      tree.put("root.LocalIP", net::addr_to_normalized_string(local_endpoint.address()));
    }

    uint32_t codec_mode_flags = SCM_H264;
    if (video::last_encoder_probe_supported_yuv444_for_codec[0]) {
      codec_mode_flags |= SCM_H264_HIGH8_444;
    }
    if (video::active_hevc_mode >= 2) {
      codec_mode_flags |= SCM_HEVC;
      if (video::last_encoder_probe_supported_yuv444_for_codec[1]) {
        codec_mode_flags |= SCM_HEVC_REXT8_444;
      }
    }
    if (video::active_hevc_mode >= 3) {
      codec_mode_flags |= SCM_HEVC_MAIN10;
      if (video::last_encoder_probe_supported_yuv444_for_codec[1]) {
        codec_mode_flags |= SCM_HEVC_REXT10_444;
      }
    }
    if (video::active_av1_mode >= 2) {
      codec_mode_flags |= SCM_AV1_MAIN8;
      if (video::last_encoder_probe_supported_yuv444_for_codec[2]) {
        codec_mode_flags |= SCM_AV1_HIGH8_444;
      }
    }
    if (video::active_av1_mode >= 3) {
      codec_mode_flags |= SCM_AV1_MAIN10;
      if (video::last_encoder_probe_supported_yuv444_for_codec[2]) {
        codec_mode_flags |= SCM_AV1_HIGH10_444;
      }
    }
    tree.put("root.ServerCodecModeSupport", codec_mode_flags);

    tree.put("root.PairStatus", pair_status);

    if constexpr (std::is_same_v<SunshineHTTPS, T>) {
      int current_appid = proc::proc.running();
      // When input only mode is enabled, the only resume method should be launching the same app again.
      if (config::input.enable_input_only_mode && current_appid != proc::input_only_app_id) {
        current_appid = 0;
      }
      tree.put("root.currentgame", current_appid);
      tree.put("root.currentgameuuid", proc::proc.get_running_app_uuid());
      tree.put("root.state", current_appid > 0 ? "SUNSHINE_SERVER_BUSY" : "SUNSHINE_SERVER_FREE");
    } else {
      tree.put("root.currentgame", 0);
      tree.put("root.currentgameuuid", "");
      tree.put("root.state", "SUNSHINE_SERVER_FREE");
    }

    std::ostringstream data;

    pt::write_xml(data, tree);
    response->write(data.str());
    response->close_connection_after_response = true;
  }

  nlohmann::json get_all_clients() {
    nlohmann::json named_cert_nodes = nlohmann::json::array();
    client_t &client = client_root;
    std::list<std::string> connected_uuids = rtsp_stream::get_all_session_uuids();

    for (auto &named_cert : client.named_devices) {
      nlohmann::json named_cert_node;
      named_cert_node["name"] = named_cert->name;
      named_cert_node["uuid"] = named_cert->uuid;
      named_cert_node["display_mode"] = named_cert->display_mode;
      named_cert_node["perm"] = static_cast<uint32_t>(named_cert->perm);
      named_cert_node["enable_legacy_ordering"] = named_cert->enable_legacy_ordering;
      named_cert_node["allow_client_commands"] = named_cert->allow_client_commands;
      named_cert_node["always_use_virtual_display"] = named_cert->always_use_virtual_display;

      // Add "do" commands if available
      if (!named_cert->do_cmds.empty()) {
        nlohmann::json do_cmds_node = nlohmann::json::array();
        for (const auto &cmd : named_cert->do_cmds) {
          do_cmds_node.push_back(crypto::command_entry_t::serialize(cmd));
        }
        named_cert_node["do"] = do_cmds_node;
      }

      // Add "undo" commands if available
      if (!named_cert->undo_cmds.empty()) {
        nlohmann::json undo_cmds_node = nlohmann::json::array();
        for (const auto &cmd : named_cert->undo_cmds) {
          undo_cmds_node.push_back(crypto::command_entry_t::serialize(cmd));
        }
        named_cert_node["undo"] = undo_cmds_node;
      }

      // Determine connection status
      bool connected = false;
      if (connected_uuids.empty()) {
        connected = false;
      } else {
        for (auto it = connected_uuids.begin(); it != connected_uuids.end(); ++it) {
          if (*it == named_cert->uuid) {
            connected = true;
            connected_uuids.erase(it);
            break;
          }
        }
      }
      named_cert_node["connected"] = connected;

      named_cert_nodes.push_back(named_cert_node);
    }

    return named_cert_nodes;
  }

  void applist(resp_https_t response, req_https_t request) {
    print_req<SunshineHTTPS>(request);

    pt::ptree tree;

    auto g = util::fail_guard([&]() {
      std::ostringstream data;

      pt::write_xml(data, tree);
      response->write(data.str());
      response->close_connection_after_response = true;
    });

    auto &apps = tree.add_child("root", pt::ptree {});

    apps.put("<xmlattr>.status_code", 200);

    auto named_cert_p = get_verified_cert(request);
    if (!!(named_cert_p->perm & PERM::_all_actions)) {
      auto current_appid = proc::proc.running();
      auto should_hide_inactive_apps = current_appid > 0 && current_appid != proc::input_only_app_id;

      auto app_list = proc::proc.get_apps();

      std::vector<const proc::ctx_t *> visible_apps;
      visible_apps.reserve(app_list.size());

      for (const auto &app : app_list) {
        auto appid = util::from_view(app.id);
        bool include = true;
        if (should_hide_inactive_apps) {
          if (
            appid != current_appid && appid != proc::input_only_app_id && appid != proc::terminate_app_id
          ) {
            include = false;
          }
        } else if (appid == proc::terminate_app_id) {
          include = false;
        }

        if (!include) {
          continue;
        }

        visible_apps.push_back(&app);
      }

      bool enable_legacy_ordering = config::sunshine.legacy_ordering && named_cert_p->enable_legacy_ordering;
      size_t bits = 0;
      if (enable_legacy_ordering && !visible_apps.empty()) {
        bits = zwpad::pad_width_for_count(visible_apps.size());
      }

      for (size_t i = 0; i < visible_apps.size(); ++i) {
        const auto &app = *visible_apps[i];

        std::string app_name;
        if (enable_legacy_ordering && bits > 0) {
          app_name = zwpad::pad_for_ordering(app.name, bits, i);
        } else {
          app_name = app.name;
        }

        pt::ptree app_node;

        app_node.put("IsHdrSupported"s, video::active_hevc_mode == 3 ? 1 : 0);
        app_node.put("AppTitle"s, app_name);
        app_node.put("UUID", app.uuid);
        app_node.put("IDX", app.idx);
        app_node.put("ID", app.id);

        apps.push_back(std::make_pair("App", std::move(app_node)));
      }
    } else {
      BOOST_LOG(debug) << "Permission ListApp denied for [" << named_cert_p->name << "] (" << (uint32_t) named_cert_p->perm << ")";

      pt::ptree app_node;

      app_node.put("IsHdrSupported"s, 0);
      app_node.put("AppTitle"s, "Permission Denied");
      app_node.put("UUID", "");
      app_node.put("IDX", "0");
      app_node.put("ID", "114514");

      apps.push_back(std::make_pair("App", std::move(app_node)));

      return;
    }
  }

  void launch(bool &host_audio, resp_https_t response, req_https_t request) {
    print_req<SunshineHTTPS>(request);

    pt::ptree tree;
    bool revert_display_configuration = false;
    auto g = util::fail_guard([&]() {
      std::ostringstream data;

      pt::write_xml(data, tree);
      response->write(data.str());
      response->close_connection_after_response = true;

      if (revert_display_configuration) {
        display_helper_integration::revert();
      }
    });

    auto args = request->parse_query_string();

    auto appid_str = get_arg(args, "appid", "0");
    auto appuuid_str = get_arg(args, "appuuid", "");
    auto appid = util::from_view(appid_str);
    auto current_appid = proc::proc.running();
    auto current_app_uuid = proc::proc.get_running_app_uuid();
    bool is_input_only = config::input.enable_input_only_mode && (appid == proc::input_only_app_id || (appuuid_str == REMOTE_INPUT_UUID));

    auto named_cert_p = get_verified_cert(request);
    auto perm = PERM::launch;

    BOOST_LOG(verbose) << "Launching app [" << appid_str << "] with UUID [" << appuuid_str << "]";
    // BOOST_LOG(verbose) << "QS: " << request->query_string;

    // If we have already launched an app, we should allow clients with view permission to join the input only or current app's session.
    if (
      current_appid > 0 && (appuuid_str != TERMINATE_APP_UUID || appid != proc::terminate_app_id) && (is_input_only || appid == current_appid || (!appuuid_str.empty() && appuuid_str == current_app_uuid))
    ) {
      perm = PERM::_allow_view;
    }

    if (!(named_cert_p->perm & perm)) {
      BOOST_LOG(debug) << "Permission LaunchApp denied for [" << named_cert_p->name << "] (" << (uint32_t) named_cert_p->perm << ")";

      tree.put("root.resume", 0);
      tree.put("root.<xmlattr>.status_code", 403);
      tree.put("root.<xmlattr>.status_message", "Permission denied");

      return;
    }
    if (
      args.find("rikey"s) == std::end(args) ||
      args.find("rikeyid"s) == std::end(args) ||
      args.find("localAudioPlayMode"s) == std::end(args) ||
      (args.find("appid"s) == std::end(args) && args.find("appuuid"s) == std::end(args))
    ) {
      tree.put("root.resume", 0);
      tree.put("root.<xmlattr>.status_code", 400);
      tree.put("root.<xmlattr>.status_message", "Missing a required launch parameter");

      return;
    }

    if (!is_input_only) {
      // Special handling for the "terminate" app
      if (
        (appid == proc::terminate_app_id && proc::terminate_app_id > 0) || appuuid_str == TERMINATE_APP_UUID
      ) {
        proc::proc.terminate();

        tree.put("root.resume", 0);
        tree.put("root.<xmlattr>.status_code", 410);
        tree.put("root.<xmlattr>.status_message", "App terminated.");

        return;
      }

      if (
        current_appid > 0 && current_appid != proc::input_only_app_id && ((appid > 0 && appid != current_appid) || (!appuuid_str.empty() && appuuid_str != current_app_uuid))
      ) {
        tree.put("root.resume", 0);
        tree.put("root.<xmlattr>.status_code", 400);
        tree.put("root.<xmlattr>.status_message", "An app is already running on this host");

        return;
      }
    }

    host_audio = util::from_view(get_arg(args, "localAudioPlayMode"));
    // Prevent interleaving with hot-apply while we prep/start a session
    auto _hot_apply_gate = config::acquire_apply_read_gate();
    auto launch_session = make_launch_session(host_audio, is_input_only, args, named_cert_p);

#ifdef _WIN32
    const auto config_mode = config::video.virtual_display_mode;
    const bool config_requests_virtual = (config_mode == config::video_t::virtual_display_mode_e::per_client || config_mode == config::video_t::virtual_display_mode_e::shared);
    const bool metadata_requests_virtual = launch_session->app_metadata && launch_session->app_metadata->virtual_screen;
    const bool session_requests_virtual = launch_session->virtual_display;
    bool request_virtual_display = config_requests_virtual || metadata_requests_virtual || session_requests_virtual;

    // Auto-enable virtual display if no physical monitors are attached
    if (!request_virtual_display && VDISPLAY::should_auto_enable_virtual_display()) {
      BOOST_LOG(info) << "No physical monitors detected. Automatically enabling virtual display.";
      request_virtual_display = true;
    }
    if (request_virtual_display) {
      if (proc::vDisplayDriverStatus != VDISPLAY::DRIVER_STATUS::OK) {
        proc::initVDisplayDriver();
      }
      if (proc::vDisplayDriverStatus == VDISPLAY::DRIVER_STATUS::OK) {
        if (!config::video.adapter_name.empty()) {
          (void) VDISPLAY::setRenderAdapterByName(platf::from_utf8(config::video.adapter_name));
        } else {
          (void) VDISPLAY::setRenderAdapterWithMostDedicatedMemory();
        }

        auto parse_uuid = [](const std::string &value) -> std::optional<uuid_util::uuid_t> {
          if (value.empty()) {
            return std::nullopt;
          }
          try {
            return uuid_util::uuid_t::parse(value);
          } catch (...) {
            return std::nullopt;
          }
        };

        auto ensure_shared_guid = [&]() -> uuid_util::uuid_t {
          if (!http::shared_virtual_display_guid.empty()) {
            if (auto parsed = parse_uuid(http::shared_virtual_display_guid)) {
              return *parsed;
            }
          }
          auto generated = VDISPLAY::persistentVirtualDisplayUuid();
          http::shared_virtual_display_guid = generated.string();
          nvhttp::save_state();
          return generated;
        };

        const bool shared_mode = (config_mode == config::video_t::virtual_display_mode_e::shared);
        uuid_util::uuid_t session_uuid;
        if (shared_mode) {
          session_uuid = ensure_shared_guid();
          launch_session->unique_id = session_uuid.string();
        } else if (auto parsed = parse_uuid(launch_session->unique_id)) {
          session_uuid = *parsed;
        } else {
          session_uuid = VDISPLAY::persistentVirtualDisplayUuid();
          launch_session->unique_id = session_uuid.string();
        }

        std::string display_uuid_source = session_uuid.string();
        if (!shared_mode && !launch_session->unique_id.empty()) {
          display_uuid_source = launch_session->unique_id;
          BOOST_LOG(debug) << "Using client UUID for virtual display: " << display_uuid_source;
        } else {
          BOOST_LOG(debug) << "Using session UUID for virtual display: " << display_uuid_source;
        }

        GUID virtual_display_guid {};
        if (auto parsed_uuid = parse_uuid(display_uuid_source)) {
          std::memcpy(&virtual_display_guid, parsed_uuid->b8, sizeof(virtual_display_guid));
          std::copy_n(std::cbegin(parsed_uuid->b8), sizeof(parsed_uuid->b8), launch_session->virtual_display_guid_bytes.begin());
        } else {
          std::memcpy(&virtual_display_guid, session_uuid.b8, sizeof(virtual_display_guid));
          std::copy_n(std::cbegin(session_uuid.b8), sizeof(session_uuid.b8), launch_session->virtual_display_guid_bytes.begin());
        }

        uint32_t vd_width = launch_session->width > 0 ? static_cast<uint32_t>(launch_session->width) : 1920u;
        uint32_t vd_height = launch_session->height > 0 ? static_cast<uint32_t>(launch_session->height) : 1080u;
        uint32_t vd_fps = 0;
        if (launch_session->framegen_refresh_rate && *launch_session->framegen_refresh_rate > 0) {
          vd_fps = static_cast<uint32_t>(*launch_session->framegen_refresh_rate);
        } else if (launch_session->fps > 0) {
          vd_fps = static_cast<uint32_t>(launch_session->fps);
        } else {
          vd_fps = 60000u;
        }
        if (vd_fps < 1000u) {
          vd_fps *= 1000u;
        }

        const auto client_name_arg = get_arg(args, "clientName", "");

        std::string client_label;
        if (shared_mode) {
          client_label = config::nvhttp.sunshine_name.empty() ? "Sunshine Shared Display" : config::nvhttp.sunshine_name + " Shared";
        } else {
          // Prefer client name if available (from paired client)
          if (!client_name_arg.empty()) {
            client_label = client_name_arg;
          } else if (!launch_session->device_name.empty()) {
            client_label = launch_session->device_name;
          } else {
            client_label = config::nvhttp.sunshine_name;
          }
          if (client_label.empty()) {
            client_label = "Sunshine";
          }
        }

        auto display_info = VDISPLAY::createVirtualDisplay(
          display_uuid_source.c_str(),
          client_label.c_str(),
          vd_width,
          vd_height,
          vd_fps,
          virtual_display_guid
        );

        if (display_info) {
          launch_session->virtual_display = true;
          if (display_info->device_id && !display_info->device_id->empty()) {
            launch_session->virtual_display_device_id = *display_info->device_id;
          } else if (auto resolved_device = VDISPLAY::resolveAnyVirtualDisplayDeviceId()) {
            launch_session->virtual_display_device_id = *resolved_device;
          } else {
            launch_session->virtual_display_device_id.clear();
          }
          if (display_info->display_name && !display_info->display_name->empty()) {
            BOOST_LOG(info) << "Virtual display created at " << platf::to_utf8(*display_info->display_name);
          } else {
            BOOST_LOG(info) << "Virtual display created (device name pending enumeration).";
          }
        } else {
          launch_session->virtual_display = false;
          launch_session->virtual_display_guid_bytes.fill(0);
          launch_session->virtual_display_device_id.clear();
          BOOST_LOG(warning) << "Virtual display creation failed.";
        }
      } else {
        launch_session->virtual_display = false;
        launch_session->virtual_display_guid_bytes.fill(0);
        launch_session->virtual_display_device_id.clear();
        BOOST_LOG(warning) << "SudoVDA driver unavailable (status=" << static_cast<int>(proc::vDisplayDriverStatus) << ")";
      }
    } else {
      launch_session->virtual_display = false;
      launch_session->virtual_display_guid_bytes.fill(0);
      launch_session->virtual_display_device_id.clear();
    }
#endif

    // The display should be restored in case something fails as there are no other sessions.
    if (rtsp_stream::session_count() == 0) {
      revert_display_configuration = true;

#ifdef _WIN32
      auto display_result = VDISPLAY::ensure_display();
      if (!display_result.success) {
        BOOST_LOG(warning) << "No display available for encoder probing. Probe may fail.";
      }
      auto cleanup_display = util::fail_guard([&display_result]() {
        VDISPLAY::cleanup_ensure_display(display_result);
      });
#endif

      // We want to prepare display only if there are no active sessions at
      // the moment. This should be done before probing encoders as it could
      // change the active displays.
      if (display_helper_integration::apply_from_session(config::video, *launch_session)) {
#ifdef _WIN32
        launch_session->display_helper_applied = true;
#endif
      }

      // Probe encoders again before streaming to ensure our chosen
      // encoder matches the active GPU (which could have changed
      // due to hotplugging, driver crash, primary monitor change,
      // or any number of other factors).
      if (video::probe_encoders()) {
        tree.put("root.<xmlattr>.status_code", 503);
        tree.put("root.<xmlattr>.status_message", "Failed to initialize video capture/encoding. Is a display connected and turned on?");
        tree.put("root.gamesession", 0);

        return;
      }
    }

    auto encryption_mode = net::encryption_mode_for_address(request->remote_endpoint().address());
    if (!launch_session->rtsp_cipher && encryption_mode == config::ENCRYPTION_MODE_MANDATORY) {
      BOOST_LOG(error) << "Rejecting client that cannot comply with mandatory encryption requirement"sv;

      tree.put("root.<xmlattr>.status_code", 403);
      tree.put("root.<xmlattr>.status_message", "Encryption is mandatory for this host but unsupported by the client");
      tree.put("root.gamesession", 0);

      return;
    }

    bool no_active_sessions = rtsp_stream::session_count() == 0;

    if (is_input_only) {
      BOOST_LOG(info) << "Launching input only session..."sv;

      launch_session->client_do_cmds.clear();
      launch_session->client_undo_cmds.clear();

      // Still probe encoders once, if input only session is launched first
      // But we're ignoring if it's successful or not
      if (no_active_sessions && !proc::proc.virtual_display) {
        video::probe_encoders();
        if (current_appid == 0) {
          proc::proc.launch_input_only();
        }
      }
    } else if (appid > 0 || !appuuid_str.empty()) {
      if (appid == current_appid || (!appuuid_str.empty() && appuuid_str == current_app_uuid)) {
        // We're basically resuming the same app

        BOOST_LOG(debug) << "Resuming app [" << proc::proc.get_last_run_app_name() << "] from launch app path...";

        if (!proc::proc.allow_client_commands || !named_cert_p->allow_client_commands) {
          launch_session->client_do_cmds.clear();
          launch_session->client_undo_cmds.clear();
        }

        if (current_appid == proc::input_only_app_id) {
          launch_session->input_only = true;
        }

        if (no_active_sessions && !proc::proc.virtual_display) {
          if (display_helper_integration::apply_from_session(config::video, *launch_session)) {
#ifdef _WIN32
            launch_session->display_helper_applied = true;
#endif
          }
          if (video::probe_encoders()) {
            tree.put("root.resume", 0);
            tree.put("root.<xmlattr>.status_code", 503);
            tree.put("root.<xmlattr>.status_message", "Failed to initialize video capture/encoding. Is a display connected and turned on?");

            return;
          }
        }
      } else {
        const auto &apps = proc::proc.get_apps();
        auto app_iter = std::find_if(apps.begin(), apps.end(), [&appid_str, &appuuid_str](const auto _app) {
          return _app.id == appid_str || _app.uuid == appuuid_str;
        });

        if (app_iter == apps.end()) {
          BOOST_LOG(error) << "Couldn't find app with ID ["sv << appid_str << "] or UUID ["sv << appuuid_str << ']';
          tree.put("root.<xmlattr>.status_code", 404);
          tree.put("root.<xmlattr>.status_message", "Cannot find requested application");
          tree.put("root.gamesession", 0);
          return;
        }

        if (!app_iter->allow_client_commands) {
          launch_session->client_do_cmds.clear();
          launch_session->client_undo_cmds.clear();
        }

        auto err = proc::proc.execute(*app_iter, launch_session);
        if (err) {
          tree.put("root.<xmlattr>.status_code", err);
          tree.put(
            "root.<xmlattr>.status_message",
            err == 503 ? "Failed to initialize video capture/encoding. Is a display connected and turned on?" : "Failed to start the specified application"
          );
          tree.put("root.gamesession", 0);

          return;
        }
      }
    } else {
      tree.put("root.<xmlattr>.status_code", 403);
      tree.put("root.<xmlattr>.status_message", "How did you get here?");
      tree.put("root.gamesession", 0);
    }

    tree.put("root.<xmlattr>.status_code", 200);
    tree.put(
      "root.sessionUrl0",
      std::format(
        "{}{}:{}",
        launch_session->rtsp_url_scheme,
        net::addr_to_url_escaped_string(request->local_endpoint().address()),
        static_cast<int>(net::map_port(rtsp_stream::RTSP_SETUP_PORT))
      )
    );
    tree.put("root.gamesession", 1);
    tree.put("root.VirtualDisplayDriverReady", proc::vDisplayDriverStatus == VDISPLAY::DRIVER_STATUS::OK);

    rtsp_stream::launch_session_raise(launch_session);
    revert_display_configuration = false;
  }

  void resume(bool &host_audio, resp_https_t response, req_https_t request) {
    print_req<SunshineHTTPS>(request);

    pt::ptree tree;
    auto g = util::fail_guard([&]() {
      std::ostringstream data;

      pt::write_xml(data, tree);
      response->write(data.str());
      response->close_connection_after_response = true;
    });

    auto named_cert_p = get_verified_cert(request);
    if (!(named_cert_p->perm & PERM::_allow_view)) {
      BOOST_LOG(debug) << "Permission ViewApp denied for [" << named_cert_p->name << "] (" << (uint32_t) named_cert_p->perm << ")";

      tree.put("root.resume", 0);
      tree.put("root.<xmlattr>.status_code", 403);
      tree.put("root.<xmlattr>.status_message", "Permission denied");

      return;
    }

    auto current_appid = proc::proc.running();
    if (current_appid == 0) {
      tree.put("root.resume", 0);
      tree.put("root.<xmlattr>.status_code", 503);
      tree.put("root.<xmlattr>.status_message", "No running app to resume");

      return;
    }

    auto args = request->parse_query_string();
    if (
      args.find("rikey"s) == std::end(args) ||
      args.find("rikeyid"s) == std::end(args)
    ) {
      tree.put("root.resume", 0);
      tree.put("root.<xmlattr>.status_code", 400);
      tree.put("root.<xmlattr>.status_message", "Missing a required resume parameter");

      return;
    }

    // Newer Moonlight clients send localAudioPlayMode on /resume too,
    // so we should use it if it's present in the args and there are
    // no active sessions we could be interfering with.
    const bool no_active_sessions {rtsp_stream::session_count() == 0};
    if (no_active_sessions && args.find("localAudioPlayMode"s) != std::end(args)) {
      host_audio = util::from_view(get_arg(args, "localAudioPlayMode"));
    }
    // Prevent interleaving with hot-apply while we prep/resume a session
    auto _hot_apply_gate = config::acquire_apply_read_gate();
    auto launch_session = make_launch_session(host_audio, false, args, named_cert_p);

    if (!proc::proc.allow_client_commands || !named_cert_p->allow_client_commands) {
      launch_session->client_do_cmds.clear();
      launch_session->client_undo_cmds.clear();
    }

    if (config::input.enable_input_only_mode && current_appid == proc::input_only_app_id) {
      launch_session->input_only = true;
    }

    if (no_active_sessions && !proc::proc.virtual_display) {
      // We want to prepare display only if there are no active sessions
      // and the current session isn't virtual display at the moment.
      // This should be done before probing encoders as it could change the active displays.
      if (display_helper_integration::apply_from_session(config::video, *launch_session)) {
#ifdef _WIN32
        launch_session->display_helper_applied = true;
#endif
      }
      // Probe encoders again before streaming to ensure our chosen
      // encoder matches the active GPU (which could have changed
      // due to hotplugging, driver crash, primary monitor change,
      // or any number of other factors).
      if (video::probe_encoders()) {
        tree.put("root.resume", 0);
        tree.put("root.<xmlattr>.status_code", 503);
        tree.put("root.<xmlattr>.status_message", "Failed to initialize video capture/encoding. Is a display connected and turned on?");

        return;
      }
    }

    auto encryption_mode = net::encryption_mode_for_address(request->remote_endpoint().address());
    if (!launch_session->rtsp_cipher && encryption_mode == config::ENCRYPTION_MODE_MANDATORY) {
      BOOST_LOG(error) << "Rejecting client that cannot comply with mandatory encryption requirement"sv;

      tree.put("root.<xmlattr>.status_code", 403);
      tree.put("root.<xmlattr>.status_message", "Encryption is mandatory for this host but unsupported by the client");
      tree.put("root.gamesession", 0);

      return;
    }

    tree.put("root.<xmlattr>.status_code", 200);
    tree.put(
      "root.sessionUrl0",
      std::format(
        "{}{}:{}",
        launch_session->rtsp_url_scheme,
        net::addr_to_url_escaped_string(request->local_endpoint().address()),
        static_cast<int>(net::map_port(rtsp_stream::RTSP_SETUP_PORT))
      )
    );
    tree.put("root.resume", 1);
    tree.put("root.VirtualDisplayDriverReady", proc::vDisplayDriverStatus == VDISPLAY::DRIVER_STATUS::OK);

    rtsp_stream::launch_session_raise(launch_session);

#if defined SUNSHINE_TRAY && SUNSHINE_TRAY >= 1
    system_tray::update_tray_client_connected(named_cert_p->name);
#endif
  }

  void cancel(resp_https_t response, req_https_t request) {
    print_req<SunshineHTTPS>(request);

    pt::ptree tree;
    auto g = util::fail_guard([&]() {
      std::ostringstream data;

      pt::write_xml(data, tree);
      response->write(data.str());
      response->close_connection_after_response = true;
    });

    auto named_cert_p = get_verified_cert(request);
    if (!(named_cert_p->perm & PERM::launch)) {
      BOOST_LOG(debug) << "Permission CancelApp denied for [" << named_cert_p->name << "] (" << (uint32_t) named_cert_p->perm << ")";

      tree.put("root.resume", 0);
      tree.put("root.<xmlattr>.status_code", 403);
      tree.put("root.<xmlattr>.status_message", "Permission denied");

      return;
    }

    tree.put("root.cancel", 1);
    tree.put("root.<xmlattr>.status_code", 200);

    rtsp_stream::terminate_sessions();

    if (proc::proc.running() > 0) {
      proc::proc.terminate();
    }
    // The config needs to be reverted regardless of whether "proc::proc.terminate()" was called or not.
    if (VDISPLAY::has_active_physical_display(true)) {
      VDISPLAY::setWatchdogFeedingEnabled(false);
      VDISPLAY::removeAllVirtualDisplays();
    }

    display_helper_integration::revert();
  }

  void appasset(resp_https_t response, req_https_t request) {
    print_req<SunshineHTTPS>(request);

    auto fg = util::fail_guard([&]() {
      response->write(SimpleWeb::StatusCode::server_error_internal_server_error);
      response->close_connection_after_response = true;
    });

    auto named_cert_p = get_verified_cert(request);

    if (!(named_cert_p->perm & PERM::_all_actions)) {
      BOOST_LOG(debug) << "Permission Get AppAsset denied for [" << named_cert_p->name << "] (" << (uint32_t) named_cert_p->perm << ")";

      fg.disable();
      response->write(SimpleWeb::StatusCode::client_error_unauthorized);
      response->close_connection_after_response = true;
      return;
    }

    auto args = request->parse_query_string();
    auto app_image = proc::proc.get_app_image(util::from_view(get_arg(args, "appid")));

    fg.disable();

    std::ifstream in(app_image, std::ios::binary);
    SimpleWeb::CaseInsensitiveMultimap headers;
    headers.emplace("Content-Type", "image/png");
    response->write(SimpleWeb::StatusCode::success_ok, in, headers);
    response->close_connection_after_response = true;
  }

  void getClipboard(resp_https_t response, req_https_t request) {
    print_req<SunshineHTTPS>(request);

    auto named_cert_p = get_verified_cert(request);

    if (
      !(named_cert_p->perm & PERM::_allow_view) || !(named_cert_p->perm & PERM::clipboard_read)
    ) {
      BOOST_LOG(debug) << "Permission Read Clipboard denied for [" << named_cert_p->name << "] (" << (uint32_t) named_cert_p->perm << ")";

      response->write(SimpleWeb::StatusCode::client_error_unauthorized);
      response->close_connection_after_response = true;
      return;
    }

    auto args = request->parse_query_string();
    auto clipboard_type = get_arg(args, "type");
    if (clipboard_type != "text"sv) {
      BOOST_LOG(debug) << "Clipboard type [" << clipboard_type << "] is not supported!";

      response->write(SimpleWeb::StatusCode::client_error_bad_request);
      response->close_connection_after_response = true;
      return;
    }

    std::list<std::string> connected_uuids = rtsp_stream::get_all_session_uuids();

    bool found = !connected_uuids.empty();

    if (found) {
      found = (std::find(connected_uuids.begin(), connected_uuids.end(), named_cert_p->uuid) != connected_uuids.end());
    }

    if (!found) {
      BOOST_LOG(debug) << "Client [" << named_cert_p->name << "] trying to get clipboard is not connected to a stream";

      response->write(SimpleWeb::StatusCode::client_error_forbidden);
      response->close_connection_after_response = true;
      return;
    }

    std::string content = platf::get_clipboard();
    response->write(content);
    return;
  }

  void
    setClipboard(resp_https_t response, req_https_t request) {
    print_req<SunshineHTTPS>(request);

    auto named_cert_p = get_verified_cert(request);

    if (
      !(named_cert_p->perm & PERM::_allow_view) || !(named_cert_p->perm & PERM::clipboard_set)
    ) {
      BOOST_LOG(debug) << "Permission Write Clipboard denied for [" << named_cert_p->name << "] (" << (uint32_t) named_cert_p->perm << ")";

      response->write(SimpleWeb::StatusCode::client_error_unauthorized);
      response->close_connection_after_response = true;
      return;
    }

    auto args = request->parse_query_string();
    auto clipboard_type = get_arg(args, "type");
    if (clipboard_type != "text"sv) {
      BOOST_LOG(debug) << "Clipboard type [" << clipboard_type << "] is not supported!";

      response->write(SimpleWeb::StatusCode::client_error_bad_request);
      response->close_connection_after_response = true;
      return;
    }

    std::list<std::string> connected_uuids = rtsp_stream::get_all_session_uuids();

    bool found = !connected_uuids.empty();

    if (found) {
      found = (std::find(connected_uuids.begin(), connected_uuids.end(), named_cert_p->uuid) != connected_uuids.end());
    }

    if (!found) {
      BOOST_LOG(debug) << "Client [" << named_cert_p->name << "] trying to set clipboard is not connected to a stream";

      response->write(SimpleWeb::StatusCode::client_error_forbidden);
      response->close_connection_after_response = true;
      return;
    }

    std::string content = request->content.string();

    bool success = platf::set_clipboard(content);

    if (!success) {
      BOOST_LOG(debug) << "Setting clipboard failed!";

      response->write(SimpleWeb::StatusCode::server_error_internal_server_error);
      response->close_connection_after_response = true;
    }

    response->write();
    return;
  }

  void setup(const std::string &pkey, const std::string &cert) {
    conf_intern.pkey = pkey;
    conf_intern.servercert = cert;
  }

  void start() {
    auto shutdown_event = mail::man->event<bool>(mail::shutdown);

    auto port_http = net::map_port(PORT_HTTP);
    auto port_https = net::map_port(PORT_HTTPS);
    auto address_family = net::af_from_enum_string(config::sunshine.address_family);

    bool clean_slate = config::sunshine.flags[config::flag::FRESH_STATE];

    if (!clean_slate) {
      load_state();
    }

    auto pkey = file_handler::read_file(config::nvhttp.pkey.c_str());
    auto cert = file_handler::read_file(config::nvhttp.cert.c_str());
    setup(pkey, cert);

    // resume doesn't always get the parameter "localAudioPlayMode"
    // launch will store it in host_audio
    bool host_audio {};

    https_server_t https_server {config::nvhttp.cert, config::nvhttp.pkey};
    http_server_t http_server;

    // Verify certificates after establishing connection
    https_server.verify = [](req_https_t req, SSL *ssl) {
      crypto::x509_t x509 {
#if OPENSSL_VERSION_MAJOR >= 3
        SSL_get1_peer_certificate(ssl)
#else
        SSL_get_peer_certificate(ssl)
#endif
      };
<<<<<<< HEAD
=======

      // Store peer certificate in thread-local storage for use in request handlers
      if (x509) {
        tl_peer_certificate = std::move(x509);
      }

>>>>>>> b9636672
      // Re-fetch for verification logic
      crypto::x509_t x509_verify {
#if OPENSSL_VERSION_MAJOR >= 3
        SSL_get1_peer_certificate(ssl)
#else
        SSL_get_peer_certificate(ssl)
#endif
      };

      if (!x509_verify) {
        BOOST_LOG(info) << "unknown -- denied"sv;
        return false;
      }

      bool verified = false;
      p_named_cert_t named_cert_p;

      auto fg = util::fail_guard([&]() {
        char subject_name[256];

        X509_NAME_oneline(X509_get_subject_name(x509_verify.get()), subject_name, sizeof(subject_name));

        BOOST_LOG(verbose) << subject_name << " -- "sv << (verified ? "verified"sv : "denied"sv);
      });

      if (pending_cert_queue) {
        while (pending_cert_queue->peek()) {
          auto cert = pending_cert_queue->pop();
          if (!cert) {
            continue;
          }

          char subject_name[256];
          X509_NAME_oneline(X509_get_subject_name(cert.get()), subject_name, sizeof(subject_name));
          BOOST_LOG(verbose) << "Added cert ["sv << subject_name << ']';

          const auto pem = crypto::pem(cert);
          auto named_it = std::find_if(
            client_root.named_devices.begin(),
            client_root.named_devices.end(),
            [&pem](const p_named_cert_t &named_cert) {
              return named_cert && named_cert->cert == pem;
            }
          );

          if (named_it != client_root.named_devices.end()) {
            cert_chain.add(*named_it);
          } else {
            BOOST_LOG(warning) << "Pending certificate not found in client registry: "sv << subject_name;
          }
        }
      }

      auto err_str = cert_chain.verify(x509.get(), named_cert_p);
      if (err_str) {
        BOOST_LOG(warning) << "SSL Verification error :: "sv << err_str;
        return verified;
      }

      verified = true;
      req->userp = named_cert_p;

      return true;
    };

    https_server.on_verify_failed = [](resp_https_t resp, req_https_t req) {
      pt::ptree tree;
      auto g = util::fail_guard([&]() {
        std::ostringstream data;

        pt::write_xml(data, tree);
        resp->write(data.str());
        resp->close_connection_after_response = true;
      });

      tree.put("root.<xmlattr>.status_code"s, 401);
      tree.put("root.<xmlattr>.query"s, req->path);
      tree.put("root.<xmlattr>.status_message"s, "The client is not authorized. Certificate verification failed."s);
    };

    https_server.default_resource["GET"] = not_found<SunshineHTTPS>;
    https_server.resource["^/serverinfo$"]["GET"] = serverinfo<SunshineHTTPS>;
    https_server.resource["^/pair$"]["GET"] = pair<SunshineHTTPS>;
    https_server.resource["^/applist$"]["GET"] = applist;
    https_server.resource["^/appasset$"]["GET"] = appasset;
    https_server.resource["^/launch$"]["GET"] = [&host_audio](auto resp, auto req) {
      launch(host_audio, resp, req);
    };
    https_server.resource["^/resume$"]["GET"] = [&host_audio](auto resp, auto req) {
      resume(host_audio, resp, req);
    };
    https_server.resource["^/cancel$"]["GET"] = cancel;
    https_server.resource["^/actions/clipboard$"]["GET"] = getClipboard;
    https_server.resource["^/actions/clipboard$"]["POST"] = setClipboard;

    https_server.config.reuse_address = true;
    https_server.config.address = net::af_to_any_address_string(address_family);
    https_server.config.port = port_https;

    http_server.default_resource["GET"] = not_found<SimpleWeb::HTTP>;
    http_server.resource["^/serverinfo$"]["GET"] = serverinfo<SimpleWeb::HTTP>;
    http_server.resource["^/pair$"]["GET"] = pair<SimpleWeb::HTTP>;

    http_server.config.reuse_address = true;
    http_server.config.address = net::af_to_any_address_string(address_family);
    http_server.config.port = port_http;

    auto accept_and_run = [&](auto *http_server) {
      try {
        http_server->start();
      } catch (boost::system::system_error &err) {
        // It's possible the exception gets thrown after calling http_server->stop() from a different thread
        if (shutdown_event->peek()) {
          return;
        }

        BOOST_LOG(fatal) << "Couldn't start http server on ports ["sv << port_https << ", "sv << port_https << "]: "sv << err.what();
        shutdown_event->raise(true);
        return;
      }
    };
    std::thread ssl {accept_and_run, &https_server};
    std::thread tcp {accept_and_run, &http_server};

    // Wait for any event
    shutdown_event->view();

    map_id_sess.clear();

    https_server.stop();
    http_server.stop();

    ssl.join();
    tcp.join();
  }

  std::string request_otp(const std::string &passphrase, const std::string &deviceName) {
    if (passphrase.size() < 4) {
      return "";
    }

    one_time_pin = crypto::rand_alphabet(4, "0123456789"sv);
    otp_passphrase = passphrase;
    otp_device_name = deviceName;
    otp_creation_time = std::chrono::steady_clock::now();

    return one_time_pin;
  }

  void
    erase_all_clients() {
    client_t client;
    client_root = client;
    cert_chain.clear();
    save_state();
    load_state();
  }

  void stop_session(stream::session_t &session, bool graceful) {
    if (graceful) {
      stream::session::graceful_stop(session);
    } else {
      stream::session::stop(session);
    }
  }

  bool find_and_stop_session(const std::string &uuid, bool graceful) {
    auto session = rtsp_stream::find_session(uuid);
    if (session) {
      stop_session(*session, graceful);
      return true;
    }
    return false;
  }

  void update_session_info(stream::session_t &session, const std::string &name, const crypto::PERM newPerm) {
    stream::session::update_device_info(session, name, newPerm);
  }

  bool find_and_udpate_session_info(const std::string &uuid, const std::string &name, const crypto::PERM newPerm) {
    auto session = rtsp_stream::find_session(uuid);
    if (session) {
      update_session_info(*session, name, newPerm);
      return true;
    }
    return false;
  }

  bool update_device_info(
    const std::string &uuid,
    const std::string &name,
    const std::string &display_mode,
    const cmd_list_t &do_cmds,
    const cmd_list_t &undo_cmds,
    const crypto::PERM newPerm,
    const bool enable_legacy_ordering,
    const bool allow_client_commands,
    const bool always_use_virtual_display
  ) {
    find_and_udpate_session_info(uuid, name, newPerm);

    client_t &client = client_root;
    auto it = client.named_devices.begin();
    for (; it != client.named_devices.end(); ++it) {
      auto named_cert_p = *it;
      if (named_cert_p->uuid == uuid) {
        named_cert_p->name = name;
        named_cert_p->display_mode = display_mode;
        named_cert_p->perm = newPerm;
        named_cert_p->do_cmds = do_cmds;
        named_cert_p->undo_cmds = undo_cmds;
        named_cert_p->enable_legacy_ordering = enable_legacy_ordering;
        named_cert_p->allow_client_commands = allow_client_commands;
        named_cert_p->always_use_virtual_display = always_use_virtual_display;
        save_state();
        return true;
      }
    }

    return false;
  }

  // (Windows-only) display_helper_integration is included above

  bool unpair_client(const std::string_view uuid) {
    bool removed = false;
    client_t &client = client_root;
    for (auto it = client.named_devices.begin(); it != client.named_devices.end();) {
      if ((*it)->uuid == uuid) {
        it = client.named_devices.erase(it);
        removed = true;
      } else {
        ++it;
      }
    }

    save_state();
    load_state();

    if (removed) {
      auto session = rtsp_stream::find_session(uuid);
      if (session) {
        stop_session(*session, true);
      }

      if (client.named_devices.empty()) {
        proc::proc.terminate();
      }
    }

    return removed;
  }
}  // namespace nvhttp<|MERGE_RESOLUTION|>--- conflicted
+++ resolved
@@ -81,6 +81,7 @@
   static std::string otp_passphrase;
   static std::string otp_device_name;
   static std::chrono::time_point<std::chrono::steady_clock> otp_creation_time;
+  thread_local crypto::x509_t tl_peer_certificate;
 
   class SunshineHTTPSServer: public SimpleWeb::ServerBase<SunshineHTTPS> {
   public:
@@ -219,16 +220,11 @@
     statefile::migrate_recent_state_keys();
     const auto &sunshine_path = statefile::sunshine_state_path();
     const auto &vibeshine_path = statefile::vibeshine_state_path();
-    const bool share_state_file = sunshine_path == vibeshine_path;
-
-<<<<<<< HEAD
+    const bool share_state_file = statefile::share_state_file();
+
+    std::lock_guard<std::mutex> state_lock(statefile::state_mutex());
+
     nlohmann::json root = nlohmann::json::object();
-=======
-    std::lock_guard<std::mutex> state_lock(statefile::state_mutex());
-
-    pt::ptree root;
-
->>>>>>> b9636672
     if (fs::exists(sunshine_path)) {
       try {
         std::ifstream in(sunshine_path);
@@ -352,7 +348,7 @@
     statefile::migrate_recent_state_keys();
     const auto &sunshine_path = statefile::sunshine_state_path();
     const auto &vibeshine_path = statefile::vibeshine_state_path();
-    const bool share_state_file = sunshine_path == vibeshine_path;
+    const bool share_state_file = statefile::share_state_file();
 
     std::lock_guard<std::mutex> state_lock(statefile::state_mutex());
 
@@ -398,25 +394,8 @@
 #endif
     }
 
-<<<<<<< HEAD
-    if (!root.contains("uniqueid")) {
-      http::uuid = uuid_util::uuid_t::generate();
-      http::unique_id = http::uuid.string();
-      return;
-    }
-
-    std::string uid = root["uniqueid"];
-    http::uuid = uuid_util::uuid_t::parse(uid);
-    http::unique_id = uid;
-
-#ifdef _WIN32
-    if (share_state_file && !root.contains("shared_virtual_display_guid")) {
-      http::shared_virtual_display_guid.clear();
-    }
-#endif
-
-=======
->>>>>>> b9636672
+
+
     client_t client;
 
     if (root.contains("devices")) {
@@ -625,13 +604,10 @@
       if (launch_session->gen1_framegen_fix || launch_session->gen2_framegen_fix) {
         apply_refresh_override(saturating_double(launch_session->fps));
       }
-<<<<<<< HEAD
 
       if (config::video.double_refreshrate) {
         apply_refresh_override(saturating_double(launch_session->fps));
       }
-=======
->>>>>>> b9636672
     }
     launch_session->enable_sops = util::from_view(get_arg(args, "sops", "0"));
     launch_session->surround_info = util::from_view(get_arg(args, "surroundAudioInfo", "196610"));
@@ -2066,15 +2042,12 @@
         SSL_get_peer_certificate(ssl)
 #endif
       };
-<<<<<<< HEAD
-=======
 
       // Store peer certificate in thread-local storage for use in request handlers
       if (x509) {
         tl_peer_certificate = std::move(x509);
       }
 
->>>>>>> b9636672
       // Re-fetch for verification logic
       crypto::x509_t x509_verify {
 #if OPENSSL_VERSION_MAJOR >= 3
