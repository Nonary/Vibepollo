/**
 * @file src/nvhttp.cpp
 * @brief Definitions for the nvhttp (GameStream) server.
 */
// macros
#define BOOST_BIND_GLOBAL_PLACEHOLDERS

// standard includes
#include <algorithm>
#include <atomic>
#include <cstring>
#include <filesystem>
#include <format>
#include <fstream>
#include <limits>
#include <mutex>
#include <optional>
#include <string>
#include <thread>
#include <unordered_map>
#include <unordered_set>
#include <utility>
#include <vector>

// lib includes
#include <boost/algorithm/string.hpp>
#include <boost/algorithm/string/predicate.hpp>
#include <boost/algorithm/string/trim.hpp>
#include <boost/asio/ssl/context.hpp>
#include <boost/asio/ssl/context_base.hpp>
#include <boost/property_tree/json_parser.hpp>
#include <boost/property_tree/ptree.hpp>
#include <boost/property_tree/xml_parser.hpp>
#include <Simple-Web-Server/server_http.hpp>

// local includes
#include "config.h"
#include "display_helper_integration.h"
#include "display_device.h"
#include "file_handler.h"
#include "globals.h"
#include "httpcommon.h"
#include "logging.h"
#include "network.h"
#include "nvhttp.h"
#include "platform/common.h"
#include "state_storage.h"
#ifdef _WIN32
  #include "platform/windows/display_helper_request_helpers.h"
  #include "platform/windows/misc.h"
  #include "platform/windows/virtual_display.h"
#endif
#include "process.h"
#include "rtsp.h"
#include "stream.h"
#include "system_tray.h"
#include "update.h"
#include "utility.h"
#include "uuid.h"
#include "video.h"
#include "zwpad.h"

#ifdef _WIN32
  #include "platform/windows/virtual_display.h"
#endif

using namespace std::literals;

namespace nvhttp {

  namespace fs = std::filesystem;
  namespace pt = boost::property_tree;

  using p_named_cert_t = crypto::p_named_cert_t;
  using PERM = crypto::PERM;

  struct client_t {
    std::vector<p_named_cert_t> named_devices;
  };

  struct pair_session_t;

  crypto::cert_chain_t cert_chain;
  static std::shared_ptr<safe::queue_t<crypto::x509_t>> pending_cert_queue =
    std::make_shared<safe::queue_t<crypto::x509_t>>(30);
  static std::string one_time_pin;
  static std::string otp_passphrase;
  static std::string otp_device_name;
  static std::chrono::time_point<std::chrono::steady_clock> otp_creation_time;
  thread_local crypto::x509_t tl_peer_certificate;

  class SunshineHTTPSServer: public SimpleWeb::ServerBase<SunshineHTTPS> {
  public:
    SunshineHTTPSServer(const std::string &certification_file, const std::string &private_key_file):
        ServerBase<SunshineHTTPS>::ServerBase(443),
        context(boost::asio::ssl::context::tls_server) {
      // Disabling TLS 1.0 and 1.1 (see RFC 8996)
      context.set_options(boost::asio::ssl::context::no_tlsv1);
      context.set_options(boost::asio::ssl::context::no_tlsv1_1);
      context.use_certificate_chain_file(certification_file);
      context.use_private_key_file(private_key_file, boost::asio::ssl::context::pem);
    }

    std::function<bool(std::shared_ptr<Request>, SSL *)> verify;
    std::function<void(std::shared_ptr<Response>, std::shared_ptr<Request>)> on_verify_failed;

  protected:
    boost::asio::ssl::context context;

    void after_bind() override {
      if (verify) {
        context.set_verify_mode(boost::asio::ssl::verify_peer | boost::asio::ssl::verify_fail_if_no_peer_cert | boost::asio::ssl::verify_client_once);
        context.set_verify_callback([](int verified, boost::asio::ssl::verify_context &ctx) {
          // To respond with an error message, a connection must be established
          return 1;
        });
      }
    }

    // This is Server<HTTPS>::accept() with SSL validation support added
    void accept() override {
      auto connection = create_connection(*io_service, context);

      acceptor->async_accept(connection->socket->lowest_layer(), [this, connection](const SimpleWeb::error_code &ec) {
        auto lock = connection->handler_runner->continue_lock();
        if (!lock) {
          return;
        }

        if (ec != SimpleWeb::error::operation_aborted) {
          this->accept();
        }

        auto session = std::make_shared<Session>(config.max_request_streambuf_size, connection);

        if (!ec) {
          boost::asio::ip::tcp::no_delay option(true);
          SimpleWeb::error_code ec;
          session->connection->socket->lowest_layer().set_option(option, ec);

          session->connection->set_timeout(config.timeout_request);
          session->connection->socket->async_handshake(boost::asio::ssl::stream_base::server, [this, session](const SimpleWeb::error_code &ec) {
            session->connection->cancel_timeout();
            auto lock = session->connection->handler_runner->continue_lock();
            if (!lock) {
              return;
            }
            if (!ec) {
              if (verify && !verify(session->request, session->connection->socket->native_handle())) {
                this->write(session, on_verify_failed);
              } else {
                this->read(session);
              }
            } else if (this->on_error) {
              this->on_error(session->request, ec);
            }
          });
        } else if (this->on_error) {
          this->on_error(session->request, ec);
        }
      });
    }
  };

  using https_server_t = SunshineHTTPSServer;
  using http_server_t = SimpleWeb::Server<SimpleWeb::HTTP>;

  struct conf_intern_t {
    std::string servercert;
    std::string pkey;
  } conf_intern;

#ifdef _WIN32
  namespace {
    bool has_any_active_display() {
      if (VDISPLAY::has_active_physical_display()) {
        return true;
      }
      const auto virtual_displays = VDISPLAY::enumerateSudaVDADisplays();
      return std::any_of(
        virtual_displays.begin(),
        virtual_displays.end(),
        [](const VDISPLAY::SudaVDADisplayInfo &info) {
          return info.is_active;
        }
      );
    }

    std::atomic<bool> virtual_display_cleanup_pending {false};

    void cleanup_virtual_display_state() {
      VDISPLAY::setWatchdogFeedingEnabled(false);
      VDISPLAY::removeAllVirtualDisplays();
      display_helper_integration::revert();
    }

    void schedule_virtual_display_cleanup() {
    bool expected = false;
    if (!virtual_display_cleanup_pending.compare_exchange_strong(expected, true)) {
      return;
    }

    std::thread([] {
      auto guard = util::fail_guard([]() {
        virtual_display_cleanup_pending.store(false, std::memory_order_release);
      });
      try {
        // If a new session spun up while we were scheduling cleanup, leave displays alone.
        if (rtsp_stream::session_count() > 0) {
          BOOST_LOG(info) << "Skipping virtual display cleanup because a streaming session is active.";
          return;
        }

        cleanup_virtual_display_state();
      } catch (const std::exception &e) {
        BOOST_LOG(warning) << "Virtual display cleanup failed: " << e.what();
      } catch (...) {
        BOOST_LOG(warning) << "Virtual display cleanup failed with an unknown exception.";
        }
      }).detach();
    }
  }  // namespace
#endif

<<<<<<< HEAD
=======
  struct named_cert_t {
    std::string name;
    std::string uuid;
    std::string cert;
    std::string hdr_profile;
    std::string display_mode;
    std::string output_name_override;
    std::string virtual_display_mode_override;
    std::string virtual_display_layout_override;
    bool always_use_virtual_display = false;
    std::optional<bool> prefer_10bit_sdr;
    std::unordered_map<std::string, std::string> config_overrides;
  };

  struct client_t {
    std::vector<named_cert_t> named_devices;
  };

>>>>>>> 797f7e05
  // uniqueID, session
  std::unordered_map<std::string, pair_session_t> map_id_sess;
  client_t client_root;
  std::atomic<uint32_t> session_id_counter;

  using resp_https_t = std::shared_ptr<typename SimpleWeb::ServerBase<SunshineHTTPS>::Response>;
  using req_https_t = std::shared_ptr<typename SimpleWeb::ServerBase<SunshineHTTPS>::Request>;
  using resp_http_t = std::shared_ptr<typename SimpleWeb::ServerBase<SimpleWeb::HTTP>::Response>;
  using req_http_t = std::shared_ptr<typename SimpleWeb::ServerBase<SimpleWeb::HTTP>::Request>;

  enum class op_e {
    ADD,  ///< Add certificate
    REMOVE  ///< Remove certificate
  };

  std::string get_arg(const args_t &args, const char *name, const char *default_value) {
    auto it = args.find(name);
    if (it == std::end(args)) {
      if (default_value != nullptr) {
        return std::string(default_value);
      }

      throw std::out_of_range(name);
    }
    return it->second;
  }

  // Helper function to extract command entries from a JSON object.
  cmd_list_t extract_command_entries(const nlohmann::json &j, const std::string &key) {
    cmd_list_t commands;

    if (j.contains(key)) {
      try {
        for (const auto &item : j.at(key)) {
          try {
            std::string cmd = item.at("cmd").get<std::string>();
            bool elevated = util::get_non_string_json_value<bool>(item, "elevated", false);
            commands.push_back({cmd, elevated});
          } catch (const std::exception &e) {
            BOOST_LOG(warning) << "Error parsing command entry: " << e.what();
          }
        }
      } catch (const std::exception &e) {
        BOOST_LOG(warning) << "Error retrieving key \"" << key << "\": " << e.what();
      }
    } else {
      BOOST_LOG(debug) << "Key \"" << key << "\" not found in the JSON.";
    }

    return commands;
  }

  std::optional<config::video_t::virtual_display_mode_e> parse_virtual_display_mode_override(const std::string &value) {
    if (value.empty()) {
      return std::nullopt;
    }
    const auto normalized = boost::algorithm::to_lower_copy(value);
    if (normalized == "disabled") {
      return config::video_t::virtual_display_mode_e::disabled;
    }
    if (normalized == "per_client") {
      return config::video_t::virtual_display_mode_e::per_client;
    }
    if (normalized == "shared") {
      return config::video_t::virtual_display_mode_e::shared;
    }
    return std::nullopt;
  }

  std::optional<config::video_t::virtual_display_layout_e> parse_virtual_display_layout_override(const std::string &value) {
    if (value.empty()) {
      return std::nullopt;
    }
    const auto normalized = boost::algorithm::to_lower_copy(value);
    if (normalized == "exclusive") {
      return config::video_t::virtual_display_layout_e::exclusive;
    }
    if (normalized == "extended") {
      return config::video_t::virtual_display_layout_e::extended;
    }
    if (normalized == "extended_primary") {
      return config::video_t::virtual_display_layout_e::extended_primary;
    }
    if (normalized == "extended_isolated") {
      return config::video_t::virtual_display_layout_e::extended_isolated;
    }
    if (normalized == "extended_primary_isolated") {
      return config::video_t::virtual_display_layout_e::extended_primary_isolated;
    }
    return std::nullopt;
  }

  void save_state() {
    statefile::migrate_recent_state_keys();
    const auto &sunshine_path = statefile::sunshine_state_path();
    const auto &vibeshine_path = statefile::vibeshine_state_path();
    const bool share_state_file = statefile::share_state_file();

    std::lock_guard<std::mutex> state_lock(statefile::state_mutex());

    nlohmann::json root = nlohmann::json::object();
    if (fs::exists(sunshine_path)) {
      try {
        std::ifstream in(sunshine_path);
        in >> root;
      } catch (const std::exception &e) {
        BOOST_LOG(error) << "Couldn't read "sv << sunshine_path << ": "sv << e.what();
        root = nlohmann::json::object();
      }
    }

    root["root"] = nlohmann::json::object();
    root["root"]["uniqueid"] = http::unique_id;
    if (share_state_file) {
      root["root"]["last_notified_version"] = update::state.last_notified_version;
    }

    client_t &client = client_root;
    nlohmann::json named_cert_nodes = nlohmann::json::array();

<<<<<<< HEAD
    std::unordered_set<std::string> unique_certs;
    std::unordered_map<std::string, int> name_counts;

    for (auto &named_cert_p : client.named_devices) {
      if (unique_certs.insert(named_cert_p->cert).second) {
        nlohmann::json named_cert_node = nlohmann::json::object();
        std::string base_name = named_cert_p->name;
        size_t pos = base_name.find(" (");
        if (pos != std::string::npos) {
          base_name = base_name.substr(0, pos);
        }
        int count = name_counts[base_name]++;
        std::string final_name = base_name;
        if (count > 0) {
          final_name += " (" + std::to_string(count + 1) + ")";
        }
        named_cert_node["name"] = final_name;
        named_cert_node["cert"] = named_cert_p->cert;
        named_cert_node["uuid"] = named_cert_p->uuid;
        named_cert_node["display_mode"] = named_cert_p->display_mode;
        if (!named_cert_p->virtual_display_mode_override.empty()) {
          named_cert_node["virtual_display_mode"] = named_cert_p->virtual_display_mode_override;
        }
        if (!named_cert_p->virtual_display_layout_override.empty()) {
          named_cert_node["virtual_display_layout"] = named_cert_p->virtual_display_layout_override;
        }
        if (!named_cert_p->output_name_override.empty()) {
          named_cert_node["output_name_override"] = named_cert_p->output_name_override;
        }
        named_cert_node["perm"] = static_cast<uint32_t>(named_cert_p->perm);
        named_cert_node["enable_legacy_ordering"] = named_cert_p->enable_legacy_ordering;
        named_cert_node["allow_client_commands"] = named_cert_p->allow_client_commands;
        named_cert_node["always_use_virtual_display"] = named_cert_p->always_use_virtual_display;
        if (named_cert_p->prefer_10bit_sdr.has_value()) {
          named_cert_node["prefer_10bit_sdr"] = *named_cert_p->prefer_10bit_sdr;
        }

        if (!named_cert_p->do_cmds.empty()) {
          nlohmann::json do_cmds_node = nlohmann::json::array();
          for (const auto &cmd : named_cert_p->do_cmds) {
            do_cmds_node.push_back(crypto::command_entry_t::serialize(cmd));
          }
          named_cert_node["do"] = do_cmds_node;
        }

        if (!named_cert_p->undo_cmds.empty()) {
          nlohmann::json undo_cmds_node = nlohmann::json::array();
          for (const auto &cmd : named_cert_p->undo_cmds) {
            undo_cmds_node.push_back(crypto::command_entry_t::serialize(cmd));
          }
          named_cert_node["undo"] = undo_cmds_node;
        }

        named_cert_nodes.push_back(named_cert_node);
      }
=======
    pt::ptree named_cert_nodes;
    for (auto &named_cert : client.named_devices) {
      pt::ptree named_cert_node;
      named_cert_node.put("name"s, named_cert.name);
      named_cert_node.put("cert"s, named_cert.cert);
      named_cert_node.put("uuid"s, named_cert.uuid);
      if (!named_cert.hdr_profile.empty()) {
        named_cert_node.put("hdr_profile"s, named_cert.hdr_profile);
      }
      if (!named_cert.display_mode.empty()) {
        named_cert_node.put("display_mode"s, named_cert.display_mode);
      }
      if (!named_cert.output_name_override.empty()) {
        named_cert_node.put("output_name_override"s, named_cert.output_name_override);
      }
      if (!named_cert.virtual_display_mode_override.empty()) {
        named_cert_node.put("virtual_display_mode"s, named_cert.virtual_display_mode_override);
      }
      if (!named_cert.virtual_display_layout_override.empty()) {
        named_cert_node.put("virtual_display_layout"s, named_cert.virtual_display_layout_override);
      }
      if (named_cert.always_use_virtual_display) {
        named_cert_node.put("always_use_virtual_display"s, true);
      }
      if (named_cert.prefer_10bit_sdr.has_value()) {
        named_cert_node.put("prefer_10bit_sdr"s, *named_cert.prefer_10bit_sdr);
      }
      if (!named_cert.config_overrides.empty()) {
        pt::ptree overrides_node;
        for (const auto &[k, v] : named_cert.config_overrides) {
          overrides_node.put(k, v);
        }
        named_cert_node.put_child("config_overrides", overrides_node);
      }
      named_cert_nodes.push_back(std::make_pair(""s, named_cert_node));
>>>>>>> 797f7e05
    }

    root["root"]["named_devices"] = named_cert_nodes;

    try {
      auto sunshine_dir = fs::path(sunshine_path).parent_path();
      if (!sunshine_dir.empty() && !fs::exists(sunshine_dir)) {
        fs::create_directories(sunshine_dir);
      }
      std::ofstream out(sunshine_path);
      out << root.dump(4);
    } catch (const std::exception &e) {
      BOOST_LOG(error) << "Couldn't write "sv << sunshine_path << ": "sv << e.what();
      return;
    }

    if (!share_state_file) {
      auto ensure_root = [](pt::ptree &tree) -> pt::ptree & {
        auto it = tree.find("root");
        if (it == tree.not_found()) {
          auto inserted = tree.insert(tree.end(), std::make_pair(std::string("root"), pt::ptree {}));
          return inserted->second;
        }
        return it->second;
      };

      pt::ptree vibeshine_tree;
      if (fs::exists(vibeshine_path)) {
        try {
          pt::read_json(vibeshine_path, vibeshine_tree);
        } catch (const std::exception &e) {
          BOOST_LOG(error) << "Couldn't read "sv << vibeshine_path << ": "sv << e.what();
          vibeshine_tree = {};
        }
      }

      auto &vibe_root = ensure_root(vibeshine_tree);
      vibe_root.put("last_notified_version", update::state.last_notified_version);

#ifdef _WIN32
      if (!http::shared_virtual_display_guid.empty()) {
        vibe_root.put("shared_virtual_display_guid", http::shared_virtual_display_guid);
      }
#endif

      try {
        auto vibe_dir = fs::path(vibeshine_path).parent_path();
        if (!vibe_dir.empty() && !fs::exists(vibe_dir)) {
          fs::create_directories(vibe_dir);
        }
        pt::write_json(vibeshine_path, vibeshine_tree);
      } catch (const std::exception &e) {
        BOOST_LOG(error) << "Couldn't write "sv << vibeshine_path << ": "sv << e.what();
      }
    }
  }

  void load_state() {
    statefile::migrate_recent_state_keys();
    const auto &sunshine_path = statefile::sunshine_state_path();
    const auto &vibeshine_path = statefile::vibeshine_state_path();
    const bool share_state_file = statefile::share_state_file();

    std::lock_guard<std::mutex> state_lock(statefile::state_mutex());

    if (!fs::exists(sunshine_path)) {
      BOOST_LOG(info) << "File "sv << sunshine_path << " doesn't exist"sv;
      http::unique_id = uuid_util::uuid_t::generate().string();
      update::state.last_notified_version.clear();
      return;
    }

    nlohmann::json tree;
    try {
      std::ifstream in(sunshine_path);
      in >> tree;
    } catch (const std::exception &e) {
      BOOST_LOG(error) << "Couldn't read "sv << sunshine_path << ": "sv << e.what();
      return;
    }

    nlohmann::json root = tree.contains("root") ? tree["root"] : nlohmann::json::object();

    if (share_state_file) {
      update::state.last_notified_version = root.value("last_notified_version", "");
    } else if (fs::exists(vibeshine_path)) {
      try {
        pt::ptree vibeshine_tree;
        pt::read_json(vibeshine_path, vibeshine_tree);
        update::state.last_notified_version = vibeshine_tree.get("root.last_notified_version", "");
#ifdef _WIN32
        http::shared_virtual_display_guid = vibeshine_tree.get("root.shared_virtual_display_guid", "");
#endif
      } catch (const std::exception &e) {
        BOOST_LOG(warning) << "Couldn't read "sv << vibeshine_path << " for notification state: "sv << e.what();
        update::state.last_notified_version.clear();
#ifdef _WIN32
        http::shared_virtual_display_guid.clear();
#endif
      }
    } else {
      update::state.last_notified_version.clear();
#ifdef _WIN32
      http::shared_virtual_display_guid.clear();
#endif
    }

#ifdef _WIN32
    if (share_state_file && !root.contains("shared_virtual_display_guid")) {
      http::shared_virtual_display_guid.clear();
    }
#endif

    if (!root.contains("uniqueid")) {
      http::uuid = uuid_util::uuid_t::generate();
      http::unique_id = http::uuid.string();
      return;
    }

    std::string uid = root["uniqueid"];
    http::uuid = uuid_util::uuid_t::parse(uid);
    http::unique_id = uid;



    client_t client;

    if (root.contains("devices")) {
      for (auto &device_node : root["devices"]) {
        if (device_node.contains("certs")) {
          for (auto &el : device_node["certs"]) {
            auto named_cert_p = std::make_shared<crypto::named_cert_t>();
            named_cert_p->name = "";
            named_cert_p->cert = el.get<std::string>();
            named_cert_p->uuid = uuid_util::uuid_t::generate().string();
            named_cert_p->display_mode = "";
            named_cert_p->output_name_override.clear();
            named_cert_p->perm = PERM::_all;
            named_cert_p->enable_legacy_ordering = true;
            named_cert_p->allow_client_commands = true;
            named_cert_p->always_use_virtual_display = false;
            named_cert_p->prefer_10bit_sdr.reset();
            client.named_devices.emplace_back(named_cert_p);
          }
        }
      }
    }

<<<<<<< HEAD
    if (root.contains("named_devices")) {
      for (auto &el : root["named_devices"]) {
        auto named_cert_p = std::make_shared<crypto::named_cert_t>();
        named_cert_p->name = el.value("name", "");
        named_cert_p->cert = el.value("cert", "");
        named_cert_p->uuid = el.value("uuid", "");
        named_cert_p->display_mode = el.value("display_mode", "");
        named_cert_p->output_name_override = el.value("output_name_override", "");
        named_cert_p->virtual_display_mode_override = el.value("virtual_display_mode", "");
        named_cert_p->virtual_display_layout_override = el.value("virtual_display_layout", "");
        named_cert_p->perm = (PERM) (util::get_non_string_json_value<uint32_t>(el, "perm", (uint32_t) PERM::_all)) & PERM::_all;
        named_cert_p->enable_legacy_ordering = util::get_non_string_json_value<bool>(el, "enable_legacy_ordering", true);
        named_cert_p->allow_client_commands = util::get_non_string_json_value<bool>(el, "allow_client_commands", true);
        named_cert_p->always_use_virtual_display = util::get_non_string_json_value<bool>(el, "always_use_virtual_display", false);
        if (el.contains("prefer_10bit_sdr") && !el["prefer_10bit_sdr"].is_null()) {
          named_cert_p->prefer_10bit_sdr = util::get_non_string_json_value<bool>(el, "prefer_10bit_sdr", false);
        } else {
          named_cert_p->prefer_10bit_sdr.reset();
=======
      if (root->count("named_devices")) {
        for (auto &[_, el] : root->get_child("named_devices")) {
          named_cert_t named_cert;
          named_cert.name = el.get_child("name").get_value<std::string>();
          named_cert.cert = el.get_child("cert").get_value<std::string>();
          named_cert.uuid = el.get_child("uuid").get_value<std::string>();
          named_cert.hdr_profile = el.get<std::string>("hdr_profile", "");
          named_cert.display_mode = el.get<std::string>("display_mode", "");
          named_cert.output_name_override = el.get<std::string>("output_name_override", "");
          named_cert.virtual_display_mode_override = el.get<std::string>("virtual_display_mode", "");
          named_cert.virtual_display_layout_override = el.get<std::string>("virtual_display_layout", "");
          named_cert.always_use_virtual_display = el.get<bool>("always_use_virtual_display", false);
          if (auto prefer_10bit_sdr = el.get_optional<bool>("prefer_10bit_sdr")) {
            named_cert.prefer_10bit_sdr = *prefer_10bit_sdr;
          } else {
            named_cert.prefer_10bit_sdr.reset();
          }
          named_cert.config_overrides.clear();
          if (auto overrides_node = el.get_child_optional("config_overrides")) {
            for (auto &[k, v] : *overrides_node) {
              if (k.empty()) {
                continue;
              }
              named_cert.config_overrides[k] = v.get_value<std::string>();
            }
          }
          client.named_devices.emplace_back(named_cert);
>>>>>>> 797f7e05
        }
        named_cert_p->do_cmds = extract_command_entries(el, "do");
        named_cert_p->undo_cmds = extract_command_entries(el, "undo");
        client.named_devices.emplace_back(named_cert_p);
      }
    }

    cert_chain.clear();
    for (auto &named_cert : client.named_devices) {
      cert_chain.add(named_cert);
    }

    client_root = client;
  }

  void add_authorized_client(const p_named_cert_t &named_cert_p) {
    client_t &client = client_root;
<<<<<<< HEAD
    client.named_devices.push_back(named_cert_p);

#if defined SUNSHINE_TRAY && SUNSHINE_TRAY >= 1
    system_tray::update_tray_paired(named_cert_p->name);
#endif
=======
    named_cert_t named_cert;
    named_cert.name = name;
    named_cert.cert = std::move(cert);
    named_cert.uuid = uuid_util::uuid_t::generate().string();
    named_cert.hdr_profile.clear();
    named_cert.display_mode.clear();
    named_cert.output_name_override.clear();
    named_cert.virtual_display_mode_override.clear();
    named_cert.virtual_display_layout_override.clear();
    named_cert.always_use_virtual_display = false;
    named_cert.prefer_10bit_sdr.reset();
    named_cert.config_overrides.clear();
    client.named_devices.emplace_back(named_cert);
>>>>>>> 797f7e05

    if (!config::sunshine.flags[config::flag::FRESH_STATE]) {
      save_state();
      load_state();
    }
  }

<<<<<<< HEAD
  std::shared_ptr<rtsp_stream::launch_session_t> make_launch_session(bool host_audio, bool input_only, const args_t &args, const crypto::named_cert_t *named_cert_p) {
=======
  // Thread-local storage for peer certificate during SSL verification
  thread_local crypto::x509_t tl_peer_certificate;

  std::string get_client_uuid_from_peer_cert(const crypto::x509_t &client_cert, std::string *client_name_out = nullptr) {
    if (!client_cert) {
      BOOST_LOG(debug) << "No client certificate available";
      return {};
    }

    auto client_cert_signature = crypto::signature(const_cast<X509 *>(client_cert.get()));

    client_t &client = client_root;
    for (auto &named_cert : client.named_devices) {
      auto stored_x509 = crypto::x509(named_cert.cert);
      if (stored_x509) {
        auto stored_signature = crypto::signature(stored_x509.get());
        if (stored_signature == client_cert_signature) {
          BOOST_LOG(debug) << "Found matching client UUID: " << named_cert.uuid << " for client: " << named_cert.name;
          if (client_name_out) {
            *client_name_out = named_cert.name;
          }
          return named_cert.uuid;
        }
      }
    }

    BOOST_LOG(debug) << "No matching client UUID found for certificate";
    return {};
  }

  std::string get_client_uuid_from_request(req_https_t request, std::string *client_name_out = nullptr) {
    // Try to use the peer certificate that was stored during SSL verification
    return get_client_uuid_from_peer_cert(tl_peer_certificate, client_name_out);
  }

  named_cert_t *get_named_cert_by_uuid(const std::string &uuid) {
    if (uuid.empty()) {
      return nullptr;
    }

    client_t &client = client_root;
    for (auto &named_cert : client.named_devices) {
      if (named_cert.uuid == uuid) {
        return &named_cert;
      }
    }
    return nullptr;
  }

  std::optional<config::video_t::virtual_display_mode_e> parse_virtual_display_mode_override(const std::string &value) {
    const auto trimmed = boost::algorithm::trim_copy(value);
    if (trimmed.empty()) {
      return std::nullopt;
    }
    using mode_e = config::video_t::virtual_display_mode_e;
    if (boost::iequals(trimmed, "disabled")) {
      return mode_e::disabled;
    }
    if (boost::iequals(trimmed, "per_client")) {
      return mode_e::per_client;
    }
    if (boost::iequals(trimmed, "shared")) {
      return mode_e::shared;
    }
    return std::nullopt;
  }

  std::optional<config::video_t::virtual_display_layout_e> parse_virtual_display_layout_override(const std::string &value) {
    const auto trimmed = boost::algorithm::trim_copy(value);
    if (trimmed.empty()) {
      return std::nullopt;
    }
    using layout_e = config::video_t::virtual_display_layout_e;
    if (boost::iequals(trimmed, "exclusive")) {
      return layout_e::exclusive;
    }
    if (boost::iequals(trimmed, "extended")) {
      return layout_e::extended;
    }
    if (boost::iequals(trimmed, "extended_primary")) {
      return layout_e::extended_primary;
    }
    if (boost::iequals(trimmed, "extended_isolated")) {
      return layout_e::extended_isolated;
    }
    if (boost::iequals(trimmed, "extended_primary_isolated")) {
      return layout_e::extended_primary_isolated;
    }
    return std::nullopt;
  }

  std::shared_ptr<rtsp_stream::launch_session_t> make_launch_session(bool host_audio, const args_t &args, req_https_t request = nullptr) {
>>>>>>> 797f7e05
    auto launch_session = std::make_shared<rtsp_stream::launch_session_t>();

    launch_session->id = ++session_id_counter;
    launch_session->appid = 0;
    launch_session->gen1_framegen_fix = false;
    launch_session->gen2_framegen_fix = false;
    launch_session->lossless_scaling_framegen = false;
    launch_session->framegen_refresh_rate.reset();
    launch_session->lossless_scaling_target_fps.reset();
    launch_session->lossless_scaling_rtss_limit.reset();
    launch_session->frame_generation_provider = "lossless-scaling";
#ifdef _WIN32
#endif
    launch_session->device_name = named_cert_p->name.empty() ? config::nvhttp.sunshine_name : named_cert_p->name;
    launch_session->virtual_display = false;
    launch_session->virtual_display_guid_bytes.fill(0);
    launch_session->virtual_display_device_id.clear();
    launch_session->app_metadata.reset();
<<<<<<< HEAD
=======
    launch_session->client_uuid.clear();
    launch_session->client_name.clear();
    launch_session->hdr_profile.reset();
    launch_session->client_display_mode_override = false;
    launch_session->client_requests_virtual_display = false;
    launch_session->hdr_profile.reset();

    if (request) {
      launch_session->client_uuid = get_client_uuid_from_request(request, &launch_session->client_name);
    }
>>>>>>> 797f7e05

    // Some launch paths may not provide a peer certificate (e.g. non-TLS resume).
    // Fall back to the client-provided unique ID so per-client settings still apply.
    if (launch_session->client_uuid.empty()) {
      launch_session->client_uuid = get_arg(args, "uniqueid", "");
    }

    auto client_name_arg = get_arg(args, "clientName", "");
    if (launch_session->device_name.empty() && !client_name_arg.empty()) {
      launch_session->device_name = client_name_arg;
    }

    // If launched from client
    if (named_cert_p->uuid != http::unique_id) {
      auto rikey = util::from_hex_vec(get_arg(args, "rikey"), true);
      std::copy(rikey.cbegin(), rikey.cend(), std::back_inserter(launch_session->gcm_key));

      launch_session->host_audio = host_audio;

      // Encrypted RTSP is enabled with client reported corever >= 1
      auto corever = util::from_view(get_arg(args, "corever", "0"));
      if (corever >= 1) {
        launch_session->rtsp_cipher = crypto::cipher::gcm_t {
          launch_session->gcm_key,
          false
        };
        launch_session->rtsp_iv_counter = 0;
      }
      launch_session->rtsp_url_scheme = launch_session->rtsp_cipher ? "rtspenc://"s : "rtsp://"s;

      // Generate the unique identifiers for this connection that we will send later during RTSP handshake
      unsigned char raw_payload[8];
      RAND_bytes(raw_payload, sizeof(raw_payload));
      launch_session->av_ping_payload = util::hex_vec(raw_payload);
      RAND_bytes((unsigned char *) &launch_session->control_connect_data, sizeof(launch_session->control_connect_data));

      launch_session->iv.resize(16);
      uint32_t prepend_iv = util::endian::big<uint32_t>(util::from_view(get_arg(args, "rikeyid")));
      auto prepend_iv_p = (uint8_t *) &prepend_iv;
      std::copy(prepend_iv_p, prepend_iv_p + sizeof(prepend_iv), std::begin(launch_session->iv));
    }

    std::stringstream mode;
    if (named_cert_p->display_mode.empty()) {
      auto mode_str = get_arg(args, "mode", config::video.fallback_mode.c_str());
      mode = std::stringstream(mode_str);
      BOOST_LOG(info) << "Display mode for client ["sv << named_cert_p->name << "] requested to ["sv << mode_str << ']';
      launch_session->client_display_mode_override = false;
    } else {
      mode = std::stringstream(named_cert_p->display_mode);
      BOOST_LOG(info) << "Display mode for client ["sv << named_cert_p->name << "] overriden to ["sv << named_cert_p->display_mode << ']';
      launch_session->client_display_mode_override = true;
    }

    if (!named_cert_p->virtual_display_mode_override.empty()) {
      if (const auto parsed_mode = parse_virtual_display_mode_override(named_cert_p->virtual_display_mode_override)) {
        launch_session->virtual_display_mode_override = *parsed_mode;
      }
    }
    if (!named_cert_p->virtual_display_layout_override.empty()) {
      if (const auto parsed_layout = parse_virtual_display_layout_override(named_cert_p->virtual_display_layout_override)) {
        launch_session->virtual_display_layout_override = *parsed_layout;
      }
    }

<<<<<<< HEAD
    // Split mode by the char "x", to populate width/height/fps
    int x = 0;
    std::string segment;
    while (std::getline(mode, segment, 'x')) {
      if (x == 0) {
        launch_session->width = atoi(segment.c_str());
=======
    launch_session->host_audio = host_audio;
    named_cert_t *client_settings = get_named_cert_by_uuid(launch_session->client_uuid);
    auto parse_mode_string = [&](const std::string &mode_str) -> bool {
      std::stringstream mode(mode_str);
      int x = 0;
      std::string segment;
      int width = 0;
      int height = 0;
      int fps = 0;
      while (std::getline(mode, segment, 'x')) {
        if (x == 0) {
          width = std::atoi(segment.c_str());
        } else if (x == 1) {
          height = std::atoi(segment.c_str());
        } else if (x == 2) {
          const double raw_fps = std::atof(segment.c_str());
          int parsed = 0;
          if (raw_fps > 0) {
            parsed = static_cast<int>(raw_fps + 0.5);
            // If someone provided millihz-style FPS (e.g. 60000), normalize to Hz.
            if (parsed >= 1000 && parsed % 1000 == 0) {
              parsed /= 1000;
            }
          }
          fps = parsed;
        }
        ++x;
      }
      if (x < 3) {
        return false;
      }
      launch_session->width = width;
      launch_session->height = height;
      launch_session->fps = fps;
      return true;
    };

    // Start with the client requested mode
    (void) parse_mode_string(get_arg(args, "mode", "0x0x0"));

    // Apply client display mode override if present
    if (client_settings && !client_settings->display_mode.empty()) {
      if (parse_mode_string(client_settings->display_mode)) {
        launch_session->client_display_mode_override = true;
      } else {
        BOOST_LOG(warning) << "Failed to parse client display mode override: " << client_settings->display_mode;
>>>>>>> 797f7e05
      }
    }

    if (client_settings) {
      launch_session->client_requests_virtual_display = client_settings->always_use_virtual_display;
      if (!client_settings->output_name_override.empty()) {
        launch_session->output_name_override = client_settings->output_name_override;
      }
<<<<<<< HEAD
      if (x == 2) {
        auto fps = atof(segment.c_str());
        if (fps < 1000) {
          fps *= 1000;
        };
        launch_session->fps = (int) fps;
        break;
=======
      if (!client_settings->virtual_display_mode_override.empty()) {
        if (auto parsed_mode = parse_virtual_display_mode_override(client_settings->virtual_display_mode_override)) {
          launch_session->virtual_display_mode_override = *parsed_mode;
        }
      }
      if (!client_settings->virtual_display_layout_override.empty()) {
        if (auto parsed_layout = parse_virtual_display_layout_override(client_settings->virtual_display_layout_override)) {
          launch_session->virtual_display_layout_override = *parsed_layout;
        }
      }
      if (!client_settings->hdr_profile.empty()) {
        launch_session->hdr_profile = client_settings->hdr_profile;
>>>>>>> 797f7e05
      }
    }

    // Parsing have failed or missing components
    if (x != 2) {
      launch_session->width = 1920;
      launch_session->height = 1080;
      launch_session->fps = 60000;  // 60fps * 1000 denominator
    }

    launch_session->device_name = named_cert_p->name.empty() ? "ApolloDisplay"s : named_cert_p->name;
    launch_session->unique_id = named_cert_p->uuid;
    launch_session->client_uuid = named_cert_p->uuid;
    launch_session->perm = named_cert_p->perm;
    launch_session->appid = util::from_view(get_arg(args, "appid", "unknown"));
    if (!named_cert_p->output_name_override.empty()) {
      launch_session->output_name_override = named_cert_p->output_name_override;
    }

    if (launch_session->appid > 0) {
      try {
        auto apps_snapshot = proc::proc.get_apps();
        const std::string app_id_str = std::to_string(launch_session->appid);
        for (const auto &app_ctx : apps_snapshot) {
          if (app_ctx.id == app_id_str) {
            launch_session->gen1_framegen_fix = app_ctx.gen1_framegen_fix;
            launch_session->gen2_framegen_fix = app_ctx.gen2_framegen_fix;
            launch_session->lossless_scaling_framegen = app_ctx.lossless_scaling_framegen;
            launch_session->lossless_scaling_target_fps = app_ctx.lossless_scaling_target_fps;
            launch_session->lossless_scaling_rtss_limit = app_ctx.lossless_scaling_rtss_limit;
            launch_session->frame_generation_provider = app_ctx.frame_generation_provider;
            rtsp_stream::launch_session_t::app_metadata_t metadata;
            metadata.id = app_ctx.id;
            metadata.name = app_ctx.name;
            metadata.virtual_screen = app_ctx.virtual_screen || app_ctx.virtual_display;
            metadata.has_command = !app_ctx.cmd.empty();
            metadata.has_playnite = !app_ctx.playnite_id.empty();
            launch_session->virtual_display = app_ctx.virtual_screen;
            if (!launch_session->virtual_display_mode_override && app_ctx.virtual_display_mode_override) {
              launch_session->virtual_display_mode_override = app_ctx.virtual_display_mode_override;
            }
            if (!launch_session->virtual_display_layout_override && app_ctx.virtual_display_layout_override) {
              launch_session->virtual_display_layout_override = app_ctx.virtual_display_layout_override;
            }
            if (!launch_session->dd_config_option_override && app_ctx.dd_config_option_override) {
              launch_session->dd_config_option_override = app_ctx.dd_config_option_override;
            }
            if (!launch_session->output_name_override || launch_session->output_name_override->empty()) {
              if (!app_ctx.output.empty()) {
                launch_session->output_name_override = app_ctx.output;
              }
            }
            launch_session->app_metadata = std::move(metadata);
            break;
          }
        }
      } catch (...) {
      }
    }

    const auto apply_refresh_override = [&](int candidate) {
      if (candidate <= 0) {
        return;
      }
      if (!launch_session->framegen_refresh_rate || candidate > *launch_session->framegen_refresh_rate) {
        launch_session->framegen_refresh_rate = candidate;
      }
    };

    launch_session->framegen_refresh_rate.reset();
    if (launch_session->fps > 0) {
      const auto saturating_double = [](int value) -> int {
        if (value > std::numeric_limits<int>::max() / 2) {
          return std::numeric_limits<int>::max();
        }
        return value * 2;
      };

      if (launch_session->gen1_framegen_fix || launch_session->gen2_framegen_fix) {
        apply_refresh_override(saturating_double(launch_session->fps));
      }

      if (config::video.double_refreshrate) {
        apply_refresh_override(saturating_double(launch_session->fps));
      }
    }
    launch_session->enable_sops = util::from_view(get_arg(args, "sops", "0"));
    launch_session->surround_info = util::from_view(get_arg(args, "surroundAudioInfo", "196610"));
    launch_session->surround_params = (get_arg(args, "surroundParams", ""));
    launch_session->gcmap = util::from_view(get_arg(args, "gcmap", "0"));
    launch_session->enable_hdr = util::from_view(get_arg(args, "hdrMode", "0"));
<<<<<<< HEAD
    launch_session->virtual_display = util::from_view(get_arg(args, "virtualDisplay", "0")) || named_cert_p->always_use_virtual_display;
    launch_session->scale_factor = util::from_view(get_arg(args, "scaleFactor", "100"));
=======
#ifdef _WIN32
    {
      using override_e = config::video_t::dd_t::hdr_request_override_e;
      switch (config::video.dd.hdr_request_override) {
        case override_e::force_on:
          launch_session->enable_hdr = true;
          break;
        case override_e::force_off:
          launch_session->enable_hdr = false;
          break;
        case override_e::automatic:
          break;
      }
    }
#endif
>>>>>>> 797f7e05

    launch_session->client_do_cmds = named_cert_p->do_cmds;
    launch_session->client_undo_cmds = named_cert_p->undo_cmds;

    launch_session->input_only = input_only;

    return launch_session;
  }

  void remove_session(const pair_session_t &sess) {
    map_id_sess.erase(sess.client.uniqueID);
  }

  void fail_pair(pair_session_t &sess, pt::ptree &tree, const std::string status_msg) {
    tree.put("root.paired", 0);
    tree.put("root.<xmlattr>.status_code", 400);
    tree.put("root.<xmlattr>.status_message", status_msg);
    remove_session(sess);  // Security measure, delete the session when something went wrong and force a re-pair
    BOOST_LOG(warning) << "Pair attempt failed due to " << status_msg;
  }

  void getservercert(pair_session_t &sess, pt::ptree &tree, const std::string &pin) {
    if (sess.last_phase != PAIR_PHASE::NONE) {
      fail_pair(sess, tree, "Out of order call to getservercert");
      return;
    }
    sess.last_phase = PAIR_PHASE::GETSERVERCERT;

    if (sess.async_insert_pin.salt.size() < 32) {
      fail_pair(sess, tree, "Salt too short");
      return;
    }

    std::string_view salt_view {sess.async_insert_pin.salt.data(), 32};

    auto salt = util::from_hex<std::array<uint8_t, 16>>(salt_view, true);

    auto key = crypto::gen_aes_key(salt, pin);
    sess.cipher_key = std::make_unique<crypto::aes_t>(key);

    tree.put("root.paired", 1);
    tree.put("root.plaincert", util::hex_vec(conf_intern.servercert, true));
    tree.put("root.<xmlattr>.status_code", 200);
  }

  void clientchallenge(pair_session_t &sess, pt::ptree &tree, const std::string &challenge) {
    if (sess.last_phase != PAIR_PHASE::GETSERVERCERT) {
      fail_pair(sess, tree, "Out of order call to clientchallenge");
      return;
    }
    sess.last_phase = PAIR_PHASE::CLIENTCHALLENGE;

    if (!sess.cipher_key) {
      fail_pair(sess, tree, "Cipher key not set");
      return;
    }
    crypto::cipher::ecb_t cipher(*sess.cipher_key, false);

    std::vector<uint8_t> decrypted;
    cipher.decrypt(challenge, decrypted);

    auto x509 = crypto::x509(conf_intern.servercert);
    auto sign = crypto::signature(x509);
    auto serversecret = crypto::rand(16);

    decrypted.insert(std::end(decrypted), std::begin(sign), std::end(sign));
    decrypted.insert(std::end(decrypted), std::begin(serversecret), std::end(serversecret));

    auto hash = crypto::hash({(char *) decrypted.data(), decrypted.size()});
    auto serverchallenge = crypto::rand(16);

    std::string plaintext;
    plaintext.reserve(hash.size() + serverchallenge.size());

    plaintext.insert(std::end(plaintext), std::begin(hash), std::end(hash));
    plaintext.insert(std::end(plaintext), std::begin(serverchallenge), std::end(serverchallenge));

    std::vector<uint8_t> encrypted;
    cipher.encrypt(plaintext, encrypted);

    sess.serversecret = std::move(serversecret);
    sess.serverchallenge = std::move(serverchallenge);

    tree.put("root.paired", 1);
    tree.put("root.challengeresponse", util::hex_vec(encrypted, true));
    tree.put("root.<xmlattr>.status_code", 200);
  }

  void serverchallengeresp(pair_session_t &sess, pt::ptree &tree, const std::string &encrypted_response) {
    if (sess.last_phase != PAIR_PHASE::CLIENTCHALLENGE) {
      fail_pair(sess, tree, "Out of order call to serverchallengeresp");
      return;
    }
    sess.last_phase = PAIR_PHASE::SERVERCHALLENGERESP;

    if (!sess.cipher_key || sess.serversecret.empty()) {
      fail_pair(sess, tree, "Cipher key or serversecret not set");
      return;
    }

    std::vector<uint8_t> decrypted;
    crypto::cipher::ecb_t cipher(*sess.cipher_key, false);

    cipher.decrypt(encrypted_response, decrypted);

    sess.clienthash = std::move(decrypted);

    auto serversecret = sess.serversecret;
    auto sign = crypto::sign256(crypto::pkey(conf_intern.pkey), serversecret);

    serversecret.insert(std::end(serversecret), std::begin(sign), std::end(sign));

    tree.put("root.pairingsecret", util::hex_vec(serversecret, true));
    tree.put("root.paired", 1);
    tree.put("root.<xmlattr>.status_code", 200);
  }

  void clientpairingsecret(
    pair_session_t &sess,
    const std::shared_ptr<safe::queue_t<crypto::x509_t>> &pending_certs,
    pt::ptree &tree,
    const std::string &client_pairing_secret
  ) {
    if (sess.last_phase != PAIR_PHASE::SERVERCHALLENGERESP) {
      fail_pair(sess, tree, "Out of order call to clientpairingsecret");
      return;
    }
    sess.last_phase = PAIR_PHASE::CLIENTPAIRINGSECRET;

    auto &client = sess.client;

    if (client_pairing_secret.size() <= 16) {
      fail_pair(sess, tree, "Client pairing secret too short");
      return;
    }

    std::string_view secret {client_pairing_secret.data(), 16};
    std::string_view sign {client_pairing_secret.data() + secret.size(), client_pairing_secret.size() - secret.size()};

    auto x509 = crypto::x509(client.cert);
    if (!x509) {
      fail_pair(sess, tree, "Invalid client certificate");
      return;
    }
    auto x509_sign = crypto::signature(x509);

    std::string data;
    data.reserve(sess.serverchallenge.size() + x509_sign.size() + secret.size());

    data.insert(std::end(data), std::begin(sess.serverchallenge), std::end(sess.serverchallenge));
    data.insert(std::end(data), std::begin(x509_sign), std::end(x509_sign));
    data.insert(std::end(data), std::begin(secret), std::end(secret));

    auto hash = crypto::hash(data);

    // if hash not correct, probably MITM
    bool same_hash = hash.size() == sess.clienthash.size() && std::equal(hash.begin(), hash.end(), sess.clienthash.begin());
    auto verify = crypto::verify256(crypto::x509(client.cert), secret, sign);
    if (same_hash && verify) {
      tree.put("root.paired", 1);

      auto named_cert_p = std::make_shared<crypto::named_cert_t>();
      named_cert_p->name = client.name;
      for (char &c : named_cert_p->name) {
        if (c == '(') {
          c = '[';
        } else if (c == ')') {
          c = ']';
        }
      }
      named_cert_p->cert = std::move(client.cert);
      named_cert_p->uuid = uuid_util::uuid_t::generate().string();
      // If the device is the first one paired with the server, assign full permission.
      if (client_root.named_devices.empty()) {
        named_cert_p->perm = PERM::_all;
      } else {
        named_cert_p->perm = PERM::_default;
      }

      named_cert_p->enable_legacy_ordering = true;
      named_cert_p->allow_client_commands = true;
      named_cert_p->always_use_virtual_display = false;
      named_cert_p->output_name_override.clear();

      auto it = map_id_sess.find(client.uniqueID);
      map_id_sess.erase(it);

      add_authorized_client(named_cert_p);

      if (pending_certs) {
        pending_certs->raise(crypto::x509(named_cert_p->cert));
      }
    } else {
      tree.put("root.paired", 0);
      BOOST_LOG(warning) << "Pair attempt failed due to same_hash: " << same_hash << ", verify: " << verify;
    }

    remove_session(sess);
    tree.put("root.<xmlattr>.status_code", 200);
  }

  void clientpairingsecret(pair_session_t &sess, pt::ptree &tree, const std::string &client_pairing_secret) {
    clientpairingsecret(sess, pending_cert_queue, tree, client_pairing_secret);
  }

  template<class T>
  struct tunnel;

  template<>
  struct tunnel<SunshineHTTPS> {
    static auto constexpr to_string = "HTTPS"sv;
  };

  template<>
  struct tunnel<SimpleWeb::HTTP> {
    static auto constexpr to_string = "NONE"sv;
  };

  inline crypto::named_cert_t *get_verified_cert(req_https_t request) {
    return (crypto::named_cert_t *) request->userp.get();
  }

  template<class T>
  void print_req(std::shared_ptr<typename SimpleWeb::ServerBase<T>::Request> request) {
    BOOST_LOG(verbose) << "HTTP "sv << request->method << ' ' << request->path << " tunnel="sv << tunnel<T>::to_string;

    if (!request->header.empty()) {
      BOOST_LOG(verbose) << "Headers:"sv;
      for (auto &[name, val] : request->header) {
        BOOST_LOG(verbose) << name << " -- " << val;
      }
    }

    auto query = request->parse_query_string();
    if (!query.empty()) {
      BOOST_LOG(verbose) << "Query Params:"sv;
      for (auto &[name, val] : query) {
        BOOST_LOG(verbose) << name << " -- " << val;
      }
    }
  }

  template<class T>
  void not_found(std::shared_ptr<typename SimpleWeb::ServerBase<T>::Response> response, std::shared_ptr<typename SimpleWeb::ServerBase<T>::Request> request) {
    print_req<T>(request);

    pt::ptree tree;
    tree.put("root.<xmlattr>.status_code", 404);

    std::ostringstream data;

    pt::write_xml(data, tree);
    response->write(SimpleWeb::StatusCode::client_error_not_found, data.str());
    response->close_connection_after_response = true;
  }

  template<class T>
  void pair(std::shared_ptr<typename SimpleWeb::ServerBase<T>::Response> response, std::shared_ptr<typename SimpleWeb::ServerBase<T>::Request> request) {
    print_req<T>(request);

    pt::ptree tree;

    auto fg = util::fail_guard([&]() {
      std::ostringstream data;

      pt::write_xml(data, tree);
      response->write(data.str());
      response->close_connection_after_response = true;
    });

    if (!config::sunshine.enable_pairing) {
      tree.put("root.<xmlattr>.status_code", 403);
      tree.put("root.<xmlattr>.status_message", "Pairing is disabled for this instance");

      return;
    }

    auto args = request->parse_query_string();
    if (args.find("uniqueid"s) == std::end(args)) {
      tree.put("root.<xmlattr>.status_code", 400);
      tree.put("root.<xmlattr>.status_message", "Missing uniqueid parameter");

      return;
    }

    auto uniqID {get_arg(args, "uniqueid")};

    args_t::const_iterator it;
    if (it = args.find("phrase"); it != std::end(args)) {
      if (it->second == "getservercert"sv) {
        pair_session_t sess;

        auto deviceName {get_arg(args, "devicename")};

        if (deviceName == "roth"sv) {
          deviceName = "Legacy Moonlight Client";
        }

        sess.client.uniqueID = std::move(uniqID);
        sess.client.name = std::move(deviceName);
        sess.client.cert = util::from_hex_vec(get_arg(args, "clientcert"), true);

        BOOST_LOG(verbose) << sess.client.cert;
        auto ptr = map_id_sess.emplace(sess.client.uniqueID, std::move(sess)).first;

        ptr->second.async_insert_pin.salt = std::move(get_arg(args, "salt"));

        auto it = args.find("otpauth");
        if (it != std::end(args)) {
          if (one_time_pin.empty() || (std::chrono::steady_clock::now() - otp_creation_time > OTP_EXPIRE_DURATION)) {
            one_time_pin.clear();
            otp_passphrase.clear();
            otp_device_name.clear();
            tree.put("root.<xmlattr>.status_code", 503);
            tree.put("root.<xmlattr>.status_message", "OTP auth not available.");
          } else {
            auto hash = util::hex(crypto::hash(one_time_pin + ptr->second.async_insert_pin.salt + otp_passphrase), true);

            if (hash.to_string_view() == it->second) {
              if (!otp_device_name.empty()) {
                ptr->second.client.name = std::move(otp_device_name);
              }

              getservercert(ptr->second, tree, one_time_pin);

              one_time_pin.clear();
              otp_passphrase.clear();
              otp_device_name.clear();
              return;
            }
          }

          // Always return positive, attackers will fail in the next steps.
          getservercert(ptr->second, tree, crypto::rand(16));
          return;
        }

        if (config::sunshine.flags[config::flag::PIN_STDIN]) {
          std::string pin;

          std::cout << "Please insert pin: "sv;
          std::getline(std::cin, pin);

          getservercert(ptr->second, tree, pin);
        } else {
#if defined SUNSHINE_TRAY && SUNSHINE_TRAY >= 1
          system_tray::update_tray_require_pin();
#endif
          ptr->second.async_insert_pin.response = std::move(response);

          fg.disable();
          return;
        }
      } else if (it->second == "pairchallenge"sv) {
        tree.put("root.paired", 1);
        tree.put("root.<xmlattr>.status_code", 200);
        return;
      }
    }

    auto sess_it = map_id_sess.find(uniqID);
    if (sess_it == std::end(map_id_sess)) {
      tree.put("root.<xmlattr>.status_code", 400);
      tree.put("root.<xmlattr>.status_message", "Invalid uniqueid");

      return;
    }

    if (it = args.find("clientchallenge"); it != std::end(args)) {
      auto challenge = util::from_hex_vec(it->second, true);
      clientchallenge(sess_it->second, tree, challenge);
    } else if (it = args.find("serverchallengeresp"); it != std::end(args)) {
      auto encrypted_response = util::from_hex_vec(it->second, true);
      serverchallengeresp(sess_it->second, tree, encrypted_response);
    } else if (it = args.find("clientpairingsecret"); it != std::end(args)) {
      auto pairingsecret = util::from_hex_vec(it->second, true);
      clientpairingsecret(sess_it->second, tree, pairingsecret);
    } else {
      tree.put("root.<xmlattr>.status_code", 404);
      tree.put("root.<xmlattr>.status_message", "Invalid pairing request");
    }
  }

  bool pin(std::string pin, std::string name) {
    pt::ptree tree;
    if (map_id_sess.empty()) {
      return false;
    }

    // ensure pin is 4 digits
    if (pin.size() != 4) {
      tree.put("root.paired", 0);
      tree.put("root.<xmlattr>.status_code", 400);
      tree.put(
        "root.<xmlattr>.status_message",
        std::format("Pin must be 4 digits, {} provided", pin.size())
      );
      return false;
    }

    // ensure all pin characters are numeric
    if (!std::all_of(pin.begin(), pin.end(), ::isdigit)) {
      tree.put("root.paired", 0);
      tree.put("root.<xmlattr>.status_code", 400);
      tree.put("root.<xmlattr>.status_message", "Pin must be numeric");
      return false;
    }

    auto &sess = std::begin(map_id_sess)->second;
    getservercert(sess, tree, pin);

    if (!name.empty()) {
      sess.client.name = name;
    }

    // response to the request for pin
    std::ostringstream data;
    pt::write_xml(data, tree);

    auto &async_response = sess.async_insert_pin.response;
    if (async_response.has_left() && async_response.left()) {
      async_response.left()->write(data.str());
    } else if (async_response.has_right() && async_response.right()) {
      async_response.right()->write(data.str());
    } else {
      return false;
    }

    // reset async_response
    async_response = std::decay_t<decltype(async_response.left())>();
    // response to the current request
    return true;
  }

  template<class T>
  void serverinfo(std::shared_ptr<typename SimpleWeb::ServerBase<T>::Response> response, std::shared_ptr<typename SimpleWeb::ServerBase<T>::Request> request) {
    print_req<T>(request);

    int pair_status = 0;
    if constexpr (std::is_same_v<SunshineHTTPS, T>) {
      auto args = request->parse_query_string();
      auto clientID = args.find("uniqueid"s);

      if (clientID != std::end(args)) {
        pair_status = 1;
      }
    }

    auto local_endpoint = request->local_endpoint();

    pt::ptree tree;

    tree.put("root.<xmlattr>.status_code", 200);
    tree.put("root.hostname", config::nvhttp.sunshine_name);

    tree.put("root.appversion", VERSION);
    tree.put("root.GfeVersion", GFE_VERSION);
    tree.put("root.uniqueid", http::unique_id);
    tree.put("root.HttpsPort", net::map_port(PORT_HTTPS));
    tree.put("root.ExternalPort", net::map_port(PORT_HTTP));
    tree.put("root.MaxLumaPixelsHEVC", video::active_hevc_mode > 1 ? "1869449984" : "0");

    // Only include the MAC address for requests sent from paired clients over HTTPS.
    // For HTTP requests, use a placeholder MAC address that Moonlight knows to ignore.
    if constexpr (std::is_same_v<SunshineHTTPS, T>) {
      tree.put("root.mac", platf::get_mac_address(net::addr_to_normalized_string(local_endpoint.address())));

      auto named_cert_p = get_verified_cert(request);
      if (!!(named_cert_p->perm & PERM::server_cmd)) {
        pt::ptree &root_node = tree.get_child("root");

        if (config::sunshine.server_cmds.size() > 0) {
          // Broadcast server_cmds
          for (const auto &cmd : config::sunshine.server_cmds) {
            pt::ptree cmd_node;
            cmd_node.put_value(cmd.cmd_name);
            root_node.push_back(std::make_pair("ServerCommand", cmd_node));
          }
        }
      } else {
        BOOST_LOG(debug) << "Permission Get ServerCommand denied for [" << named_cert_p->name << "] (" << (uint32_t) named_cert_p->perm << ")";
      }

      tree.put("root.Permission", std::to_string((uint32_t) named_cert_p->perm));

#ifdef _WIN32
      tree.put("root.VirtualDisplayCapable", true);
      if (!!(named_cert_p->perm & PERM::_all_actions)) {
        tree.put("root.VirtualDisplayDriverReady", proc::vDisplayDriverStatus == VDISPLAY::DRIVER_STATUS::OK);
      } else {
        tree.put("root.VirtualDisplayDriverReady", true);
      }
#endif
    } else {
      tree.put("root.mac", "00:00:00:00:00:00");
      tree.put("root.Permission", "0");
    }

    // Moonlight clients track LAN IPv6 addresses separately from LocalIP which is expected to
    // always be an IPv4 address. If we return that same IPv6 address here, it will clobber the
    // stored LAN IPv4 address. To avoid this, we need to return an IPv4 address in this field
    // when we get a request over IPv6.
    //
    // HACK: We should return the IPv4 address of local interface here, but we don't currently
    // have that implemented. For now, we will emulate the behavior of GFE+GS-IPv6-Forwarder,
    // which returns 127.0.0.1 as LocalIP for IPv6 connections. Moonlight clients with IPv6
    // support know to ignore this bogus address.
    if (local_endpoint.address().is_v6() && !local_endpoint.address().to_v6().is_v4_mapped()) {
      tree.put("root.LocalIP", "127.0.0.1");
    } else {
      tree.put("root.LocalIP", net::addr_to_normalized_string(local_endpoint.address()));
    }

    uint32_t codec_mode_flags = SCM_H264;
    if (video::last_encoder_probe_supported_yuv444_for_codec[0]) {
      codec_mode_flags |= SCM_H264_HIGH8_444;
    }
    if (video::active_hevc_mode >= 2) {
      codec_mode_flags |= SCM_HEVC;
      if (video::last_encoder_probe_supported_yuv444_for_codec[1]) {
        codec_mode_flags |= SCM_HEVC_REXT8_444;
      }
    }
    if (video::active_hevc_mode >= 3) {
      codec_mode_flags |= SCM_HEVC_MAIN10;
      if (video::last_encoder_probe_supported_yuv444_for_codec[1]) {
        codec_mode_flags |= SCM_HEVC_REXT10_444;
      }
    }
    if (video::active_av1_mode >= 2) {
      codec_mode_flags |= SCM_AV1_MAIN8;
      if (video::last_encoder_probe_supported_yuv444_for_codec[2]) {
        codec_mode_flags |= SCM_AV1_HIGH8_444;
      }
    }
    if (video::active_av1_mode >= 3) {
      codec_mode_flags |= SCM_AV1_MAIN10;
      if (video::last_encoder_probe_supported_yuv444_for_codec[2]) {
        codec_mode_flags |= SCM_AV1_HIGH10_444;
      }
    }
    tree.put("root.ServerCodecModeSupport", codec_mode_flags);

    tree.put("root.PairStatus", pair_status);

    if constexpr (std::is_same_v<SunshineHTTPS, T>) {
      int current_appid = proc::proc.running();
      // When input only mode is enabled, the only resume method should be launching the same app again.
      if (config::input.enable_input_only_mode && current_appid != proc::input_only_app_id) {
        current_appid = 0;
      }
      tree.put("root.currentgame", current_appid);
      tree.put("root.currentgameuuid", proc::proc.get_running_app_uuid());
      tree.put("root.state", current_appid > 0 ? "SUNSHINE_SERVER_BUSY" : "SUNSHINE_SERVER_FREE");
    } else {
      tree.put("root.currentgame", 0);
      tree.put("root.currentgameuuid", "");
      tree.put("root.state", "SUNSHINE_SERVER_FREE");
    }

    std::ostringstream data;

    pt::write_xml(data, tree);
    response->write(data.str());
    response->close_connection_after_response = true;
  }

  std::optional<bool> get_client_prefer_10bit_sdr_override(const std::string &uuid) {
    client_t &client = client_root;
    for (auto &named_cert : client.named_devices) {
      if (named_cert->uuid == uuid) {
        return named_cert->prefer_10bit_sdr;
      }
    }
    return std::nullopt;
  }

  nlohmann::json get_all_clients() {
    nlohmann::json named_cert_nodes = nlohmann::json::array();
    client_t &client = client_root;
<<<<<<< HEAD
    std::list<std::string> connected_uuids = rtsp_stream::get_all_session_uuids();

    for (auto &named_cert : client.named_devices) {
      nlohmann::json named_cert_node;
      named_cert_node["name"] = named_cert->name;
      named_cert_node["uuid"] = named_cert->uuid;
      named_cert_node["display_mode"] = named_cert->display_mode;
      named_cert_node["output_name_override"] = named_cert->output_name_override;
      named_cert_node["virtual_display_mode"] = named_cert->virtual_display_mode_override;
      named_cert_node["virtual_display_layout"] = named_cert->virtual_display_layout_override;
      named_cert_node["perm"] = static_cast<uint32_t>(named_cert->perm);
      named_cert_node["enable_legacy_ordering"] = named_cert->enable_legacy_ordering;
      named_cert_node["allow_client_commands"] = named_cert->allow_client_commands;
      named_cert_node["always_use_virtual_display"] = named_cert->always_use_virtual_display;
      if (named_cert->prefer_10bit_sdr.has_value()) {
        named_cert_node["prefer_10bit_sdr"] = *named_cert->prefer_10bit_sdr;
      }

      // Add "do" commands if available
      if (!named_cert->do_cmds.empty()) {
        nlohmann::json do_cmds_node = nlohmann::json::array();
        for (const auto &cmd : named_cert->do_cmds) {
          do_cmds_node.push_back(crypto::command_entry_t::serialize(cmd));
        }
        named_cert_node["do"] = do_cmds_node;
      }

      // Add "undo" commands if available
      if (!named_cert->undo_cmds.empty()) {
        nlohmann::json undo_cmds_node = nlohmann::json::array();
        for (const auto &cmd : named_cert->undo_cmds) {
          undo_cmds_node.push_back(crypto::command_entry_t::serialize(cmd));
        }
        named_cert_node["undo"] = undo_cmds_node;
      }

      // Determine connection status
      bool connected = false;
      if (connected_uuids.empty()) {
        connected = false;
      } else {
        for (auto it = connected_uuids.begin(); it != connected_uuids.end(); ++it) {
          if (*it == named_cert->uuid) {
=======
    std::list<std::string> connected_uuids = rtsp_stream::get_all_session_client_uuids();
    for (auto &named_cert : client.named_devices) {
      nlohmann::json named_cert_node;
      named_cert_node["name"] = named_cert.name;
      named_cert_node["uuid"] = named_cert.uuid;
      named_cert_node["hdr_profile"] = named_cert.hdr_profile;
      named_cert_node["display_mode"] = named_cert.display_mode;
      named_cert_node["output_name_override"] = named_cert.output_name_override;
      named_cert_node["virtual_display_mode"] = named_cert.virtual_display_mode_override;
      named_cert_node["virtual_display_layout"] = named_cert.virtual_display_layout_override;
      named_cert_node["always_use_virtual_display"] = named_cert.always_use_virtual_display;
      if (named_cert.prefer_10bit_sdr.has_value()) {
        named_cert_node["prefer_10bit_sdr"] = *named_cert.prefer_10bit_sdr;
      }
      if (!named_cert.config_overrides.empty()) {
        nlohmann::json overrides = nlohmann::json::object();
        for (const auto &[k, v] : named_cert.config_overrides) {
          if (k.empty()) {
            continue;
          }
          try {
            overrides[k] = nlohmann::json::parse(v);
          } catch (...) {
            overrides[k] = v;
          }
        }
        named_cert_node["config_overrides"] = std::move(overrides);
      }

      bool connected = false;
      if (!connected_uuids.empty()) {
        for (auto it = connected_uuids.begin(); it != connected_uuids.end(); ++it) {
          if (*it == named_cert.uuid) {
>>>>>>> 797f7e05
            connected = true;
            connected_uuids.erase(it);
            break;
          }
        }
      }
      named_cert_node["connected"] = connected;
<<<<<<< HEAD

=======
>>>>>>> 797f7e05
      named_cert_nodes.push_back(named_cert_node);
    }

    return named_cert_nodes;
  }

  void applist(resp_https_t response, req_https_t request) {
    print_req<SunshineHTTPS>(request);

    pt::ptree tree;

    auto g = util::fail_guard([&]() {
      std::ostringstream data;

      pt::write_xml(data, tree);
      response->write(data.str());
      response->close_connection_after_response = true;
    });

    auto &apps = tree.add_child("root", pt::ptree {});

    apps.put("<xmlattr>.status_code", 200);

    auto named_cert_p = get_verified_cert(request);
    if (!!(named_cert_p->perm & PERM::_all_actions)) {
      auto current_appid = proc::proc.running();
      auto should_hide_inactive_apps = current_appid > 0 && current_appid != proc::input_only_app_id;

      auto app_list = proc::proc.get_apps();

      std::vector<const proc::ctx_t *> visible_apps;
      visible_apps.reserve(app_list.size());

      for (const auto &app : app_list) {
        auto appid = util::from_view(app.id);
        bool include = true;
        if (should_hide_inactive_apps) {
          if (
            appid != current_appid && appid != proc::input_only_app_id && appid != proc::terminate_app_id
          ) {
            include = false;
          }
        } else if (appid == proc::terminate_app_id) {
          include = false;
        }

        if (!include) {
          continue;
        }

        visible_apps.push_back(&app);
      }

      bool enable_legacy_ordering = config::sunshine.legacy_ordering && named_cert_p->enable_legacy_ordering;
      size_t bits = 0;
      if (enable_legacy_ordering && !visible_apps.empty()) {
        bits = zwpad::pad_width_for_count(visible_apps.size());
      }

      for (size_t i = 0; i < visible_apps.size(); ++i) {
        const auto &app = *visible_apps[i];

        std::string app_name;
        if (enable_legacy_ordering && bits > 0) {
          app_name = zwpad::pad_for_ordering(app.name, bits, i);
        } else {
          app_name = app.name;
        }

        pt::ptree app_node;

        app_node.put("IsHdrSupported"s, video::active_hevc_mode == 3 ? 1 : 0);
        app_node.put("AppTitle"s, app_name);
        app_node.put("UUID", app.uuid);
        app_node.put("IDX", app.idx);
        app_node.put("ID", app.id);

        apps.push_back(std::make_pair("App", std::move(app_node)));
      }
    } else {
      BOOST_LOG(debug) << "Permission ListApp denied for [" << named_cert_p->name << "] (" << (uint32_t) named_cert_p->perm << ")";

      pt::ptree app_node;

      app_node.put("IsHdrSupported"s, 0);
      app_node.put("AppTitle"s, "Permission Denied");
      app_node.put("UUID", "");
      app_node.put("IDX", "0");
      app_node.put("ID", "114514");

      apps.push_back(std::make_pair("App", std::move(app_node)));

      return;
    }
  }

  void launch(bool &host_audio, resp_https_t response, req_https_t request) {
    print_req<SunshineHTTPS>(request);

    pt::ptree tree;
    bool revert_display_configuration = false;
    auto g = util::fail_guard([&]() {
      std::ostringstream data;

      pt::write_xml(data, tree);
      response->write(data.str());
      response->close_connection_after_response = true;

      if (revert_display_configuration) {
        display_helper_integration::revert();
      }
    });

    auto args = request->parse_query_string();

    auto appid_str = get_arg(args, "appid", "0");
    auto appuuid_str = get_arg(args, "appuuid", "");
    auto appid = util::from_view(appid_str);
    auto current_appid = proc::proc.running();
    auto current_app_uuid = proc::proc.get_running_app_uuid();
    bool is_input_only = config::input.enable_input_only_mode && (appid == proc::input_only_app_id || (appuuid_str == REMOTE_INPUT_UUID));

    auto named_cert_p = get_verified_cert(request);
    auto perm = PERM::launch;

    BOOST_LOG(verbose) << "Launching app [" << appid_str << "] with UUID [" << appuuid_str << "]";
    // BOOST_LOG(verbose) << "QS: " << request->query_string;

    // If we have already launched an app, we should allow clients with view permission to join the input only or current app's session.
    if (
      current_appid > 0 && (appuuid_str != TERMINATE_APP_UUID || appid != proc::terminate_app_id) && (is_input_only || appid == current_appid || (!appuuid_str.empty() && appuuid_str == current_app_uuid))
    ) {
      perm = PERM::_allow_view;
    }

    if (!(named_cert_p->perm & perm)) {
      BOOST_LOG(debug) << "Permission LaunchApp denied for [" << named_cert_p->name << "] (" << (uint32_t) named_cert_p->perm << ")";

      tree.put("root.resume", 0);
      tree.put("root.<xmlattr>.status_code", 403);
      tree.put("root.<xmlattr>.status_message", "Permission denied");

      return;
    }
    if (
      args.find("rikey"s) == std::end(args) ||
      args.find("rikeyid"s) == std::end(args) ||
      args.find("localAudioPlayMode"s) == std::end(args) ||
      (args.find("appid"s) == std::end(args) && args.find("appuuid"s) == std::end(args))
    ) {
      tree.put("root.resume", 0);
      tree.put("root.<xmlattr>.status_code", 400);
      tree.put("root.<xmlattr>.status_message", "Missing a required launch parameter");

      return;
    }

    if (!is_input_only) {
      // Special handling for the "terminate" app
      if (
        (appid == proc::terminate_app_id && proc::terminate_app_id > 0) || appuuid_str == TERMINATE_APP_UUID
      ) {
        proc::proc.terminate();

        tree.put("root.resume", 0);
        tree.put("root.<xmlattr>.status_code", 410);
        tree.put("root.<xmlattr>.status_message", "App terminated.");

        return;
      }

      if (
        current_appid > 0 && current_appid != proc::input_only_app_id && ((appid > 0 && appid != current_appid) || (!appuuid_str.empty() && appuuid_str != current_app_uuid))
      ) {
        tree.put("root.resume", 0);
        tree.put("root.<xmlattr>.status_code", 400);
        tree.put("root.<xmlattr>.status_message", "An app is already running on this host");

        return;
      }
    }

    host_audio = util::from_view(get_arg(args, "localAudioPlayMode"));

    const bool no_active_sessions = (rtsp_stream::session_count() == 0);

    // Apply per-application runtime config overrides before we build session metadata or
    // prepare display/capture so the effective config is used everywhere.
    bool runtime_overrides_applied = false;
    bool keep_runtime_overrides = false;
    auto runtime_overrides_guard = util::fail_guard([&]() {
      if (!runtime_overrides_applied || keep_runtime_overrides) {
        return;
      }

      config::clear_runtime_config_overrides();

      // Restore global config immediately when safe; otherwise defer.
      if (rtsp_stream::session_count() == 0) {
        config::apply_config_now();
      } else {
        config::mark_deferred_reload();
      }
    });

    try {
      // Find the target app and apply its config overrides (if any), then layer on client overrides.
      std::unordered_map<std::string, std::string> overrides;
      const std::string id = std::to_string(appid);
      const auto apps = proc::proc.get_apps();
      const auto it = std::find_if(apps.begin(), apps.end(), [&](const auto &a) {
        return a.id == id;
      });
      if (it != apps.end()) {
        overrides = it->config_overrides;
      }

      std::string client_uuid;
      if (request) {
        client_uuid = get_client_uuid_from_request(request);
      }
      if (client_uuid.empty()) {
        client_uuid = get_arg(args, "uniqueid", "");
      }
      if (auto *client_settings = get_named_cert_by_uuid(client_uuid)) {
        for (const auto &[k, v] : client_settings->config_overrides) {
          overrides.insert_or_assign(k, v);
        }
      }

      config::set_runtime_config_overrides(std::move(overrides));
      runtime_overrides_applied = true;

      // Re-apply config so overrides take effect in config::video/config::input/etc.
      config::apply_config_now();
    } catch (...) {
      // If something goes wrong, fall back to global config only.
      config::clear_runtime_config_overrides();
      config::apply_config_now();
      runtime_overrides_applied = true;
    }

    // Prevent interleaving with hot-apply while we prep/start a session
    auto _hot_apply_gate = config::acquire_apply_read_gate();
    auto launch_session = make_launch_session(host_audio, is_input_only, args, named_cert_p);
    std::optional<std::string> pending_output_override;
    auto output_override_guard = util::fail_guard([&]() {
      if (pending_output_override) {
        config::set_runtime_output_name_override(std::nullopt);
      }
    });
<<<<<<< HEAD
    bool no_active_sessions = (rtsp_stream::session_count() == 0);
=======
>>>>>>> 797f7e05
    if (no_active_sessions) {
      config::set_runtime_output_name_override(std::nullopt);
    }

#ifdef _WIN32

    auto disable_virtual_display_request = [&]() {
      launch_session->virtual_display = false;
      launch_session->virtual_display_guid_bytes.fill(0);
      launch_session->virtual_display_device_id.clear();
    };
    
    // Snapshot current display state BEFORE any display enumeration.
    // queryDisplayConfig(QueryType::All) in output_exists() and other calls can activate
    // external dummy plugs, which would pollute the snapshot used for session restore.
    if (no_active_sessions) {
      if (!display_helper_integration::snapshot_current_display_state()) {
        BOOST_LOG(warning) << "Display helper snapshot before session start was not accepted.";
      }
    }

    std::optional<std::string> app_output_override;
    if (launch_session->output_name_override && !launch_session->output_name_override->empty()) {
      app_output_override = boost::algorithm::trim_copy(*launch_session->output_name_override);
    }

    if (app_output_override &&
        boost::iequals(*app_output_override, VDISPLAY::SUDOVDA_VIRTUAL_DISPLAY_SELECTION)) {
      launch_session->virtual_display = true;
      app_output_override.reset();
    }

    if (app_output_override) {
      config::set_runtime_output_name_override(*app_output_override);
      pending_output_override = *app_output_override;
      BOOST_LOG(info) << "App-specific display override requested: output_name=" << *app_output_override;
    }

    bool config_requests_virtual = config::video.virtual_display_mode != config::video_t::virtual_display_mode_e::disabled;
    if (launch_session->virtual_display_mode_override) {
      config_requests_virtual =
        *launch_session->virtual_display_mode_override != config::video_t::virtual_display_mode_e::disabled;
    }
    const bool client_requests_virtual = named_cert_p->always_use_virtual_display;
    BOOST_LOG(debug) << "config_requests_virtual: " << config_requests_virtual;
    const bool client_requests_virtual = launch_session->client_requests_virtual_display;
    BOOST_LOG(debug) << "client_requests_virtual: " << client_requests_virtual;
    const bool session_requests_virtual = launch_session->app_metadata && launch_session->app_metadata->virtual_screen;
    BOOST_LOG(debug) << "session_requests_virtual: " << session_requests_virtual;
    bool request_virtual_display = client_requests_virtual || config_requests_virtual || session_requests_virtual;
    BOOST_LOG(debug) << "request_virtual_display: " << request_virtual_display;
    const auto requested_output_name = app_output_override ? *app_output_override : config::get_active_output_name();
    const bool has_app_output_override = app_output_override.has_value();
    if (has_app_output_override && !client_requests_virtual) {
      request_virtual_display = false;
<<<<<<< HEAD
      disable_virtual_display_request();
=======
>>>>>>> 797f7e05
    }
    if (!request_virtual_display && !requested_output_name.empty()) {
      if (!display_device::output_exists(requested_output_name)) {
        BOOST_LOG(warning) << "Requested display '" << requested_output_name
                           << "' not found; initializing virtual display instead.";
        if (!has_app_output_override) {
          request_virtual_display = true;
        }
      }
    }

    if (is_input_only) {
      disable_virtual_display_request();
    } else {
      auto apply_virtual_display_request = [&](bool should_request_virtual_display) {
        if (!should_request_virtual_display) {
          disable_virtual_display_request();
          return;
        }

        if (!no_active_sessions) {
          auto existing_device = VDISPLAY::resolveAnyVirtualDisplayDeviceId();
          if (existing_device) {
            launch_session->virtual_display = true;
            launch_session->virtual_display_device_id = *existing_device;
            BOOST_LOG(info) << "Virtual display already active (device_id=" << *existing_device
                            << "). Skipping additional creation because another session is running.";
          } else {
            disable_virtual_display_request();
            BOOST_LOG(info) << "Skipping virtual display creation because another session is running and no reusable device was found.";
          }
          launch_session->virtual_display_guid_bytes.fill(0);
          return;
        }

        if (proc::vDisplayDriverStatus != VDISPLAY::DRIVER_STATUS::OK) {
          proc::initVDisplayDriver();
          if (proc::vDisplayDriverStatus != VDISPLAY::DRIVER_STATUS::OK) {
            BOOST_LOG(warning) << "SudaVDA driver unavailable (status=" << static_cast<int>(proc::vDisplayDriverStatus) << "). Continuing with best-effort virtual display creation.";
          }
        }
        if (!config::video.adapter_name.empty()) {
          (void) VDISPLAY::setRenderAdapterByName(platf::from_utf8(config::video.adapter_name));
        } else {
          (void) VDISPLAY::setRenderAdapterWithMostDedicatedMemory();
        }

        auto parse_uuid = [](const std::string &value) -> std::optional<uuid_util::uuid_t> {
          if (value.empty()) {
            return std::nullopt;
          }
          try {
            return uuid_util::uuid_t::parse(value);
          } catch (...) {
            return std::nullopt;
          }
        };

<<<<<<< HEAD
        auto ensure_shared_guid = [&]() -> uuid_util::uuid_t {
          if (!http::shared_virtual_display_guid.empty()) {
            if (auto parsed = parse_uuid(http::shared_virtual_display_guid)) {
              return *parsed;
            }
          }
          auto generated = VDISPLAY::persistentVirtualDisplayUuid();
          http::shared_virtual_display_guid = generated.string();
          nvhttp::save_state();
          return generated;
        };
=======
      const auto effective_virtual_display_mode =
        launch_session->virtual_display_mode_override.value_or(config::video.virtual_display_mode);
      const bool shared_mode =
        (effective_virtual_display_mode == config::video_t::virtual_display_mode_e::shared);
      uuid_util::uuid_t session_uuid;
      if (shared_mode) {
        session_uuid = ensure_shared_guid();
        launch_session->unique_id = session_uuid.string();
      } else if (auto parsed = parse_uuid(launch_session->unique_id)) {
        session_uuid = *parsed;
      } else {
        session_uuid = VDISPLAY::persistentVirtualDisplayUuid();
        launch_session->unique_id = session_uuid.string();
      }
>>>>>>> 797f7e05

        const bool shared_mode = (config::video.virtual_display_mode == config::video_t::virtual_display_mode_e::shared);
        uuid_util::uuid_t session_uuid;
        if (shared_mode) {
          session_uuid = ensure_shared_guid();
          launch_session->unique_id = session_uuid.string();
        } else if (auto parsed = parse_uuid(launch_session->unique_id)) {
          session_uuid = *parsed;
        } else {
          session_uuid = VDISPLAY::persistentVirtualDisplayUuid();
          launch_session->unique_id = session_uuid.string();
        }

        std::string display_uuid_source;
        if (!shared_mode && !launch_session->client_uuid.empty()) {
          display_uuid_source = launch_session->client_uuid;
          BOOST_LOG(debug) << "Using client UUID for virtual display: " << display_uuid_source;
        } else {
          display_uuid_source = session_uuid.string();
          BOOST_LOG(debug) << "Using session UUID for virtual display: " << display_uuid_source;
        }

        GUID virtual_display_guid {};
        if (!shared_mode && !launch_session->client_uuid.empty()) {
          if (auto client_uuid_parsed = parse_uuid(launch_session->client_uuid)) {
            std::memcpy(&virtual_display_guid, client_uuid_parsed->b8, sizeof(virtual_display_guid));
            std::copy_n(std::cbegin(client_uuid_parsed->b8), sizeof(client_uuid_parsed->b8), launch_session->virtual_display_guid_bytes.begin());
          } else {
            std::memcpy(&virtual_display_guid, session_uuid.b8, sizeof(virtual_display_guid));
            std::copy_n(std::cbegin(session_uuid.b8), sizeof(session_uuid.b8), launch_session->virtual_display_guid_bytes.begin());
          }
        } else {
          std::memcpy(&virtual_display_guid, session_uuid.b8, sizeof(virtual_display_guid));
          std::copy_n(std::cbegin(session_uuid.b8), sizeof(session_uuid.b8), launch_session->virtual_display_guid_bytes.begin());
        }

        uint32_t vd_width = launch_session->width > 0 ? static_cast<uint32_t>(launch_session->width) : 1920u;
        uint32_t vd_height = launch_session->height > 0 ? static_cast<uint32_t>(launch_session->height) : 1080u;
        uint32_t base_vd_fps = launch_session->fps > 0 ? static_cast<uint32_t>(launch_session->fps) : 0u;
        uint32_t base_vd_fps_millihz = base_vd_fps;
        if (base_vd_fps_millihz > 0 && base_vd_fps_millihz < 1000u) {
          base_vd_fps_millihz *= 1000u;
        }
        uint32_t vd_fps = 0;
        if (launch_session->framegen_refresh_rate && *launch_session->framegen_refresh_rate > 0) {
          vd_fps = static_cast<uint32_t>(*launch_session->framegen_refresh_rate);
        } else if (base_vd_fps > 0) {
          vd_fps = base_vd_fps;
        } else {
          vd_fps = 60000u;
        }
        if (vd_fps < 1000u) {
          vd_fps *= 1000u;
        }
        const bool framegen_refresh_active = launch_session->framegen_refresh_rate && *launch_session->framegen_refresh_rate > 0;

        std::string client_label;
        if (shared_mode) {
          client_label = config::nvhttp.sunshine_name.empty() ? "Sunshine Shared Display" : config::nvhttp.sunshine_name + " Shared";
        } else {
          if (!launch_session->client_name.empty()) {
            client_label = launch_session->client_name;
          } else if (!launch_session->device_name.empty()) {
            client_label = launch_session->device_name;
          } else {
            client_label = config::nvhttp.sunshine_name;
          }
          if (client_label.empty()) {
            client_label = "Sunshine";
          }
        }
<<<<<<< HEAD
=======
      } else {
        launch_session->virtual_display_topology_snapshot.reset();
      }

      VDISPLAY::setWatchdogFeedingEnabled(true);
      auto display_info = VDISPLAY::createVirtualDisplay(
        display_uuid_source.c_str(),
        client_label.c_str(),
        launch_session->hdr_profile ? launch_session->hdr_profile->c_str() : nullptr,
        vd_width,
        vd_height,
        vd_fps,
        virtual_display_guid,
        base_vd_fps_millihz,
        framegen_refresh_active
      );
>>>>>>> 797f7e05

        const auto desired_layout = launch_session->virtual_display_layout_override.value_or(config::video.virtual_display_layout);
        const bool wants_extended_layout = desired_layout != config::video_t::virtual_display_layout_e::exclusive;
        if (wants_extended_layout) {
          auto topology_snapshot = display_helper_integration::capture_current_topology();
          if (topology_snapshot) {
            launch_session->virtual_display_topology_snapshot = *topology_snapshot;
          } else {
            launch_session->virtual_display_topology_snapshot.reset();
          }
        } else {
          launch_session->virtual_display_topology_snapshot.reset();
        }

<<<<<<< HEAD
        VDISPLAY::setWatchdogFeedingEnabled(true);
        auto display_info = VDISPLAY::createVirtualDisplay(
          display_uuid_source.c_str(),
          client_label.c_str(),
          vd_width,
          vd_height,
          vd_fps,
          virtual_display_guid,
          base_vd_fps_millihz,
          framegen_refresh_active
        );

        if (display_info) {
          launch_session->virtual_display = true;
          if (display_info->device_id && !display_info->device_id->empty()) {
            launch_session->virtual_display_device_id = *display_info->device_id;
          } else if (auto resolved_device = VDISPLAY::resolveAnyVirtualDisplayDeviceId()) {
            launch_session->virtual_display_device_id = *resolved_device;
          } else {
            launch_session->virtual_display_device_id.clear();
          }
          launch_session->virtual_display_ready_since = display_info->ready_since;
          if (display_info->display_name && !display_info->display_name->empty()) {
            BOOST_LOG(info) << "Virtual display created at " << platf::to_utf8(*display_info->display_name);
          } else {
            BOOST_LOG(info) << "Virtual display created (device name pending enumeration).";
          }

          VDISPLAY::VirtualDisplayRecoveryParams recovery_params;
          recovery_params.guid = virtual_display_guid;
          recovery_params.width = vd_width;
          recovery_params.height = vd_height;
          recovery_params.fps = vd_fps;
          recovery_params.base_fps_millihz = base_vd_fps_millihz;
          recovery_params.framegen_refresh_active = framegen_refresh_active;
          recovery_params.client_uid = display_uuid_source;
          recovery_params.client_name = client_label;
          recovery_params.display_name = display_info->display_name;
          if (display_info->device_id && !display_info->device_id->empty()) {
            recovery_params.device_id = *display_info->device_id;
          } else if (!launch_session->virtual_display_device_id.empty()) {
            recovery_params.device_id = launch_session->virtual_display_device_id;
          }
          recovery_params.max_attempts = 3;

          GUID recovery_guid = virtual_display_guid;
          recovery_params.should_abort = [recovery_guid]() {
            return !VDISPLAY::is_virtual_display_guid_tracked(recovery_guid);
          };
          std::weak_ptr<rtsp_stream::launch_session_t> session_weak = launch_session;
          recovery_params.on_recovery_success = [session_weak](const VDISPLAY::VirtualDisplayCreationResult &result) {
            if (auto session_locked = session_weak.lock()) {
              if (result.device_id && !result.device_id->empty()) {
                session_locked->virtual_display_device_id = *result.device_id;
                config::set_runtime_output_name_override(session_locked->virtual_display_device_id);
              }
              session_locked->virtual_display_ready_since = result.ready_since;
              if (session_locked->virtual_display) {
                auto request = display_helper_integration::helpers::build_request_from_session(config::video, *session_locked);
                if (request && display_helper_integration::apply(*request)) {
                  BOOST_LOG(info) << "Virtual display recovery: re-applied session display configuration (including exclusivity) after recreation.";
                } else if (!request) {
                  BOOST_LOG(warning) << "Virtual display recovery: failed to rebuild display helper request after recreation.";
                } else {
                  BOOST_LOG(warning) << "Virtual display recovery: display helper apply failed after recreation.";
                }
=======
        VDISPLAY::VirtualDisplayRecoveryParams recovery_params;
        recovery_params.guid = virtual_display_guid;
        recovery_params.width = vd_width;
        recovery_params.height = vd_height;
        recovery_params.fps = vd_fps;
        recovery_params.base_fps_millihz = base_vd_fps_millihz;
        recovery_params.framegen_refresh_active = framegen_refresh_active;
         recovery_params.client_uid = display_uuid_source;
         recovery_params.client_name = client_label;
         recovery_params.hdr_profile = launch_session->hdr_profile;
         recovery_params.display_name = display_info->display_name;
        if (display_info->device_id && !display_info->device_id->empty()) {
          recovery_params.device_id = *display_info->device_id;
        } else if (!launch_session->virtual_display_device_id.empty()) {
          recovery_params.device_id = launch_session->virtual_display_device_id;
        }
        recovery_params.max_attempts = 3;

        GUID recovery_guid = virtual_display_guid;
         recovery_params.should_abort = [recovery_guid]() {
           return !VDISPLAY::is_virtual_display_guid_tracked(recovery_guid);
         };
         std::weak_ptr<rtsp_stream::launch_session_t> session_weak = launch_session;
         recovery_params.on_recovery_success = [session_weak](const VDISPLAY::VirtualDisplayCreationResult &result) {
           if (auto session_locked = session_weak.lock()) {
             if (result.device_id && !result.device_id->empty()) {
               session_locked->virtual_display_device_id = *result.device_id;
               config::set_runtime_output_name_override(session_locked->virtual_display_device_id);
             }
             session_locked->virtual_display_ready_since = result.ready_since;
             if (session_locked->virtual_display) {
              // Re-apply display configuration. This can fail transiently if the display stack is still
              // stabilizing after the virtual display recreation or if a restore is in progress.
              auto session_shared = session_locked;
              std::thread([session_shared]() {
                constexpr int kMaxApplyAttempts = 5;
                bool applied = false;

                for (int attempt = 1; attempt <= kMaxApplyAttempts; ++attempt) {
                  // Disarm any in-flight restore logic in the helper before re-applying a session config.
                  // This recovery path can run while the helper is still restoring after a disconnect/
                  // topology churn, and REVERT/restore work can race with APPLY.
                  const bool disarmed = display_helper_integration::disarm_pending_restore();
                  BOOST_LOG(debug) << "Virtual display recovery: helper DISARM before APPLY (attempt "
                                   << attempt << "/" << kMaxApplyAttempts << ") result="
                                   << (disarmed ? "true" : "false");

                  auto request = display_helper_integration::helpers::build_request_from_session(config::video, *session_shared);
                  if (!request) {
                    BOOST_LOG(warning) << "Virtual display recovery: failed to rebuild display helper request after recreation (attempt "
                                       << attempt << "/" << kMaxApplyAttempts << ").";
                    std::this_thread::sleep_for(std::chrono::milliseconds(250));
                    continue;
                  }

                  if (display_helper_integration::apply(*request)) {
                    BOOST_LOG(info) << "Virtual display recovery: re-applied session display configuration (including exclusivity) after recreation.";
                    applied = true;
                    break;
                  }

                  BOOST_LOG(warning) << "Virtual display recovery: display helper apply failed after recreation (attempt "
                                     << attempt << "/" << kMaxApplyAttempts << ").";
                  std::this_thread::sleep_for(std::chrono::milliseconds(250));
                }

                // Force the capture thread to reinitialize so it rebinds to the recreated display.
                // Prefer to do this after a successful APPLY so HDR/refresh/res changes are reflected immediately.
                if (mail::man) {
                  mail::man->event<int>(mail::switch_display)->raise(0);
                }
                BOOST_LOG(info) << "Virtual display recovery: requested capture reinit to pick up recreated display"
                                << (applied ? "." : " (apply did not succeed).");
              }).detach();
>>>>>>> 797f7e05
              }
            }
          };

          VDISPLAY::schedule_virtual_display_recovery_monitor(recovery_params);
        } else {
          disable_virtual_display_request();
          launch_session->virtual_display = false;
          launch_session->virtual_display_guid_bytes.fill(0);
          launch_session->virtual_display_device_id.clear();
          launch_session->virtual_display_ready_since.reset();
          BOOST_LOG(warning) << "Virtual display creation failed.";
        }
      };

      if (!request_virtual_display && VDISPLAY::should_auto_enable_virtual_display()) {
        BOOST_LOG(info) << "No physical monitors detected. Automatically enabling virtual display.";
        request_virtual_display = true;
      }
      apply_virtual_display_request(request_virtual_display);
      if (launch_session->virtual_display && !launch_session->virtual_display_device_id.empty()) {
        config::set_runtime_output_name_override(launch_session->virtual_display_device_id);
        pending_output_override = launch_session->virtual_display_device_id;
      }
    }
#endif

    // The display should be restored in case something fails as there are no other sessions.
    if (no_active_sessions && !launch_session->input_only) {
      revert_display_configuration = true;

#ifdef _WIN32
      HANDLE user_token = platf::retrieve_users_token(false);
      const bool helper_session_available = (user_token != nullptr);
      if (user_token) {
        CloseHandle(user_token);
      }

      if (helper_session_available) {
        (void) display_helper_integration::disarm_pending_restore();
        auto request = display_helper_integration::helpers::build_request_from_session(config::video, *launch_session);
        if (!request) {
          BOOST_LOG(warning) << "Display helper: failed to build display configuration request; continuing with existing display.";
        }

        if (request) {
          if (!display_helper_integration::apply(*request)) {
            BOOST_LOG(warning) << "Display helper: failed to apply display configuration; continuing with existing display.";
          }
        }

      } else {
        BOOST_LOG(warning) << "Display helper: unable to apply display preferences because there isn't a user signed in currently.";
      }

      // Apply a per-client HDR profile to physical displays (virtual displays are handled at creation time).
      if (!launch_session->virtual_display) {
        const auto active_output = config::get_active_output_name();
        VDISPLAY::applyHdrProfileToOutput(
          launch_session->client_name.c_str(),
          launch_session->hdr_profile ? launch_session->hdr_profile->c_str() : nullptr,
          active_output.empty() ? nullptr : active_output.c_str()
        );
      }
#else
      display_helper_integration::DisplayApplyBuilder noop_builder;
      noop_builder.set_session(*launch_session);
      if (!display_helper_integration::apply(noop_builder.build())) {
        BOOST_LOG(warning) << "Display helper: failed to apply display configuration; continuing with existing display.";
      }
#endif

      // Probe encoders again before streaming to ensure our chosen
      // encoder matches the active GPU (which could have changed
      // due to hotplugging, driver crash, primary monitor change,
      // or any number of other factors).
      bool encoder_probe_failed = video::probe_encoders();

      if (encoder_probe_failed && !is_input_only) {
        BOOST_LOG(error) << "Failed to initialize video capture/encoding. Is a display connected and turned on?";
        tree.put("root.<xmlattr>.status_code", 503);
        tree.put("root.<xmlattr>.status_message", "Failed to initialize video capture/encoding. Is a display connected and turned on?");
        tree.put("root.gamesession", 0);

        return;
      }
    }

    auto encryption_mode = net::encryption_mode_for_address(request->remote_endpoint().address());
    if (!launch_session->rtsp_cipher && encryption_mode == config::ENCRYPTION_MODE_MANDATORY) {
      BOOST_LOG(error) << "Rejecting client that cannot comply with mandatory encryption requirement"sv;

      tree.put("root.<xmlattr>.status_code", 403);
      tree.put("root.<xmlattr>.status_message", "Encryption is mandatory for this host but unsupported by the client");
      tree.put("root.gamesession", 0);

      return;
    }

    no_active_sessions = (rtsp_stream::session_count() == 0);

    if (is_input_only) {
      BOOST_LOG(info) << "Launching input only session..."sv;

      launch_session->client_do_cmds.clear();
      launch_session->client_undo_cmds.clear();

      // Still probe encoders once, if input only session is launched first
      // But we're ignoring if it's successful or not
      if (no_active_sessions && !proc::proc.virtual_display) {
        video::probe_encoders();
        if (current_appid == 0) {
          proc::proc.launch_input_only();
        }
      }
    } else if (appid > 0 || !appuuid_str.empty()) {
      if (appid == current_appid || (!appuuid_str.empty() && appuuid_str == current_app_uuid)) {
        // We're basically resuming the same app

        BOOST_LOG(debug) << "Resuming app [" << proc::proc.get_last_run_app_name() << "] from launch app path...";

        if (!proc::proc.allow_client_commands || !named_cert_p->allow_client_commands) {
          launch_session->client_do_cmds.clear();
          launch_session->client_undo_cmds.clear();
        }

        if (current_appid == proc::input_only_app_id) {
          launch_session->input_only = true;
        }

      } else {
        const auto &apps = proc::proc.get_apps();
        auto app_iter = std::find_if(apps.begin(), apps.end(), [&appid_str, &appuuid_str](const auto _app) {
          return _app.id == appid_str || _app.uuid == appuuid_str;
        });

        if (app_iter == apps.end()) {
          BOOST_LOG(error) << "Couldn't find app with ID ["sv << appid_str << "] or UUID ["sv << appuuid_str << ']';
          tree.put("root.<xmlattr>.status_code", 404);
          tree.put("root.<xmlattr>.status_message", "Cannot find requested application");
          tree.put("root.gamesession", 0);
          return;
        }

        if (!app_iter->allow_client_commands) {
          launch_session->client_do_cmds.clear();
          launch_session->client_undo_cmds.clear();
        }

        auto err = proc::proc.execute(*app_iter, launch_session);
        if (err) {
          tree.put("root.<xmlattr>.status_code", err);
          tree.put(
            "root.<xmlattr>.status_message",
            err == 503 ? "Failed to initialize video capture/encoding. Is a display connected and turned on?" : "Failed to start the specified application"
          );
          tree.put("root.gamesession", 0);

          return;
        }
      }
    } else {
      tree.put("root.<xmlattr>.status_code", 403);
      tree.put("root.<xmlattr>.status_message", "How did you get here?");
      tree.put("root.gamesession", 0);
    }

    // From this point forward, the app is considered started and runtime overrides (if any)
    // should remain active until the app terminates.
    keep_runtime_overrides = true;

    tree.put("root.<xmlattr>.status_code", 200);
    tree.put(
      "root.sessionUrl0",
      std::format(
        "{}{}:{}",
        launch_session->rtsp_url_scheme,
        net::addr_to_url_escaped_string(request->local_endpoint().address()),
        static_cast<int>(net::map_port(rtsp_stream::RTSP_SETUP_PORT))
      )
    );
    tree.put("root.gamesession", 1);
    tree.put("root.VirtualDisplayDriverReady", proc::vDisplayDriverStatus == VDISPLAY::DRIVER_STATUS::OK);

    rtsp_stream::launch_session_raise(launch_session);
<<<<<<< HEAD
=======
    output_override_guard.disable();
    runtime_overrides_guard.disable();

    // Stream was started successfully, we will revert the config when the app or session terminates
>>>>>>> 797f7e05
    revert_display_configuration = false;
    output_override_guard.disable();
  }

  void resume(bool &host_audio, resp_https_t response, req_https_t request) {
    print_req<SunshineHTTPS>(request);

    pt::ptree tree;
    auto g = util::fail_guard([&]() {
      std::ostringstream data;

      pt::write_xml(data, tree);
      response->write(data.str());
      response->close_connection_after_response = true;
    });

    auto named_cert_p = get_verified_cert(request);
    if (!(named_cert_p->perm & PERM::_allow_view)) {
      BOOST_LOG(debug) << "Permission ViewApp denied for [" << named_cert_p->name << "] (" << (uint32_t) named_cert_p->perm << ")";

      tree.put("root.resume", 0);
      tree.put("root.<xmlattr>.status_code", 403);
      tree.put("root.<xmlattr>.status_message", "Permission denied");

      return;
    }

    auto current_appid = proc::proc.running();
    if (current_appid == 0) {
      tree.put("root.resume", 0);
      tree.put("root.<xmlattr>.status_code", 503);
      tree.put("root.<xmlattr>.status_message", "No running app to resume");

      return;
    }

    auto args = request->parse_query_string();
    if (
      args.find("rikey"s) == std::end(args) ||
      args.find("rikeyid"s) == std::end(args)
    ) {
      tree.put("root.resume", 0);
      tree.put("root.<xmlattr>.status_code", 400);
      tree.put("root.<xmlattr>.status_message", "Missing a required resume parameter");

      return;
    }

    // Newer Moonlight clients send localAudioPlayMode on /resume too,
    // so we should use it if it's present in the args and there are
    // no active sessions we could be interfering with.
    const bool no_active_sessions {rtsp_stream::session_count() == 0};
    if (no_active_sessions) {
      config::set_runtime_output_name_override(std::nullopt);
    }
    if (no_active_sessions && args.find("localAudioPlayMode"s) != std::end(args)) {
      host_audio = util::from_view(get_arg(args, "localAudioPlayMode"));
    }
    // Prevent interleaving with hot-apply while we prep/resume a session
    auto _hot_apply_gate = config::acquire_apply_read_gate();
    auto launch_session = make_launch_session(host_audio, false, args, named_cert_p);

    if (!proc::proc.allow_client_commands || !named_cert_p->allow_client_commands) {
      launch_session->client_do_cmds.clear();
      launch_session->client_undo_cmds.clear();
    }

    if (config::input.enable_input_only_mode && current_appid == proc::input_only_app_id) {
      launch_session->input_only = true;
    }

    if (no_active_sessions) {
      std::optional<std::string> session_output_override;
      if (launch_session->output_name_override && !launch_session->output_name_override->empty()) {
        session_output_override = boost::algorithm::trim_copy(*launch_session->output_name_override);
      }
      if (session_output_override &&
          boost::iequals(*session_output_override, VDISPLAY::SUDOVDA_VIRTUAL_DISPLAY_SELECTION)) {
        launch_session->virtual_display = true;
        session_output_override.reset();
      }

      if (
        session_output_override &&
        !launch_session->virtual_display &&
        !session_output_override->empty()
      ) {
        config::set_runtime_output_name_override(*session_output_override);
      }

      // Apply display configuration early if there are no active sessions
      if (!launch_session->input_only) {
        const bool should_reapply_display = config::video.dd.config_revert_on_disconnect;
        // We want to prepare display only if there are no active sessions at
        // the moment. This should be done before probing encoders as it could
        // change the active displays.

#ifdef _WIN32
        if (should_reapply_display) {
          HANDLE user_token = platf::retrieve_users_token(false);
          const bool helper_session_available = (user_token != nullptr);
          if (user_token) {
            CloseHandle(user_token);
          }

          if (helper_session_available) {
            (void) display_helper_integration::disarm_pending_restore();
            auto request = display_helper_integration::helpers::build_request_from_session(config::video, *launch_session);
            if (!request) {
              BOOST_LOG(warning) << "Display helper: failed to build display configuration request; continuing with existing display.";
            } else if (!display_helper_integration::apply(*request)) {
              BOOST_LOG(warning) << "Display helper: failed to apply display configuration; continuing with existing display.";
            }
          } else {
            BOOST_LOG(warning) << "Display helper: unable to apply display preferences because there isn't a user signed in currently.";
          }

        } else {
          BOOST_LOG(debug) << "Display helper: skipping resume re-apply because revert-on-disconnect is disabled.";
        }
<<<<<<< HEAD
=======
      } else {
        BOOST_LOG(debug) << "Display helper: skipping resume re-apply because revert-on-disconnect is disabled.";
      }

      // Apply a per-client HDR profile to physical displays (virtual displays are handled at creation time).
      if (!launch_session->virtual_display) {
        const auto active_output = config::get_active_output_name();
        VDISPLAY::applyHdrProfileToOutput(
          launch_session->client_name.c_str(),
          launch_session->hdr_profile ? launch_session->hdr_profile->c_str() : nullptr,
          active_output.empty() ? nullptr : active_output.c_str()
        );
      }
>>>>>>> 797f7e05
#else
        if (should_reapply_display) {
          display_helper_integration::DisplayApplyBuilder noop_builder;
          noop_builder.set_session(*launch_session);
          if (!display_helper_integration::apply(noop_builder.build())) {
            BOOST_LOG(warning) << "Display helper: failed to apply display configuration; continuing with existing display.";
          }
        } else {
          BOOST_LOG(debug) << "Display helper: skipping resume re-apply because revert-on-disconnect is disabled.";
        }
#endif

        // Probe encoders again before streaming to ensure our chosen
        // encoder matches the active GPU (which could have changed
        // due to hotplugging, driver crash, primary monitor change,
        // or any number of other factors).
        // Skip encoder probing failure for input-only mode
        if (video::probe_encoders() && !launch_session->input_only) {
          tree.put("root.resume", 0);
          tree.put("root.<xmlattr>.status_code", 503);
          tree.put("root.<xmlattr>.status_message", "Failed to initialize video capture/encoding. Is a display connected and turned on?");

          return;
        }
      }
    }

    auto encryption_mode = net::encryption_mode_for_address(request->remote_endpoint().address());
    if (!launch_session->rtsp_cipher && encryption_mode == config::ENCRYPTION_MODE_MANDATORY) {
      BOOST_LOG(error) << "Rejecting client that cannot comply with mandatory encryption requirement"sv;

      tree.put("root.<xmlattr>.status_code", 403);
      tree.put("root.<xmlattr>.status_message", "Encryption is mandatory for this host but unsupported by the client");
      tree.put("root.gamesession", 0);

      return;
    }

    tree.put("root.<xmlattr>.status_code", 200);
    tree.put(
      "root.sessionUrl0",
      std::format(
        "{}{}:{}",
        launch_session->rtsp_url_scheme,
        net::addr_to_url_escaped_string(request->local_endpoint().address()),
        static_cast<int>(net::map_port(rtsp_stream::RTSP_SETUP_PORT))
      )
    );
    tree.put("root.resume", 1);
    tree.put("root.VirtualDisplayDriverReady", proc::vDisplayDriverStatus == VDISPLAY::DRIVER_STATUS::OK);

    rtsp_stream::launch_session_raise(launch_session);

#if defined SUNSHINE_TRAY && SUNSHINE_TRAY >= 1
    system_tray::update_tray_client_connected(named_cert_p->name);
#endif
  }

  void cancel(resp_https_t response, req_https_t request) {
    print_req<SunshineHTTPS>(request);

    pt::ptree tree;
    auto g = util::fail_guard([&]() {
      std::ostringstream data;

      pt::write_xml(data, tree);
      response->write(data.str());
      response->close_connection_after_response = true;
    });

    auto named_cert_p = get_verified_cert(request);
    if (!(named_cert_p->perm & PERM::launch)) {
      BOOST_LOG(debug) << "Permission CancelApp denied for [" << named_cert_p->name << "] (" << (uint32_t) named_cert_p->perm << ")";

      tree.put("root.resume", 0);
      tree.put("root.<xmlattr>.status_code", 403);
      tree.put("root.<xmlattr>.status_message", "Permission denied");

      return;
    }

    tree.put("root.cancel", 1);
    tree.put("root.<xmlattr>.status_code", 200);

    rtsp_stream::terminate_sessions();

    if (proc::proc.running() > 0) {
      proc::proc.terminate();
    }
    // The config needs to be reverted regardless of whether "proc::proc.terminate()" was called or not.

#ifdef _WIN32
    schedule_virtual_display_cleanup();
#endif
  }

  void appasset(resp_https_t response, req_https_t request) {
    print_req<SunshineHTTPS>(request);

    auto fg = util::fail_guard([&]() {
      response->write(SimpleWeb::StatusCode::server_error_internal_server_error);
      response->close_connection_after_response = true;
    });

    auto named_cert_p = get_verified_cert(request);

    if (!(named_cert_p->perm & PERM::_all_actions)) {
      BOOST_LOG(debug) << "Permission Get AppAsset denied for [" << named_cert_p->name << "] (" << (uint32_t) named_cert_p->perm << ")";

      fg.disable();
      response->write(SimpleWeb::StatusCode::client_error_unauthorized);
      response->close_connection_after_response = true;
      return;
    }

    auto args = request->parse_query_string();
    auto app_image = proc::proc.get_app_image(util::from_view(get_arg(args, "appid")));

    fg.disable();

    std::ifstream in(app_image, std::ios::binary);
    SimpleWeb::CaseInsensitiveMultimap headers;
    headers.emplace("Content-Type", "image/png");
    response->write(SimpleWeb::StatusCode::success_ok, in, headers);
    response->close_connection_after_response = true;
  }

  void getClipboard(resp_https_t response, req_https_t request) {
    print_req<SunshineHTTPS>(request);

    auto named_cert_p = get_verified_cert(request);

    if (
      !(named_cert_p->perm & PERM::_allow_view) || !(named_cert_p->perm & PERM::clipboard_read)
    ) {
      BOOST_LOG(debug) << "Permission Read Clipboard denied for [" << named_cert_p->name << "] (" << (uint32_t) named_cert_p->perm << ")";

      response->write(SimpleWeb::StatusCode::client_error_unauthorized);
      response->close_connection_after_response = true;
      return;
    }

    auto args = request->parse_query_string();
    auto clipboard_type = get_arg(args, "type");
    if (clipboard_type != "text"sv) {
      BOOST_LOG(debug) << "Clipboard type [" << clipboard_type << "] is not supported!";

      response->write(SimpleWeb::StatusCode::client_error_bad_request);
      response->close_connection_after_response = true;
      return;
    }

    std::list<std::string> connected_uuids = rtsp_stream::get_all_session_uuids();

    bool found = !connected_uuids.empty();

    if (found) {
      found = (std::find(connected_uuids.begin(), connected_uuids.end(), named_cert_p->uuid) != connected_uuids.end());
    }

    if (!found) {
      BOOST_LOG(debug) << "Client [" << named_cert_p->name << "] trying to get clipboard is not connected to a stream";

      response->write(SimpleWeb::StatusCode::client_error_forbidden);
      response->close_connection_after_response = true;
      return;
    }

    std::string content = platf::get_clipboard();
    response->write(content);
    return;
  }

  void
    setClipboard(resp_https_t response, req_https_t request) {
    print_req<SunshineHTTPS>(request);

    auto named_cert_p = get_verified_cert(request);

    if (
      !(named_cert_p->perm & PERM::_allow_view) || !(named_cert_p->perm & PERM::clipboard_set)
    ) {
      BOOST_LOG(debug) << "Permission Write Clipboard denied for [" << named_cert_p->name << "] (" << (uint32_t) named_cert_p->perm << ")";

      response->write(SimpleWeb::StatusCode::client_error_unauthorized);
      response->close_connection_after_response = true;
      return;
    }

    auto args = request->parse_query_string();
    auto clipboard_type = get_arg(args, "type");
    if (clipboard_type != "text"sv) {
      BOOST_LOG(debug) << "Clipboard type [" << clipboard_type << "] is not supported!";

      response->write(SimpleWeb::StatusCode::client_error_bad_request);
      response->close_connection_after_response = true;
      return;
    }

    std::list<std::string> connected_uuids = rtsp_stream::get_all_session_uuids();

    bool found = !connected_uuids.empty();

    if (found) {
      found = (std::find(connected_uuids.begin(), connected_uuids.end(), named_cert_p->uuid) != connected_uuids.end());
    }

    if (!found) {
      BOOST_LOG(debug) << "Client [" << named_cert_p->name << "] trying to set clipboard is not connected to a stream";

      response->write(SimpleWeb::StatusCode::client_error_forbidden);
      response->close_connection_after_response = true;
      return;
    }

    std::string content = request->content.string();

    bool success = platf::set_clipboard(content);

    if (!success) {
      BOOST_LOG(debug) << "Setting clipboard failed!";

      response->write(SimpleWeb::StatusCode::server_error_internal_server_error);
      response->close_connection_after_response = true;
    }

    response->write();
    return;
  }

  void setup(const std::string &pkey, const std::string &cert) {
    conf_intern.pkey = pkey;
    conf_intern.servercert = cert;
  }

  void start() {
    auto shutdown_event = mail::man->event<bool>(mail::shutdown);

    auto port_http = net::map_port(PORT_HTTP);
    auto port_https = net::map_port(PORT_HTTPS);
    auto address_family = net::af_from_enum_string(config::sunshine.address_family);

    bool clean_slate = config::sunshine.flags[config::flag::FRESH_STATE];

    if (!clean_slate) {
      load_state();
    }

    auto pkey = file_handler::read_file(config::nvhttp.pkey.c_str());
    auto cert = file_handler::read_file(config::nvhttp.cert.c_str());
    setup(pkey, cert);

    // resume doesn't always get the parameter "localAudioPlayMode"
    // launch will store it in host_audio
    bool host_audio {};

    https_server_t https_server {config::nvhttp.cert, config::nvhttp.pkey};
    http_server_t http_server;

    // Verify certificates after establishing connection
    https_server.verify = [](req_https_t req, SSL *ssl) {
      crypto::x509_t x509 {
#if OPENSSL_VERSION_MAJOR >= 3
        SSL_get1_peer_certificate(ssl)
#else
        SSL_get_peer_certificate(ssl)
#endif
      };

      // Store peer certificate in thread-local storage for use in request handlers
      if (x509) {
        tl_peer_certificate = std::move(x509);
      }

      // Re-fetch for verification logic
      crypto::x509_t x509_verify {
#if OPENSSL_VERSION_MAJOR >= 3
        SSL_get1_peer_certificate(ssl)
#else
        SSL_get_peer_certificate(ssl)
#endif
      };

      if (!x509_verify) {
        BOOST_LOG(info) << "unknown -- denied"sv;
        return false;
      }

      bool verified = false;
      p_named_cert_t named_cert_p;

      auto fg = util::fail_guard([&]() {
        char subject_name[256];

        X509_NAME_oneline(X509_get_subject_name(x509_verify.get()), subject_name, sizeof(subject_name));

        BOOST_LOG(verbose) << subject_name << " -- "sv << (verified ? "verified"sv : "denied"sv);
      });

      if (pending_cert_queue) {
        while (pending_cert_queue->peek()) {
          auto cert = pending_cert_queue->pop();
          if (!cert) {
            continue;
          }

          char subject_name[256];
          X509_NAME_oneline(X509_get_subject_name(cert.get()), subject_name, sizeof(subject_name));
          BOOST_LOG(verbose) << "Added cert ["sv << subject_name << ']';

          const auto pem = crypto::pem(cert);
          auto named_it = std::find_if(
            client_root.named_devices.begin(),
            client_root.named_devices.end(),
            [&pem](const p_named_cert_t &named_cert) {
              return named_cert && named_cert->cert == pem;
            }
          );

          if (named_it != client_root.named_devices.end()) {
            cert_chain.add(*named_it);
          } else {
            BOOST_LOG(warning) << "Pending certificate not found in client registry: "sv << subject_name;
          }
        }
      }

      auto err_str = cert_chain.verify(x509_verify.get(), named_cert_p);
      if (err_str) {
        BOOST_LOG(warning) << "SSL Verification error :: "sv << err_str;
        return verified;
      }

      verified = true;
      req->userp = named_cert_p;

      return true;
    };

    https_server.on_verify_failed = [](resp_https_t resp, req_https_t req) {
      pt::ptree tree;
      auto g = util::fail_guard([&]() {
        std::ostringstream data;

        pt::write_xml(data, tree);
        resp->write(data.str());
        resp->close_connection_after_response = true;
      });

      tree.put("root.<xmlattr>.status_code"s, 401);
      tree.put("root.<xmlattr>.query"s, req->path);
      tree.put("root.<xmlattr>.status_message"s, "The client is not authorized. Certificate verification failed."s);
    };

    https_server.default_resource["GET"] = not_found<SunshineHTTPS>;
    https_server.resource["^/serverinfo$"]["GET"] = serverinfo<SunshineHTTPS>;
    https_server.resource["^/pair$"]["GET"] = pair<SunshineHTTPS>;
    https_server.resource["^/applist$"]["GET"] = applist;
    https_server.resource["^/appasset$"]["GET"] = appasset;
    https_server.resource["^/launch$"]["GET"] = [&host_audio](auto resp, auto req) {
      launch(host_audio, resp, req);
    };
    https_server.resource["^/resume$"]["GET"] = [&host_audio](auto resp, auto req) {
      resume(host_audio, resp, req);
    };
    https_server.resource["^/cancel$"]["GET"] = cancel;
    https_server.resource["^/actions/clipboard$"]["GET"] = getClipboard;
    https_server.resource["^/actions/clipboard$"]["POST"] = setClipboard;

    https_server.config.reuse_address = true;
    https_server.config.address = net::af_to_any_address_string(address_family);
    https_server.config.port = port_https;

    http_server.default_resource["GET"] = not_found<SimpleWeb::HTTP>;
    http_server.resource["^/serverinfo$"]["GET"] = serverinfo<SimpleWeb::HTTP>;
    http_server.resource["^/pair$"]["GET"] = pair<SimpleWeb::HTTP>;

    http_server.config.reuse_address = true;
    http_server.config.address = net::af_to_any_address_string(address_family);
    http_server.config.port = port_http;

    auto accept_and_run = [&](auto *http_server) {
      try {
        http_server->start();
      } catch (boost::system::system_error &err) {
        // It's possible the exception gets thrown after calling http_server->stop() from a different thread
        if (shutdown_event->peek()) {
          return;
        }

        BOOST_LOG(fatal) << "Couldn't start http server on ports ["sv << port_https << ", "sv << port_https << "]: "sv << err.what();
        shutdown_event->raise(true);
        return;
      }
    };
    std::thread ssl {accept_and_run, &https_server};
    std::thread tcp {accept_and_run, &http_server};

    // Wait for any event
    shutdown_event->view();

    map_id_sess.clear();

    https_server.stop();
    http_server.stop();

    ssl.join();
    tcp.join();
  }

  std::string request_otp(const std::string &passphrase, const std::string &deviceName) {
    if (passphrase.size() < 4) {
      return "";
    }

    one_time_pin = crypto::rand_alphabet(4, "0123456789"sv);
    otp_passphrase = passphrase;
    otp_device_name = deviceName;
    otp_creation_time = std::chrono::steady_clock::now();

    return one_time_pin;
  }

  void
    erase_all_clients() {
    client_t client;
    client_root = client;
    cert_chain.clear();
    save_state();
    load_state();
  }

  void stop_session(stream::session_t &session, bool graceful) {
    if (graceful) {
      stream::session::graceful_stop(session);
    } else {
      stream::session::stop(session);
    }
  }

  bool find_and_stop_session(const std::string &uuid, bool graceful) {
    auto session = rtsp_stream::find_session(uuid);
    if (session) {
      stop_session(*session, graceful);
      return true;
    }
    return false;
  }

  void update_session_info(stream::session_t &session, const std::string &name, const crypto::PERM newPerm) {
    stream::session::update_device_info(session, name, newPerm);
  }

  bool find_and_udpate_session_info(const std::string &uuid, const std::string &name, const crypto::PERM newPerm) {
    auto session = rtsp_stream::find_session(uuid);
    if (session) {
      update_session_info(*session, name, newPerm);
      return true;
    }
    return false;
  }

  bool update_device_info(
    const std::string &uuid,
    const std::string &name,
    const std::string &display_mode,
    const std::string &output_name_override,
    const cmd_list_t &do_cmds,
    const cmd_list_t &undo_cmds,
    const crypto::PERM newPerm,
    const bool enable_legacy_ordering,
    const bool allow_client_commands,
    const bool always_use_virtual_display,
    const std::string &virtual_display_mode,
    const std::string &virtual_display_layout,
    const std::optional<bool> prefer_10bit_sdr
  ) {
    find_and_udpate_session_info(uuid, name, newPerm);

    client_t &client = client_root;
    auto it = client.named_devices.begin();
    for (; it != client.named_devices.end(); ++it) {
      auto named_cert_p = *it;
      if (named_cert_p->uuid == uuid) {
        named_cert_p->name = name;
        named_cert_p->display_mode = display_mode;
        named_cert_p->output_name_override = output_name_override;
        named_cert_p->perm = newPerm;
        named_cert_p->do_cmds = do_cmds;
        named_cert_p->undo_cmds = undo_cmds;
        named_cert_p->enable_legacy_ordering = enable_legacy_ordering;
        named_cert_p->allow_client_commands = allow_client_commands;
        named_cert_p->always_use_virtual_display = always_use_virtual_display;
        named_cert_p->virtual_display_mode_override = virtual_display_mode;
        named_cert_p->virtual_display_layout_override = virtual_display_layout;
        named_cert_p->prefer_10bit_sdr = prefer_10bit_sdr;
        save_state();
        return true;
      }
    }

    return false;
  }

  bool update_device_info(
    const std::string &uuid,
    const std::string &name,
    const std::string &display_mode,
    const std::string &output_name_override,
    const bool always_use_virtual_display,
    const std::string &virtual_display_mode,
    const std::string &virtual_display_layout,
    std::optional<std::unordered_map<std::string, std::string>> config_overrides,
    const std::optional<bool> prefer_10bit_sdr,
    const std::optional<std::string> hdr_profile
  ) {
    if (uuid.empty()) {
      return false;
    }

    const auto trimmed_name = boost::algorithm::trim_copy(name);
    const auto trimmed_display_mode = boost::algorithm::trim_copy(display_mode);
    const auto trimmed_output_override = boost::algorithm::trim_copy(output_name_override);
    const auto trimmed_vd_mode = boost::algorithm::trim_copy(virtual_display_mode);
    const auto trimmed_vd_layout = boost::algorithm::trim_copy(virtual_display_layout);

    client_t &client = client_root;
    for (auto &named_cert : client.named_devices) {
      if (named_cert.uuid != uuid) {
        continue;
      }

      named_cert.name = trimmed_name;
      named_cert.display_mode = trimmed_display_mode;
      named_cert.always_use_virtual_display = always_use_virtual_display;
      named_cert.output_name_override = always_use_virtual_display ? "" : trimmed_output_override;
      named_cert.virtual_display_mode_override = trimmed_vd_mode;
      named_cert.virtual_display_layout_override = trimmed_vd_layout;
      named_cert.prefer_10bit_sdr = prefer_10bit_sdr;
      if (config_overrides) {
        named_cert.config_overrides = std::move(*config_overrides);
      }
      if (hdr_profile.has_value()) {
        named_cert.hdr_profile = boost::algorithm::trim_copy(*hdr_profile);
      }
      save_state();
      return true;
    }

    return false;
  }

  bool set_client_hdr_profile(const std::string &uuid, const std::string &hdr_profile) {
    if (uuid.empty()) {
      return false;
    }

    const auto trimmed_hdr_profile = boost::algorithm::trim_copy(hdr_profile);

    client_t &client = client_root;
    for (auto &named_cert : client.named_devices) {
      if (named_cert.uuid != uuid) {
        continue;
      }

      named_cert.hdr_profile = trimmed_hdr_profile;
      save_state();
      return true;
    }

    return false;
  }

  bool disconnect_client(const std::string &uuid) {
    return rtsp_stream::disconnect_client_sessions(uuid);
  }

  std::optional<bool> get_client_prefer_10bit_sdr_override(const std::string &uuid) {
    client_t &client = client_root;
    for (auto &named_cert : client.named_devices) {
      if (named_cert.uuid == uuid) {
        return named_cert.prefer_10bit_sdr;
      }
    }
    return std::nullopt;
  }
  // (Windows-only) display_helper_integration is included above

  bool unpair_client(const std::string_view uuid) {
    bool removed = false;
    client_t &client = client_root;
    for (auto it = client.named_devices.begin(); it != client.named_devices.end();) {
      if ((*it)->uuid == uuid) {
        it = client.named_devices.erase(it);
        removed = true;
      } else {
        ++it;
      }
    }

    save_state();
    load_state();

    if (removed) {
      auto session = rtsp_stream::find_session(uuid);
      if (session) {
        stop_session(*session, true);
      }

      if (client.named_devices.empty()) {
        proc::proc.terminate();
      }
    }

    return removed;
  }
}  // namespace nvhttp<|MERGE_RESOLUTION|>--- conflicted
+++ resolved
@@ -222,27 +222,6 @@
   }  // namespace
 #endif
 
-<<<<<<< HEAD
-=======
-  struct named_cert_t {
-    std::string name;
-    std::string uuid;
-    std::string cert;
-    std::string hdr_profile;
-    std::string display_mode;
-    std::string output_name_override;
-    std::string virtual_display_mode_override;
-    std::string virtual_display_layout_override;
-    bool always_use_virtual_display = false;
-    std::optional<bool> prefer_10bit_sdr;
-    std::unordered_map<std::string, std::string> config_overrides;
-  };
-
-  struct client_t {
-    std::vector<named_cert_t> named_devices;
-  };
-
->>>>>>> 797f7e05
   // uniqueID, session
   std::unordered_map<std::string, pair_session_t> map_id_sess;
   client_t client_root;
@@ -335,6 +314,50 @@
     return std::nullopt;
   }
 
+  std::string get_client_uuid_from_peer_cert(const crypto::x509_t &client_cert, std::string *client_name_out = nullptr) {
+    if (!client_cert) {
+      return {};
+    }
+
+    const auto client_cert_signature = crypto::signature(client_cert);
+
+    client_t &client = client_root;
+    for (auto &named_cert_p : client.named_devices) {
+      auto stored_x509 = crypto::x509(named_cert_p->cert);
+      if (!stored_x509) {
+        continue;
+      }
+      const auto stored_signature = crypto::signature(stored_x509);
+      if (stored_signature == client_cert_signature) {
+        if (client_name_out) {
+          *client_name_out = named_cert_p->name;
+        }
+        return named_cert_p->uuid;
+      }
+    }
+
+    return {};
+  }
+
+  std::string get_client_uuid_from_request(req_https_t request, std::string *client_name_out = nullptr) {
+    (void) request;  // peer certificate stored in thread-local during SSL verification
+    return get_client_uuid_from_peer_cert(tl_peer_certificate, client_name_out);
+  }
+
+  crypto::named_cert_t *get_named_cert_by_uuid(const std::string &uuid) {
+    if (uuid.empty()) {
+      return nullptr;
+    }
+
+    client_t &client = client_root;
+    for (auto &named_cert_p : client.named_devices) {
+      if (named_cert_p->uuid == uuid) {
+        return named_cert_p.get();
+      }
+    }
+    return nullptr;
+  }
+
   void save_state() {
     statefile::migrate_recent_state_keys();
     const auto &sunshine_path = statefile::sunshine_state_path();
@@ -363,7 +386,6 @@
     client_t &client = client_root;
     nlohmann::json named_cert_nodes = nlohmann::json::array();
 
-<<<<<<< HEAD
     std::unordered_set<std::string> unique_certs;
     std::unordered_map<std::string, int> name_counts;
 
@@ -383,6 +405,9 @@
         named_cert_node["name"] = final_name;
         named_cert_node["cert"] = named_cert_p->cert;
         named_cert_node["uuid"] = named_cert_p->uuid;
+        if (!named_cert_p->hdr_profile.empty()) {
+          named_cert_node["hdr_profile"] = named_cert_p->hdr_profile;
+        }
         named_cert_node["display_mode"] = named_cert_p->display_mode;
         if (!named_cert_p->virtual_display_mode_override.empty()) {
           named_cert_node["virtual_display_mode"] = named_cert_p->virtual_display_mode_override;
@@ -400,6 +425,13 @@
         if (named_cert_p->prefer_10bit_sdr.has_value()) {
           named_cert_node["prefer_10bit_sdr"] = *named_cert_p->prefer_10bit_sdr;
         }
+        if (!named_cert_p->config_overrides.empty()) {
+          nlohmann::json overrides = nlohmann::json::object();
+          for (const auto &[k, v] : named_cert_p->config_overrides) {
+            overrides[k] = v;
+          }
+          named_cert_node["config_overrides"] = std::move(overrides);
+        }
 
         if (!named_cert_p->do_cmds.empty()) {
           nlohmann::json do_cmds_node = nlohmann::json::array();
@@ -419,43 +451,6 @@
 
         named_cert_nodes.push_back(named_cert_node);
       }
-=======
-    pt::ptree named_cert_nodes;
-    for (auto &named_cert : client.named_devices) {
-      pt::ptree named_cert_node;
-      named_cert_node.put("name"s, named_cert.name);
-      named_cert_node.put("cert"s, named_cert.cert);
-      named_cert_node.put("uuid"s, named_cert.uuid);
-      if (!named_cert.hdr_profile.empty()) {
-        named_cert_node.put("hdr_profile"s, named_cert.hdr_profile);
-      }
-      if (!named_cert.display_mode.empty()) {
-        named_cert_node.put("display_mode"s, named_cert.display_mode);
-      }
-      if (!named_cert.output_name_override.empty()) {
-        named_cert_node.put("output_name_override"s, named_cert.output_name_override);
-      }
-      if (!named_cert.virtual_display_mode_override.empty()) {
-        named_cert_node.put("virtual_display_mode"s, named_cert.virtual_display_mode_override);
-      }
-      if (!named_cert.virtual_display_layout_override.empty()) {
-        named_cert_node.put("virtual_display_layout"s, named_cert.virtual_display_layout_override);
-      }
-      if (named_cert.always_use_virtual_display) {
-        named_cert_node.put("always_use_virtual_display"s, true);
-      }
-      if (named_cert.prefer_10bit_sdr.has_value()) {
-        named_cert_node.put("prefer_10bit_sdr"s, *named_cert.prefer_10bit_sdr);
-      }
-      if (!named_cert.config_overrides.empty()) {
-        pt::ptree overrides_node;
-        for (const auto &[k, v] : named_cert.config_overrides) {
-          overrides_node.put(k, v);
-        }
-        named_cert_node.put_child("config_overrides", overrides_node);
-      }
-      named_cert_nodes.push_back(std::make_pair(""s, named_cert_node));
->>>>>>> 797f7e05
     }
 
     root["root"]["named_devices"] = named_cert_nodes;
@@ -593,24 +588,26 @@
             named_cert_p->uuid = uuid_util::uuid_t::generate().string();
             named_cert_p->display_mode = "";
             named_cert_p->output_name_override.clear();
+            named_cert_p->hdr_profile.clear();
             named_cert_p->perm = PERM::_all;
             named_cert_p->enable_legacy_ordering = true;
             named_cert_p->allow_client_commands = true;
             named_cert_p->always_use_virtual_display = false;
             named_cert_p->prefer_10bit_sdr.reset();
+            named_cert_p->config_overrides.clear();
             client.named_devices.emplace_back(named_cert_p);
           }
         }
       }
     }
 
-<<<<<<< HEAD
     if (root.contains("named_devices")) {
       for (auto &el : root["named_devices"]) {
         auto named_cert_p = std::make_shared<crypto::named_cert_t>();
         named_cert_p->name = el.value("name", "");
         named_cert_p->cert = el.value("cert", "");
         named_cert_p->uuid = el.value("uuid", "");
+        named_cert_p->hdr_profile = el.value("hdr_profile", "");
         named_cert_p->display_mode = el.value("display_mode", "");
         named_cert_p->output_name_override = el.value("output_name_override", "");
         named_cert_p->virtual_display_mode_override = el.value("virtual_display_mode", "");
@@ -623,35 +620,17 @@
           named_cert_p->prefer_10bit_sdr = util::get_non_string_json_value<bool>(el, "prefer_10bit_sdr", false);
         } else {
           named_cert_p->prefer_10bit_sdr.reset();
-=======
-      if (root->count("named_devices")) {
-        for (auto &[_, el] : root->get_child("named_devices")) {
-          named_cert_t named_cert;
-          named_cert.name = el.get_child("name").get_value<std::string>();
-          named_cert.cert = el.get_child("cert").get_value<std::string>();
-          named_cert.uuid = el.get_child("uuid").get_value<std::string>();
-          named_cert.hdr_profile = el.get<std::string>("hdr_profile", "");
-          named_cert.display_mode = el.get<std::string>("display_mode", "");
-          named_cert.output_name_override = el.get<std::string>("output_name_override", "");
-          named_cert.virtual_display_mode_override = el.get<std::string>("virtual_display_mode", "");
-          named_cert.virtual_display_layout_override = el.get<std::string>("virtual_display_layout", "");
-          named_cert.always_use_virtual_display = el.get<bool>("always_use_virtual_display", false);
-          if (auto prefer_10bit_sdr = el.get_optional<bool>("prefer_10bit_sdr")) {
-            named_cert.prefer_10bit_sdr = *prefer_10bit_sdr;
-          } else {
-            named_cert.prefer_10bit_sdr.reset();
-          }
-          named_cert.config_overrides.clear();
-          if (auto overrides_node = el.get_child_optional("config_overrides")) {
-            for (auto &[k, v] : *overrides_node) {
-              if (k.empty()) {
-                continue;
-              }
-              named_cert.config_overrides[k] = v.get_value<std::string>();
+        }
+        named_cert_p->config_overrides.clear();
+        if (el.contains("config_overrides") && el["config_overrides"].is_object()) {
+          for (const auto &item : el["config_overrides"].items()) {
+            const auto &key = item.key();
+            const auto &val = item.value();
+            if (key.empty() || !val.is_string()) {
+              continue;
             }
-          }
-          client.named_devices.emplace_back(named_cert);
->>>>>>> 797f7e05
+            named_cert_p->config_overrides.emplace(key, val.get<std::string>());
+          }
         }
         named_cert_p->do_cmds = extract_command_entries(el, "do");
         named_cert_p->undo_cmds = extract_command_entries(el, "undo");
@@ -669,27 +648,11 @@
 
   void add_authorized_client(const p_named_cert_t &named_cert_p) {
     client_t &client = client_root;
-<<<<<<< HEAD
     client.named_devices.push_back(named_cert_p);
 
 #if defined SUNSHINE_TRAY && SUNSHINE_TRAY >= 1
     system_tray::update_tray_paired(named_cert_p->name);
 #endif
-=======
-    named_cert_t named_cert;
-    named_cert.name = name;
-    named_cert.cert = std::move(cert);
-    named_cert.uuid = uuid_util::uuid_t::generate().string();
-    named_cert.hdr_profile.clear();
-    named_cert.display_mode.clear();
-    named_cert.output_name_override.clear();
-    named_cert.virtual_display_mode_override.clear();
-    named_cert.virtual_display_layout_override.clear();
-    named_cert.always_use_virtual_display = false;
-    named_cert.prefer_10bit_sdr.reset();
-    named_cert.config_overrides.clear();
-    client.named_devices.emplace_back(named_cert);
->>>>>>> 797f7e05
 
     if (!config::sunshine.flags[config::flag::FRESH_STATE]) {
       save_state();
@@ -697,102 +660,7 @@
     }
   }
 
-<<<<<<< HEAD
   std::shared_ptr<rtsp_stream::launch_session_t> make_launch_session(bool host_audio, bool input_only, const args_t &args, const crypto::named_cert_t *named_cert_p) {
-=======
-  // Thread-local storage for peer certificate during SSL verification
-  thread_local crypto::x509_t tl_peer_certificate;
-
-  std::string get_client_uuid_from_peer_cert(const crypto::x509_t &client_cert, std::string *client_name_out = nullptr) {
-    if (!client_cert) {
-      BOOST_LOG(debug) << "No client certificate available";
-      return {};
-    }
-
-    auto client_cert_signature = crypto::signature(const_cast<X509 *>(client_cert.get()));
-
-    client_t &client = client_root;
-    for (auto &named_cert : client.named_devices) {
-      auto stored_x509 = crypto::x509(named_cert.cert);
-      if (stored_x509) {
-        auto stored_signature = crypto::signature(stored_x509.get());
-        if (stored_signature == client_cert_signature) {
-          BOOST_LOG(debug) << "Found matching client UUID: " << named_cert.uuid << " for client: " << named_cert.name;
-          if (client_name_out) {
-            *client_name_out = named_cert.name;
-          }
-          return named_cert.uuid;
-        }
-      }
-    }
-
-    BOOST_LOG(debug) << "No matching client UUID found for certificate";
-    return {};
-  }
-
-  std::string get_client_uuid_from_request(req_https_t request, std::string *client_name_out = nullptr) {
-    // Try to use the peer certificate that was stored during SSL verification
-    return get_client_uuid_from_peer_cert(tl_peer_certificate, client_name_out);
-  }
-
-  named_cert_t *get_named_cert_by_uuid(const std::string &uuid) {
-    if (uuid.empty()) {
-      return nullptr;
-    }
-
-    client_t &client = client_root;
-    for (auto &named_cert : client.named_devices) {
-      if (named_cert.uuid == uuid) {
-        return &named_cert;
-      }
-    }
-    return nullptr;
-  }
-
-  std::optional<config::video_t::virtual_display_mode_e> parse_virtual_display_mode_override(const std::string &value) {
-    const auto trimmed = boost::algorithm::trim_copy(value);
-    if (trimmed.empty()) {
-      return std::nullopt;
-    }
-    using mode_e = config::video_t::virtual_display_mode_e;
-    if (boost::iequals(trimmed, "disabled")) {
-      return mode_e::disabled;
-    }
-    if (boost::iequals(trimmed, "per_client")) {
-      return mode_e::per_client;
-    }
-    if (boost::iequals(trimmed, "shared")) {
-      return mode_e::shared;
-    }
-    return std::nullopt;
-  }
-
-  std::optional<config::video_t::virtual_display_layout_e> parse_virtual_display_layout_override(const std::string &value) {
-    const auto trimmed = boost::algorithm::trim_copy(value);
-    if (trimmed.empty()) {
-      return std::nullopt;
-    }
-    using layout_e = config::video_t::virtual_display_layout_e;
-    if (boost::iequals(trimmed, "exclusive")) {
-      return layout_e::exclusive;
-    }
-    if (boost::iequals(trimmed, "extended")) {
-      return layout_e::extended;
-    }
-    if (boost::iequals(trimmed, "extended_primary")) {
-      return layout_e::extended_primary;
-    }
-    if (boost::iequals(trimmed, "extended_isolated")) {
-      return layout_e::extended_isolated;
-    }
-    if (boost::iequals(trimmed, "extended_primary_isolated")) {
-      return layout_e::extended_primary_isolated;
-    }
-    return std::nullopt;
-  }
-
-  std::shared_ptr<rtsp_stream::launch_session_t> make_launch_session(bool host_audio, const args_t &args, req_https_t request = nullptr) {
->>>>>>> 797f7e05
     auto launch_session = std::make_shared<rtsp_stream::launch_session_t>();
 
     launch_session->id = ++session_id_counter;
@@ -811,25 +679,16 @@
     launch_session->virtual_display_guid_bytes.fill(0);
     launch_session->virtual_display_device_id.clear();
     launch_session->app_metadata.reset();
-<<<<<<< HEAD
-=======
-    launch_session->client_uuid.clear();
-    launch_session->client_name.clear();
+    launch_session->client_uuid = named_cert_p->uuid;
+    launch_session->client_name = named_cert_p->name;
     launch_session->hdr_profile.reset();
+    if (!named_cert_p->hdr_profile.empty()) {
+      launch_session->hdr_profile = named_cert_p->hdr_profile;
+    }
     launch_session->client_display_mode_override = false;
-    launch_session->client_requests_virtual_display = false;
-    launch_session->hdr_profile.reset();
-
-    if (request) {
-      launch_session->client_uuid = get_client_uuid_from_request(request, &launch_session->client_name);
-    }
->>>>>>> 797f7e05
-
-    // Some launch paths may not provide a peer certificate (e.g. non-TLS resume).
-    // Fall back to the client-provided unique ID so per-client settings still apply.
-    if (launch_session->client_uuid.empty()) {
-      launch_session->client_uuid = get_arg(args, "uniqueid", "");
-    }
+    launch_session->client_requests_virtual_display = named_cert_p->always_use_virtual_display;
+    launch_session->host_audio = host_audio;
+    launch_session->input_only = input_only;
 
     auto client_name_arg = get_arg(args, "clientName", "");
     if (launch_session->device_name.empty() && !client_name_arg.empty()) {
@@ -889,92 +748,23 @@
       }
     }
 
-<<<<<<< HEAD
     // Split mode by the char "x", to populate width/height/fps
     int x = 0;
     std::string segment;
-    while (std::getline(mode, segment, 'x')) {
-      if (x == 0) {
-        launch_session->width = atoi(segment.c_str());
-=======
-    launch_session->host_audio = host_audio;
-    named_cert_t *client_settings = get_named_cert_by_uuid(launch_session->client_uuid);
-    auto parse_mode_string = [&](const std::string &mode_str) -> bool {
-      std::stringstream mode(mode_str);
-      int x = 0;
-      std::string segment;
-      int width = 0;
-      int height = 0;
-      int fps = 0;
       while (std::getline(mode, segment, 'x')) {
         if (x == 0) {
-          width = std::atoi(segment.c_str());
+          launch_session->width = atoi(segment.c_str());
         } else if (x == 1) {
-          height = std::atoi(segment.c_str());
+          launch_session->height = atoi(segment.c_str());
         } else if (x == 2) {
-          const double raw_fps = std::atof(segment.c_str());
-          int parsed = 0;
-          if (raw_fps > 0) {
-            parsed = static_cast<int>(raw_fps + 0.5);
-            // If someone provided millihz-style FPS (e.g. 60000), normalize to Hz.
-            if (parsed >= 1000 && parsed % 1000 == 0) {
-              parsed /= 1000;
-            }
-          }
-          fps = parsed;
-        }
-        ++x;
-      }
-      if (x < 3) {
-        return false;
-      }
-      launch_session->width = width;
-      launch_session->height = height;
-      launch_session->fps = fps;
-      return true;
-    };
-
-    // Start with the client requested mode
-    (void) parse_mode_string(get_arg(args, "mode", "0x0x0"));
-
-    // Apply client display mode override if present
-    if (client_settings && !client_settings->display_mode.empty()) {
-      if (parse_mode_string(client_settings->display_mode)) {
-        launch_session->client_display_mode_override = true;
-      } else {
-        BOOST_LOG(warning) << "Failed to parse client display mode override: " << client_settings->display_mode;
->>>>>>> 797f7e05
-      }
-    }
-
-    if (client_settings) {
-      launch_session->client_requests_virtual_display = client_settings->always_use_virtual_display;
-      if (!client_settings->output_name_override.empty()) {
-        launch_session->output_name_override = client_settings->output_name_override;
-      }
-<<<<<<< HEAD
-      if (x == 2) {
-        auto fps = atof(segment.c_str());
-        if (fps < 1000) {
-          fps *= 1000;
-        };
+          auto fps = atof(segment.c_str());
+          if (fps < 1000) {
+            fps *= 1000;
+        }
         launch_session->fps = (int) fps;
         break;
-=======
-      if (!client_settings->virtual_display_mode_override.empty()) {
-        if (auto parsed_mode = parse_virtual_display_mode_override(client_settings->virtual_display_mode_override)) {
-          launch_session->virtual_display_mode_override = *parsed_mode;
-        }
-      }
-      if (!client_settings->virtual_display_layout_override.empty()) {
-        if (auto parsed_layout = parse_virtual_display_layout_override(client_settings->virtual_display_layout_override)) {
-          launch_session->virtual_display_layout_override = *parsed_layout;
-        }
-      }
-      if (!client_settings->hdr_profile.empty()) {
-        launch_session->hdr_profile = client_settings->hdr_profile;
->>>>>>> 797f7e05
-      }
+      }
+      ++x;
     }
 
     // Parsing have failed or missing components
@@ -1065,10 +855,9 @@
     launch_session->surround_params = (get_arg(args, "surroundParams", ""));
     launch_session->gcmap = util::from_view(get_arg(args, "gcmap", "0"));
     launch_session->enable_hdr = util::from_view(get_arg(args, "hdrMode", "0"));
-<<<<<<< HEAD
     launch_session->virtual_display = util::from_view(get_arg(args, "virtualDisplay", "0")) || named_cert_p->always_use_virtual_display;
     launch_session->scale_factor = util::from_view(get_arg(args, "scaleFactor", "100"));
-=======
+
 #ifdef _WIN32
     {
       using override_e = config::video_t::dd_t::hdr_request_override_e;
@@ -1084,7 +873,6 @@
       }
     }
 #endif
->>>>>>> 797f7e05
 
     launch_session->client_do_cmds = named_cert_p->do_cmds;
     launch_session->client_undo_cmds = named_cert_p->undo_cmds;
@@ -1665,68 +1453,27 @@
   nlohmann::json get_all_clients() {
     nlohmann::json named_cert_nodes = nlohmann::json::array();
     client_t &client = client_root;
-<<<<<<< HEAD
-    std::list<std::string> connected_uuids = rtsp_stream::get_all_session_uuids();
-
-    for (auto &named_cert : client.named_devices) {
+    std::list<std::string> connected_uuids = rtsp_stream::get_all_session_client_uuids();
+
+    for (auto &named_cert_p : client.named_devices) {
       nlohmann::json named_cert_node;
-      named_cert_node["name"] = named_cert->name;
-      named_cert_node["uuid"] = named_cert->uuid;
-      named_cert_node["display_mode"] = named_cert->display_mode;
-      named_cert_node["output_name_override"] = named_cert->output_name_override;
-      named_cert_node["virtual_display_mode"] = named_cert->virtual_display_mode_override;
-      named_cert_node["virtual_display_layout"] = named_cert->virtual_display_layout_override;
-      named_cert_node["perm"] = static_cast<uint32_t>(named_cert->perm);
-      named_cert_node["enable_legacy_ordering"] = named_cert->enable_legacy_ordering;
-      named_cert_node["allow_client_commands"] = named_cert->allow_client_commands;
-      named_cert_node["always_use_virtual_display"] = named_cert->always_use_virtual_display;
-      if (named_cert->prefer_10bit_sdr.has_value()) {
-        named_cert_node["prefer_10bit_sdr"] = *named_cert->prefer_10bit_sdr;
-      }
-
-      // Add "do" commands if available
-      if (!named_cert->do_cmds.empty()) {
-        nlohmann::json do_cmds_node = nlohmann::json::array();
-        for (const auto &cmd : named_cert->do_cmds) {
-          do_cmds_node.push_back(crypto::command_entry_t::serialize(cmd));
-        }
-        named_cert_node["do"] = do_cmds_node;
-      }
-
-      // Add "undo" commands if available
-      if (!named_cert->undo_cmds.empty()) {
-        nlohmann::json undo_cmds_node = nlohmann::json::array();
-        for (const auto &cmd : named_cert->undo_cmds) {
-          undo_cmds_node.push_back(crypto::command_entry_t::serialize(cmd));
-        }
-        named_cert_node["undo"] = undo_cmds_node;
-      }
-
-      // Determine connection status
-      bool connected = false;
-      if (connected_uuids.empty()) {
-        connected = false;
-      } else {
-        for (auto it = connected_uuids.begin(); it != connected_uuids.end(); ++it) {
-          if (*it == named_cert->uuid) {
-=======
-    std::list<std::string> connected_uuids = rtsp_stream::get_all_session_client_uuids();
-    for (auto &named_cert : client.named_devices) {
-      nlohmann::json named_cert_node;
-      named_cert_node["name"] = named_cert.name;
-      named_cert_node["uuid"] = named_cert.uuid;
-      named_cert_node["hdr_profile"] = named_cert.hdr_profile;
-      named_cert_node["display_mode"] = named_cert.display_mode;
-      named_cert_node["output_name_override"] = named_cert.output_name_override;
-      named_cert_node["virtual_display_mode"] = named_cert.virtual_display_mode_override;
-      named_cert_node["virtual_display_layout"] = named_cert.virtual_display_layout_override;
-      named_cert_node["always_use_virtual_display"] = named_cert.always_use_virtual_display;
-      if (named_cert.prefer_10bit_sdr.has_value()) {
-        named_cert_node["prefer_10bit_sdr"] = *named_cert.prefer_10bit_sdr;
-      }
-      if (!named_cert.config_overrides.empty()) {
+      named_cert_node["name"] = named_cert_p->name;
+      named_cert_node["uuid"] = named_cert_p->uuid;
+      named_cert_node["hdr_profile"] = named_cert_p->hdr_profile;
+      named_cert_node["display_mode"] = named_cert_p->display_mode;
+      named_cert_node["output_name_override"] = named_cert_p->output_name_override;
+      named_cert_node["virtual_display_mode"] = named_cert_p->virtual_display_mode_override;
+      named_cert_node["virtual_display_layout"] = named_cert_p->virtual_display_layout_override;
+      named_cert_node["perm"] = static_cast<uint32_t>(named_cert_p->perm);
+      named_cert_node["enable_legacy_ordering"] = named_cert_p->enable_legacy_ordering;
+      named_cert_node["allow_client_commands"] = named_cert_p->allow_client_commands;
+      named_cert_node["always_use_virtual_display"] = named_cert_p->always_use_virtual_display;
+      if (named_cert_p->prefer_10bit_sdr.has_value()) {
+        named_cert_node["prefer_10bit_sdr"] = *named_cert_p->prefer_10bit_sdr;
+      }
+      if (!named_cert_p->config_overrides.empty()) {
         nlohmann::json overrides = nlohmann::json::object();
-        for (const auto &[k, v] : named_cert.config_overrides) {
+        for (const auto &[k, v] : named_cert_p->config_overrides) {
           if (k.empty()) {
             continue;
           }
@@ -1739,11 +1486,26 @@
         named_cert_node["config_overrides"] = std::move(overrides);
       }
 
+      if (!named_cert_p->do_cmds.empty()) {
+        nlohmann::json do_cmds_node = nlohmann::json::array();
+        for (const auto &cmd : named_cert_p->do_cmds) {
+          do_cmds_node.push_back(crypto::command_entry_t::serialize(cmd));
+        }
+        named_cert_node["do"] = do_cmds_node;
+      }
+
+      if (!named_cert_p->undo_cmds.empty()) {
+        nlohmann::json undo_cmds_node = nlohmann::json::array();
+        for (const auto &cmd : named_cert_p->undo_cmds) {
+          undo_cmds_node.push_back(crypto::command_entry_t::serialize(cmd));
+        }
+        named_cert_node["undo"] = undo_cmds_node;
+      }
+
       bool connected = false;
       if (!connected_uuids.empty()) {
         for (auto it = connected_uuids.begin(); it != connected_uuids.end(); ++it) {
-          if (*it == named_cert.uuid) {
->>>>>>> 797f7e05
+          if (*it == named_cert_p->uuid) {
             connected = true;
             connected_uuids.erase(it);
             break;
@@ -1751,10 +1513,6 @@
         }
       }
       named_cert_node["connected"] = connected;
-<<<<<<< HEAD
-
-=======
->>>>>>> 797f7e05
       named_cert_nodes.push_back(named_cert_node);
     }
 
@@ -2006,10 +1764,6 @@
         config::set_runtime_output_name_override(std::nullopt);
       }
     });
-<<<<<<< HEAD
-    bool no_active_sessions = (rtsp_stream::session_count() == 0);
-=======
->>>>>>> 797f7e05
     if (no_active_sessions) {
       config::set_runtime_output_name_override(std::nullopt);
     }
@@ -2053,7 +1807,6 @@
       config_requests_virtual =
         *launch_session->virtual_display_mode_override != config::video_t::virtual_display_mode_e::disabled;
     }
-    const bool client_requests_virtual = named_cert_p->always_use_virtual_display;
     BOOST_LOG(debug) << "config_requests_virtual: " << config_requests_virtual;
     const bool client_requests_virtual = launch_session->client_requests_virtual_display;
     BOOST_LOG(debug) << "client_requests_virtual: " << client_requests_virtual;
@@ -2065,10 +1818,7 @@
     const bool has_app_output_override = app_output_override.has_value();
     if (has_app_output_override && !client_requests_virtual) {
       request_virtual_display = false;
-<<<<<<< HEAD
       disable_virtual_display_request();
-=======
->>>>>>> 797f7e05
     }
     if (!request_virtual_display && !requested_output_name.empty()) {
       if (!display_device::output_exists(requested_output_name)) {
@@ -2127,7 +1877,6 @@
           }
         };
 
-<<<<<<< HEAD
         auto ensure_shared_guid = [&]() -> uuid_util::uuid_t {
           if (!http::shared_virtual_display_guid.empty()) {
             if (auto parsed = parse_uuid(http::shared_virtual_display_guid)) {
@@ -2139,24 +1888,11 @@
           nvhttp::save_state();
           return generated;
         };
-=======
-      const auto effective_virtual_display_mode =
-        launch_session->virtual_display_mode_override.value_or(config::video.virtual_display_mode);
-      const bool shared_mode =
-        (effective_virtual_display_mode == config::video_t::virtual_display_mode_e::shared);
-      uuid_util::uuid_t session_uuid;
-      if (shared_mode) {
-        session_uuid = ensure_shared_guid();
-        launch_session->unique_id = session_uuid.string();
-      } else if (auto parsed = parse_uuid(launch_session->unique_id)) {
-        session_uuid = *parsed;
-      } else {
-        session_uuid = VDISPLAY::persistentVirtualDisplayUuid();
-        launch_session->unique_id = session_uuid.string();
-      }
->>>>>>> 797f7e05
-
-        const bool shared_mode = (config::video.virtual_display_mode == config::video_t::virtual_display_mode_e::shared);
+
+        const auto effective_virtual_display_mode =
+          launch_session->virtual_display_mode_override.value_or(config::video.virtual_display_mode);
+        const bool shared_mode =
+          (effective_virtual_display_mode == config::video_t::virtual_display_mode_e::shared);
         uuid_util::uuid_t session_uuid;
         if (shared_mode) {
           session_uuid = ensure_shared_guid();
@@ -2226,25 +1962,6 @@
             client_label = "Sunshine";
           }
         }
-<<<<<<< HEAD
-=======
-      } else {
-        launch_session->virtual_display_topology_snapshot.reset();
-      }
-
-      VDISPLAY::setWatchdogFeedingEnabled(true);
-      auto display_info = VDISPLAY::createVirtualDisplay(
-        display_uuid_source.c_str(),
-        client_label.c_str(),
-        launch_session->hdr_profile ? launch_session->hdr_profile->c_str() : nullptr,
-        vd_width,
-        vd_height,
-        vd_fps,
-        virtual_display_guid,
-        base_vd_fps_millihz,
-        framegen_refresh_active
-      );
->>>>>>> 797f7e05
 
         const auto desired_layout = launch_session->virtual_display_layout_override.value_or(config::video.virtual_display_layout);
         const bool wants_extended_layout = desired_layout != config::video_t::virtual_display_layout_e::exclusive;
@@ -2259,11 +1976,11 @@
           launch_session->virtual_display_topology_snapshot.reset();
         }
 
-<<<<<<< HEAD
         VDISPLAY::setWatchdogFeedingEnabled(true);
         auto display_info = VDISPLAY::createVirtualDisplay(
           display_uuid_source.c_str(),
           client_label.c_str(),
+          launch_session->hdr_profile ? launch_session->hdr_profile->c_str() : nullptr,
           vd_width,
           vd_height,
           vd_fps,
@@ -2297,6 +2014,7 @@
           recovery_params.framegen_refresh_active = framegen_refresh_active;
           recovery_params.client_uid = display_uuid_source;
           recovery_params.client_name = client_label;
+          recovery_params.hdr_profile = launch_session->hdr_profile;
           recovery_params.display_name = display_info->display_name;
           if (display_info->device_id && !display_info->device_id->empty()) {
             recovery_params.device_id = *display_info->device_id;
@@ -2318,52 +2036,10 @@
               }
               session_locked->virtual_display_ready_since = result.ready_since;
               if (session_locked->virtual_display) {
-                auto request = display_helper_integration::helpers::build_request_from_session(config::video, *session_locked);
-                if (request && display_helper_integration::apply(*request)) {
-                  BOOST_LOG(info) << "Virtual display recovery: re-applied session display configuration (including exclusivity) after recreation.";
-                } else if (!request) {
-                  BOOST_LOG(warning) << "Virtual display recovery: failed to rebuild display helper request after recreation.";
-                } else {
-                  BOOST_LOG(warning) << "Virtual display recovery: display helper apply failed after recreation.";
-                }
-=======
-        VDISPLAY::VirtualDisplayRecoveryParams recovery_params;
-        recovery_params.guid = virtual_display_guid;
-        recovery_params.width = vd_width;
-        recovery_params.height = vd_height;
-        recovery_params.fps = vd_fps;
-        recovery_params.base_fps_millihz = base_vd_fps_millihz;
-        recovery_params.framegen_refresh_active = framegen_refresh_active;
-         recovery_params.client_uid = display_uuid_source;
-         recovery_params.client_name = client_label;
-         recovery_params.hdr_profile = launch_session->hdr_profile;
-         recovery_params.display_name = display_info->display_name;
-        if (display_info->device_id && !display_info->device_id->empty()) {
-          recovery_params.device_id = *display_info->device_id;
-        } else if (!launch_session->virtual_display_device_id.empty()) {
-          recovery_params.device_id = launch_session->virtual_display_device_id;
-        }
-        recovery_params.max_attempts = 3;
-
-        GUID recovery_guid = virtual_display_guid;
-         recovery_params.should_abort = [recovery_guid]() {
-           return !VDISPLAY::is_virtual_display_guid_tracked(recovery_guid);
-         };
-         std::weak_ptr<rtsp_stream::launch_session_t> session_weak = launch_session;
-         recovery_params.on_recovery_success = [session_weak](const VDISPLAY::VirtualDisplayCreationResult &result) {
-           if (auto session_locked = session_weak.lock()) {
-             if (result.device_id && !result.device_id->empty()) {
-               session_locked->virtual_display_device_id = *result.device_id;
-               config::set_runtime_output_name_override(session_locked->virtual_display_device_id);
-             }
-             session_locked->virtual_display_ready_since = result.ready_since;
-             if (session_locked->virtual_display) {
-              // Re-apply display configuration. This can fail transiently if the display stack is still
-              // stabilizing after the virtual display recreation or if a restore is in progress.
-              auto session_shared = session_locked;
-              std::thread([session_shared]() {
-                constexpr int kMaxApplyAttempts = 5;
-                bool applied = false;
+                auto session_shared = session_locked;
+                std::thread([session_shared]() {
+                  constexpr int kMaxApplyAttempts = 5;
+                  bool applied = false;
 
                 for (int attempt = 1; attempt <= kMaxApplyAttempts; ++attempt) {
                   // Disarm any in-flight restore logic in the helper before re-applying a session config.
@@ -2401,7 +2077,6 @@
                 BOOST_LOG(info) << "Virtual display recovery: requested capture reinit to pick up recreated display"
                                 << (applied ? "." : " (apply did not succeed).");
               }).detach();
->>>>>>> 797f7e05
               }
             }
           };
@@ -2500,8 +2175,6 @@
 
       return;
     }
-
-    no_active_sessions = (rtsp_stream::session_count() == 0);
 
     if (is_input_only) {
       BOOST_LOG(info) << "Launching input only session..."sv;
@@ -2587,15 +2260,11 @@
     tree.put("root.VirtualDisplayDriverReady", proc::vDisplayDriverStatus == VDISPLAY::DRIVER_STATUS::OK);
 
     rtsp_stream::launch_session_raise(launch_session);
-<<<<<<< HEAD
-=======
     output_override_guard.disable();
     runtime_overrides_guard.disable();
 
     // Stream was started successfully, we will revert the config when the app or session terminates
->>>>>>> 797f7e05
     revert_display_configuration = false;
-    output_override_guard.disable();
   }
 
   void resume(bool &host_audio, resp_https_t response, req_https_t request) {
@@ -2710,26 +2379,19 @@
           } else {
             BOOST_LOG(warning) << "Display helper: unable to apply display preferences because there isn't a user signed in currently.";
           }
-
         } else {
           BOOST_LOG(debug) << "Display helper: skipping resume re-apply because revert-on-disconnect is disabled.";
         }
-<<<<<<< HEAD
-=======
-      } else {
-        BOOST_LOG(debug) << "Display helper: skipping resume re-apply because revert-on-disconnect is disabled.";
-      }
-
-      // Apply a per-client HDR profile to physical displays (virtual displays are handled at creation time).
-      if (!launch_session->virtual_display) {
-        const auto active_output = config::get_active_output_name();
-        VDISPLAY::applyHdrProfileToOutput(
-          launch_session->client_name.c_str(),
-          launch_session->hdr_profile ? launch_session->hdr_profile->c_str() : nullptr,
-          active_output.empty() ? nullptr : active_output.c_str()
-        );
-      }
->>>>>>> 797f7e05
+
+        // Apply a per-client HDR profile to physical displays (virtual displays are handled at creation time).
+        if (!launch_session->virtual_display) {
+          const auto active_output = config::get_active_output_name();
+          VDISPLAY::applyHdrProfileToOutput(
+            launch_session->client_name.c_str(),
+            launch_session->hdr_profile ? launch_session->hdr_profile->c_str() : nullptr,
+            active_output.empty() ? nullptr : active_output.c_str()
+          );
+        }
 #else
         if (should_reapply_display) {
           display_helper_integration::DisplayApplyBuilder noop_builder;
@@ -2737,6 +2399,7 @@
           if (!display_helper_integration::apply(noop_builder.build())) {
             BOOST_LOG(warning) << "Display helper: failed to apply display configuration; continuing with existing display.";
           }
+
         } else {
           BOOST_LOG(debug) << "Display helper: skipping resume re-apply because revert-on-disconnect is disabled.";
         }
@@ -3205,43 +2868,6 @@
     const bool always_use_virtual_display,
     const std::string &virtual_display_mode,
     const std::string &virtual_display_layout,
-    const std::optional<bool> prefer_10bit_sdr
-  ) {
-    find_and_udpate_session_info(uuid, name, newPerm);
-
-    client_t &client = client_root;
-    auto it = client.named_devices.begin();
-    for (; it != client.named_devices.end(); ++it) {
-      auto named_cert_p = *it;
-      if (named_cert_p->uuid == uuid) {
-        named_cert_p->name = name;
-        named_cert_p->display_mode = display_mode;
-        named_cert_p->output_name_override = output_name_override;
-        named_cert_p->perm = newPerm;
-        named_cert_p->do_cmds = do_cmds;
-        named_cert_p->undo_cmds = undo_cmds;
-        named_cert_p->enable_legacy_ordering = enable_legacy_ordering;
-        named_cert_p->allow_client_commands = allow_client_commands;
-        named_cert_p->always_use_virtual_display = always_use_virtual_display;
-        named_cert_p->virtual_display_mode_override = virtual_display_mode;
-        named_cert_p->virtual_display_layout_override = virtual_display_layout;
-        named_cert_p->prefer_10bit_sdr = prefer_10bit_sdr;
-        save_state();
-        return true;
-      }
-    }
-
-    return false;
-  }
-
-  bool update_device_info(
-    const std::string &uuid,
-    const std::string &name,
-    const std::string &display_mode,
-    const std::string &output_name_override,
-    const bool always_use_virtual_display,
-    const std::string &virtual_display_mode,
-    const std::string &virtual_display_layout,
     std::optional<std::unordered_map<std::string, std::string>> config_overrides,
     const std::optional<bool> prefer_10bit_sdr,
     const std::optional<std::string> hdr_profile
@@ -3256,27 +2882,34 @@
     const auto trimmed_vd_mode = boost::algorithm::trim_copy(virtual_display_mode);
     const auto trimmed_vd_layout = boost::algorithm::trim_copy(virtual_display_layout);
 
+    find_and_udpate_session_info(uuid, trimmed_name, newPerm);
+
     client_t &client = client_root;
-    for (auto &named_cert : client.named_devices) {
-      if (named_cert.uuid != uuid) {
-        continue;
-      }
-
-      named_cert.name = trimmed_name;
-      named_cert.display_mode = trimmed_display_mode;
-      named_cert.always_use_virtual_display = always_use_virtual_display;
-      named_cert.output_name_override = always_use_virtual_display ? "" : trimmed_output_override;
-      named_cert.virtual_display_mode_override = trimmed_vd_mode;
-      named_cert.virtual_display_layout_override = trimmed_vd_layout;
-      named_cert.prefer_10bit_sdr = prefer_10bit_sdr;
-      if (config_overrides) {
-        named_cert.config_overrides = std::move(*config_overrides);
-      }
-      if (hdr_profile.has_value()) {
-        named_cert.hdr_profile = boost::algorithm::trim_copy(*hdr_profile);
-      }
-      save_state();
-      return true;
+    auto it = client.named_devices.begin();
+    for (; it != client.named_devices.end(); ++it) {
+      auto named_cert_p = *it;
+      if (named_cert_p->uuid == uuid) {
+        named_cert_p->name = trimmed_name;
+        named_cert_p->display_mode = trimmed_display_mode;
+        named_cert_p->always_use_virtual_display = always_use_virtual_display;
+        named_cert_p->output_name_override = always_use_virtual_display ? "" : trimmed_output_override;
+        named_cert_p->perm = newPerm;
+        named_cert_p->do_cmds = do_cmds;
+        named_cert_p->undo_cmds = undo_cmds;
+        named_cert_p->enable_legacy_ordering = enable_legacy_ordering;
+        named_cert_p->allow_client_commands = allow_client_commands;
+        named_cert_p->virtual_display_mode_override = trimmed_vd_mode;
+        named_cert_p->virtual_display_layout_override = trimmed_vd_layout;
+        named_cert_p->prefer_10bit_sdr = prefer_10bit_sdr;
+        if (config_overrides) {
+          named_cert_p->config_overrides = std::move(*config_overrides);
+        }
+        if (hdr_profile.has_value()) {
+          named_cert_p->hdr_profile = boost::algorithm::trim_copy(*hdr_profile);
+        }
+        save_state();
+        return true;
+      }
     }
 
     return false;
@@ -3290,12 +2923,12 @@
     const auto trimmed_hdr_profile = boost::algorithm::trim_copy(hdr_profile);
 
     client_t &client = client_root;
-    for (auto &named_cert : client.named_devices) {
-      if (named_cert.uuid != uuid) {
+    for (auto &named_cert_p : client.named_devices) {
+      if (named_cert_p->uuid != uuid) {
         continue;
       }
 
-      named_cert.hdr_profile = trimmed_hdr_profile;
+      named_cert_p->hdr_profile = trimmed_hdr_profile;
       save_state();
       return true;
     }
@@ -3307,15 +2940,6 @@
     return rtsp_stream::disconnect_client_sessions(uuid);
   }
 
-  std::optional<bool> get_client_prefer_10bit_sdr_override(const std::string &uuid) {
-    client_t &client = client_root;
-    for (auto &named_cert : client.named_devices) {
-      if (named_cert.uuid == uuid) {
-        return named_cert.prefer_10bit_sdr;
-      }
-    }
-    return std::nullopt;
-  }
   // (Windows-only) display_helper_integration is included above
 
   bool unpair_client(const std::string_view uuid) {
