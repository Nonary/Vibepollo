--- conflicted
+++ resolved
@@ -1743,14 +1743,10 @@
         if (!request) {
           display_apply_failed = true;
           BOOST_LOG(warning) << "Display helper: failed to build display configuration request; continuing with existing display.";
-<<<<<<< HEAD
-        } else if (!display_helper_integration::apply(*request)) {
-=======
         }
 
         if (request && !display_helper_integration::apply(*request)) {
           display_apply_failed = true;
->>>>>>> edd7292f
           BOOST_LOG(warning) << "Display helper: failed to apply display configuration; continuing with existing display.";
         }
       } else {
@@ -1766,13 +1762,6 @@
       }
 #endif
 
-<<<<<<< HEAD
-    // Probe encoders again before streaming to ensure our chosen
-    // encoder matches the active GPU (which could have changed
-    // due to hotplugging, driver crash, primary monitor change,
-    // or any number of other factors).
-    bool encoder_probe_failed = video::probe_encoders();
-=======
       if (display_apply_attempted && display_apply_failed) {
         tree.put("root.<xmlattr>.status_code", 503);
         tree.put("root.<xmlattr>.status_message", "Failed to apply display configuration before streaming.");
@@ -1785,20 +1774,6 @@
       // due to hotplugging, driver crash, primary monitor change,
       // or any number of other factors).
       bool encoder_probe_failed = video::probe_encoders();
-
-#ifdef _WIN32
-      if (encoder_probe_failed && !has_any_active_display()) {
-        BOOST_LOG(info) << "Encoder probe failed with no active display; waiting for activation before retry.";
-        constexpr auto kDisplayActivationTimeout = std::chrono::seconds(5);
-        if (wait_for_display_activation(kDisplayActivationTimeout)) {
-          BOOST_LOG(info) << "Display became active; retrying encoder probe.";
-          encoder_probe_failed = video::probe_encoders();
-        } else {
-          BOOST_LOG(warning) << "Timed out waiting for a display to become active before retrying encoder probe.";
-        }
-      }
-#endif
->>>>>>> edd7292f
 
       if (encoder_probe_failed && !is_input_only) {
         BOOST_LOG(error) << "Failed to initialize video capture/encoding. Is a display connected and turned on?";
@@ -2020,22 +1995,10 @@
 #endif
 
       if (display_apply_attempted && display_apply_failed) {
-<<<<<<< HEAD
-        const bool no_display_available = !has_any_active_display();
-        // For input-only mode or when displays are available, continue
-        if (!launch_session->input_only && no_display_available) {
-          tree.put("root.resume", 0);
-          tree.put("root.<xmlattr>.status_code", 503);
-          tree.put("root.<xmlattr>.status_message", "Failed to apply display configuration before streaming.");
-          return;
-        }
-        BOOST_LOG(warning) << "Display helper: failed to re-apply display configuration on resume; continuing with existing display.";
-=======
         tree.put("root.resume", 0);
         tree.put("root.<xmlattr>.status_code", 503);
         tree.put("root.<xmlattr>.status_message", "Failed to apply display configuration before streaming.");
         return;
->>>>>>> edd7292f
       }
     }
 
