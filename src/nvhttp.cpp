/**
 * @file src/nvhttp.cpp
 * @brief Definitions for the nvhttp (GameStream) server.
 */
// macros
#define BOOST_BIND_GLOBAL_PLACEHOLDERS

// standard includes
#include <algorithm>
#include <atomic>
#include <cstring>
#include <filesystem>
#include <format>
#include <fstream>
#include <limits>
#include <mutex>
#include <optional>
#include <string>
#include <thread>
#include <unordered_map>
#include <unordered_set>
#include <utility>
#include <vector>

// lib includes
#include <boost/algorithm/string/predicate.hpp>
#include <boost/asio/ssl/context.hpp>
#include <boost/asio/ssl/context_base.hpp>
#include <boost/property_tree/json_parser.hpp>
#include <boost/property_tree/ptree.hpp>
#include <boost/property_tree/xml_parser.hpp>
#include <Simple-Web-Server/server_http.hpp>

// local includes
#include "config.h"
#include "display_helper_integration.h"
#include "display_device.h"
#include "file_handler.h"
#include "globals.h"
#include "httpcommon.h"
#include "logging.h"
#include "network.h"
#include "nvhttp.h"
#include "platform/common.h"
#include "state_storage.h"
#ifdef _WIN32
  #include "platform/windows/display_helper_request_helpers.h"
  #include "platform/windows/misc.h"
  #include "platform/windows/virtual_display.h"
#endif
#include "process.h"
#include "rtsp.h"
#include "stream.h"
#include "system_tray.h"
#include "update.h"
#include "utility.h"
#include "uuid.h"
#include "video.h"
#include "zwpad.h"

#ifdef _WIN32
  #include "platform/windows/virtual_display.h"
#endif

using namespace std::literals;

namespace nvhttp {

  namespace fs = std::filesystem;
  namespace pt = boost::property_tree;

  using p_named_cert_t = crypto::p_named_cert_t;
  using PERM = crypto::PERM;

  struct client_t {
    std::vector<p_named_cert_t> named_devices;
  };

  struct pair_session_t;

  crypto::cert_chain_t cert_chain;
  static std::shared_ptr<safe::queue_t<crypto::x509_t>> pending_cert_queue =
    std::make_shared<safe::queue_t<crypto::x509_t>>(30);
  static std::string one_time_pin;
  static std::string otp_passphrase;
  static std::string otp_device_name;
  static std::chrono::time_point<std::chrono::steady_clock> otp_creation_time;
  thread_local crypto::x509_t tl_peer_certificate;

  class SunshineHTTPSServer: public SimpleWeb::ServerBase<SunshineHTTPS> {
  public:
    SunshineHTTPSServer(const std::string &certification_file, const std::string &private_key_file):
        ServerBase<SunshineHTTPS>::ServerBase(443),
        context(boost::asio::ssl::context::tls_server) {
      // Disabling TLS 1.0 and 1.1 (see RFC 8996)
      context.set_options(boost::asio::ssl::context::no_tlsv1);
      context.set_options(boost::asio::ssl::context::no_tlsv1_1);
      context.use_certificate_chain_file(certification_file);
      context.use_private_key_file(private_key_file, boost::asio::ssl::context::pem);
    }

    std::function<bool(std::shared_ptr<Request>, SSL *)> verify;
    std::function<void(std::shared_ptr<Response>, std::shared_ptr<Request>)> on_verify_failed;

  protected:
    boost::asio::ssl::context context;

    void after_bind() override {
      if (verify) {
        context.set_verify_mode(boost::asio::ssl::verify_peer | boost::asio::ssl::verify_fail_if_no_peer_cert | boost::asio::ssl::verify_client_once);
        context.set_verify_callback([](int verified, boost::asio::ssl::verify_context &ctx) {
          // To respond with an error message, a connection must be established
          return 1;
        });
      }
    }

    // This is Server<HTTPS>::accept() with SSL validation support added
    void accept() override {
      auto connection = create_connection(*io_service, context);

      acceptor->async_accept(connection->socket->lowest_layer(), [this, connection](const SimpleWeb::error_code &ec) {
        auto lock = connection->handler_runner->continue_lock();
        if (!lock) {
          return;
        }

        if (ec != SimpleWeb::error::operation_aborted) {
          this->accept();
        }

        auto session = std::make_shared<Session>(config.max_request_streambuf_size, connection);

        if (!ec) {
          boost::asio::ip::tcp::no_delay option(true);
          SimpleWeb::error_code ec;
          session->connection->socket->lowest_layer().set_option(option, ec);

          session->connection->set_timeout(config.timeout_request);
          session->connection->socket->async_handshake(boost::asio::ssl::stream_base::server, [this, session](const SimpleWeb::error_code &ec) {
            session->connection->cancel_timeout();
            auto lock = session->connection->handler_runner->continue_lock();
            if (!lock) {
              return;
            }
            if (!ec) {
              if (verify && !verify(session->request, session->connection->socket->native_handle())) {
                this->write(session, on_verify_failed);
              } else {
                this->read(session);
              }
            } else if (this->on_error) {
              this->on_error(session->request, ec);
            }
          });
        } else if (this->on_error) {
          this->on_error(session->request, ec);
        }
      });
    }
  };

  using https_server_t = SunshineHTTPSServer;
  using http_server_t = SimpleWeb::Server<SimpleWeb::HTTP>;

  struct conf_intern_t {
    std::string servercert;
    std::string pkey;
  } conf_intern;

#ifdef _WIN32
  namespace {
    bool has_any_active_display() {
      if (VDISPLAY::has_active_physical_display()) {
        return true;
      }
      const auto virtual_displays = VDISPLAY::enumerateSudaVDADisplays();
      return std::any_of(
        virtual_displays.begin(),
        virtual_displays.end(),
        [](const VDISPLAY::SudaVDADisplayInfo &info) {
          return info.is_active;
        }
      );
    }

    std::atomic<bool> virtual_display_cleanup_pending {false};

    void cleanup_virtual_display_state() {
      VDISPLAY::setWatchdogFeedingEnabled(false);
      VDISPLAY::removeAllVirtualDisplays();
      display_helper_integration::revert();
    }

    void schedule_virtual_display_cleanup() {
    bool expected = false;
    if (!virtual_display_cleanup_pending.compare_exchange_strong(expected, true)) {
      return;
    }

    std::thread([] {
      auto guard = util::fail_guard([]() {
        virtual_display_cleanup_pending.store(false, std::memory_order_release);
      });
      try {
        // If a new session spun up while we were scheduling cleanup, leave displays alone.
        if (rtsp_stream::session_count() > 0) {
          BOOST_LOG(info) << "Skipping virtual display cleanup because a streaming session is active.";
          return;
        }

        cleanup_virtual_display_state();
      } catch (const std::exception &e) {
        BOOST_LOG(warning) << "Virtual display cleanup failed: " << e.what();
      } catch (...) {
        BOOST_LOG(warning) << "Virtual display cleanup failed with an unknown exception.";
        }
      }).detach();
    }
  }  // namespace
#endif

  // uniqueID, session
  std::unordered_map<std::string, pair_session_t> map_id_sess;
  client_t client_root;
  std::atomic<uint32_t> session_id_counter;

  using resp_https_t = std::shared_ptr<typename SimpleWeb::ServerBase<SunshineHTTPS>::Response>;
  using req_https_t = std::shared_ptr<typename SimpleWeb::ServerBase<SunshineHTTPS>::Request>;
  using resp_http_t = std::shared_ptr<typename SimpleWeb::ServerBase<SimpleWeb::HTTP>::Response>;
  using req_http_t = std::shared_ptr<typename SimpleWeb::ServerBase<SimpleWeb::HTTP>::Request>;

  enum class op_e {
    ADD,  ///< Add certificate
    REMOVE  ///< Remove certificate
  };

  std::string get_arg(const args_t &args, const char *name, const char *default_value) {
    auto it = args.find(name);
    if (it == std::end(args)) {
      if (default_value != nullptr) {
        return std::string(default_value);
      }

      throw std::out_of_range(name);
    }
    return it->second;
  }

  // Helper function to extract command entries from a JSON object.
  cmd_list_t extract_command_entries(const nlohmann::json &j, const std::string &key) {
    cmd_list_t commands;

    if (j.contains(key)) {
      try {
        for (const auto &item : j.at(key)) {
          try {
            std::string cmd = item.at("cmd").get<std::string>();
            bool elevated = util::get_non_string_json_value<bool>(item, "elevated", false);
            commands.push_back({cmd, elevated});
          } catch (const std::exception &e) {
            BOOST_LOG(warning) << "Error parsing command entry: " << e.what();
          }
        }
      } catch (const std::exception &e) {
        BOOST_LOG(warning) << "Error retrieving key \"" << key << "\": " << e.what();
      }
    } else {
      BOOST_LOG(debug) << "Key \"" << key << "\" not found in the JSON.";
    }

    return commands;
  }

  std::optional<config::video_t::virtual_display_mode_e> parse_virtual_display_mode_override(const std::string &value) {
    if (value.empty()) {
      return std::nullopt;
    }
    const auto normalized = boost::algorithm::to_lower_copy(value);
    if (normalized == "disabled") {
      return config::video_t::virtual_display_mode_e::disabled;
    }
    if (normalized == "per_client") {
      return config::video_t::virtual_display_mode_e::per_client;
    }
    if (normalized == "shared") {
      return config::video_t::virtual_display_mode_e::shared;
    }
    return std::nullopt;
  }

  std::optional<config::video_t::virtual_display_layout_e> parse_virtual_display_layout_override(const std::string &value) {
    if (value.empty()) {
      return std::nullopt;
    }
    const auto normalized = boost::algorithm::to_lower_copy(value);
    if (normalized == "exclusive") {
      return config::video_t::virtual_display_layout_e::exclusive;
    }
    if (normalized == "extended") {
      return config::video_t::virtual_display_layout_e::extended;
    }
    if (normalized == "extended_primary") {
      return config::video_t::virtual_display_layout_e::extended_primary;
    }
    if (normalized == "extended_isolated") {
      return config::video_t::virtual_display_layout_e::extended_isolated;
    }
    if (normalized == "extended_primary_isolated") {
      return config::video_t::virtual_display_layout_e::extended_primary_isolated;
    }
    return std::nullopt;
  }

  void save_state() {
    statefile::migrate_recent_state_keys();
    const auto &sunshine_path = statefile::sunshine_state_path();
    const auto &vibeshine_path = statefile::vibeshine_state_path();
    const bool share_state_file = statefile::share_state_file();

    std::lock_guard<std::mutex> state_lock(statefile::state_mutex());

    nlohmann::json root = nlohmann::json::object();
    if (fs::exists(sunshine_path)) {
      try {
        std::ifstream in(sunshine_path);
        in >> root;
      } catch (const std::exception &e) {
        BOOST_LOG(error) << "Couldn't read "sv << sunshine_path << ": "sv << e.what();
        root = nlohmann::json::object();
      }
    }

    root["root"] = nlohmann::json::object();
    root["root"]["uniqueid"] = http::unique_id;
    if (share_state_file) {
      root["root"]["last_notified_version"] = update::state.last_notified_version;
    }

    client_t &client = client_root;
    nlohmann::json named_cert_nodes = nlohmann::json::array();

    std::unordered_set<std::string> unique_certs;
    std::unordered_map<std::string, int> name_counts;

    for (auto &named_cert_p : client.named_devices) {
      if (unique_certs.insert(named_cert_p->cert).second) {
        nlohmann::json named_cert_node = nlohmann::json::object();
        std::string base_name = named_cert_p->name;
        size_t pos = base_name.find(" (");
        if (pos != std::string::npos) {
          base_name = base_name.substr(0, pos);
        }
        int count = name_counts[base_name]++;
        std::string final_name = base_name;
        if (count > 0) {
          final_name += " (" + std::to_string(count + 1) + ")";
        }
        named_cert_node["name"] = final_name;
        named_cert_node["cert"] = named_cert_p->cert;
        named_cert_node["uuid"] = named_cert_p->uuid;
        named_cert_node["display_mode"] = named_cert_p->display_mode;
        if (!named_cert_p->virtual_display_mode_override.empty()) {
          named_cert_node["virtual_display_mode"] = named_cert_p->virtual_display_mode_override;
        }
        if (!named_cert_p->virtual_display_layout_override.empty()) {
          named_cert_node["virtual_display_layout"] = named_cert_p->virtual_display_layout_override;
        }
        named_cert_node["perm"] = static_cast<uint32_t>(named_cert_p->perm);
        named_cert_node["enable_legacy_ordering"] = named_cert_p->enable_legacy_ordering;
        named_cert_node["allow_client_commands"] = named_cert_p->allow_client_commands;
        named_cert_node["always_use_virtual_display"] = named_cert_p->always_use_virtual_display;

        if (!named_cert_p->do_cmds.empty()) {
          nlohmann::json do_cmds_node = nlohmann::json::array();
          for (const auto &cmd : named_cert_p->do_cmds) {
            do_cmds_node.push_back(crypto::command_entry_t::serialize(cmd));
          }
          named_cert_node["do"] = do_cmds_node;
        }

        if (!named_cert_p->undo_cmds.empty()) {
          nlohmann::json undo_cmds_node = nlohmann::json::array();
          for (const auto &cmd : named_cert_p->undo_cmds) {
            undo_cmds_node.push_back(crypto::command_entry_t::serialize(cmd));
          }
          named_cert_node["undo"] = undo_cmds_node;
        }

        named_cert_nodes.push_back(named_cert_node);
      }
    }

    root["root"]["named_devices"] = named_cert_nodes;

    try {
      auto sunshine_dir = fs::path(sunshine_path).parent_path();
      if (!sunshine_dir.empty() && !fs::exists(sunshine_dir)) {
        fs::create_directories(sunshine_dir);
      }
      std::ofstream out(sunshine_path);
      out << root.dump(4);
    } catch (const std::exception &e) {
      BOOST_LOG(error) << "Couldn't write "sv << sunshine_path << ": "sv << e.what();
      return;
    }

    if (!share_state_file) {
      auto ensure_root = [](pt::ptree &tree) -> pt::ptree & {
        auto it = tree.find("root");
        if (it == tree.not_found()) {
          auto inserted = tree.insert(tree.end(), std::make_pair(std::string("root"), pt::ptree {}));
          return inserted->second;
        }
        return it->second;
      };

      pt::ptree vibeshine_tree;
      if (fs::exists(vibeshine_path)) {
        try {
          pt::read_json(vibeshine_path, vibeshine_tree);
        } catch (const std::exception &e) {
          BOOST_LOG(error) << "Couldn't read "sv << vibeshine_path << ": "sv << e.what();
          vibeshine_tree = {};
        }
      }

      auto &vibe_root = ensure_root(vibeshine_tree);
      vibe_root.put("last_notified_version", update::state.last_notified_version);

#ifdef _WIN32
      if (!http::shared_virtual_display_guid.empty()) {
        vibe_root.put("shared_virtual_display_guid", http::shared_virtual_display_guid);
      }
#endif

      try {
        auto vibe_dir = fs::path(vibeshine_path).parent_path();
        if (!vibe_dir.empty() && !fs::exists(vibe_dir)) {
          fs::create_directories(vibe_dir);
        }
        pt::write_json(vibeshine_path, vibeshine_tree);
      } catch (const std::exception &e) {
        BOOST_LOG(error) << "Couldn't write "sv << vibeshine_path << ": "sv << e.what();
      }
    }
  }

  void load_state() {
    statefile::migrate_recent_state_keys();
    const auto &sunshine_path = statefile::sunshine_state_path();
    const auto &vibeshine_path = statefile::vibeshine_state_path();
    const bool share_state_file = statefile::share_state_file();

    std::lock_guard<std::mutex> state_lock(statefile::state_mutex());

    if (!fs::exists(sunshine_path)) {
      BOOST_LOG(info) << "File "sv << sunshine_path << " doesn't exist"sv;
      http::unique_id = uuid_util::uuid_t::generate().string();
      update::state.last_notified_version.clear();
      return;
    }

    nlohmann::json tree;
    try {
      std::ifstream in(sunshine_path);
      in >> tree;
    } catch (const std::exception &e) {
      BOOST_LOG(error) << "Couldn't read "sv << sunshine_path << ": "sv << e.what();
      return;
    }

    nlohmann::json root = tree.contains("root") ? tree["root"] : nlohmann::json::object();

    if (share_state_file) {
      update::state.last_notified_version = root.value("last_notified_version", "");
    } else if (fs::exists(vibeshine_path)) {
      try {
        pt::ptree vibeshine_tree;
        pt::read_json(vibeshine_path, vibeshine_tree);
        update::state.last_notified_version = vibeshine_tree.get("root.last_notified_version", "");
#ifdef _WIN32
        http::shared_virtual_display_guid = vibeshine_tree.get("root.shared_virtual_display_guid", "");
#endif
      } catch (const std::exception &e) {
        BOOST_LOG(warning) << "Couldn't read "sv << vibeshine_path << " for notification state: "sv << e.what();
        update::state.last_notified_version.clear();
#ifdef _WIN32
        http::shared_virtual_display_guid.clear();
#endif
      }
    } else {
      update::state.last_notified_version.clear();
#ifdef _WIN32
      http::shared_virtual_display_guid.clear();
#endif
    }

#ifdef _WIN32
    if (share_state_file && !root.contains("shared_virtual_display_guid")) {
      http::shared_virtual_display_guid.clear();
    }
#endif

    if (!root.contains("uniqueid")) {
      http::uuid = uuid_util::uuid_t::generate();
      http::unique_id = http::uuid.string();
      return;
    }

    std::string uid = root["uniqueid"];
    http::uuid = uuid_util::uuid_t::parse(uid);
    http::unique_id = uid;



    client_t client;

    if (root.contains("devices")) {
      for (auto &device_node : root["devices"]) {
        if (device_node.contains("certs")) {
          for (auto &el : device_node["certs"]) {
            auto named_cert_p = std::make_shared<crypto::named_cert_t>();
            named_cert_p->name = "";
            named_cert_p->cert = el.get<std::string>();
            named_cert_p->uuid = uuid_util::uuid_t::generate().string();
            named_cert_p->display_mode = "";
            named_cert_p->perm = PERM::_all;
            named_cert_p->enable_legacy_ordering = true;
            named_cert_p->allow_client_commands = true;
            named_cert_p->always_use_virtual_display = false;
            client.named_devices.emplace_back(named_cert_p);
          }
        }
      }
    }

    if (root.contains("named_devices")) {
      for (auto &el : root["named_devices"]) {
        auto named_cert_p = std::make_shared<crypto::named_cert_t>();
        named_cert_p->name = el.value("name", "");
        named_cert_p->cert = el.value("cert", "");
        named_cert_p->uuid = el.value("uuid", "");
        named_cert_p->display_mode = el.value("display_mode", "");
        named_cert_p->virtual_display_mode_override = el.value("virtual_display_mode", "");
        named_cert_p->virtual_display_layout_override = el.value("virtual_display_layout", "");
        named_cert_p->perm = (PERM) (util::get_non_string_json_value<uint32_t>(el, "perm", (uint32_t) PERM::_all)) & PERM::_all;
        named_cert_p->enable_legacy_ordering = util::get_non_string_json_value<bool>(el, "enable_legacy_ordering", true);
        named_cert_p->allow_client_commands = util::get_non_string_json_value<bool>(el, "allow_client_commands", true);
        named_cert_p->always_use_virtual_display = util::get_non_string_json_value<bool>(el, "always_use_virtual_display", false);
        named_cert_p->do_cmds = extract_command_entries(el, "do");
        named_cert_p->undo_cmds = extract_command_entries(el, "undo");
        client.named_devices.emplace_back(named_cert_p);
      }
    }

    cert_chain.clear();
    for (auto &named_cert : client.named_devices) {
      cert_chain.add(named_cert);
    }

    client_root = client;
  }

  void add_authorized_client(const p_named_cert_t &named_cert_p) {
    client_t &client = client_root;
    client.named_devices.push_back(named_cert_p);

#if defined SUNSHINE_TRAY && SUNSHINE_TRAY >= 1
    system_tray::update_tray_paired(named_cert_p->name);
#endif

    if (!config::sunshine.flags[config::flag::FRESH_STATE]) {
      save_state();
      load_state();
    }
  }

  std::shared_ptr<rtsp_stream::launch_session_t> make_launch_session(bool host_audio, bool input_only, const args_t &args, const crypto::named_cert_t *named_cert_p) {
    auto launch_session = std::make_shared<rtsp_stream::launch_session_t>();

    launch_session->id = ++session_id_counter;
    launch_session->appid = 0;
    launch_session->gen1_framegen_fix = false;
    launch_session->gen2_framegen_fix = false;
    launch_session->lossless_scaling_framegen = false;
    launch_session->framegen_refresh_rate.reset();
    launch_session->lossless_scaling_target_fps.reset();
    launch_session->lossless_scaling_rtss_limit.reset();
    launch_session->frame_generation_provider = "lossless-scaling";
#ifdef _WIN32
#endif
    launch_session->device_name = named_cert_p->name.empty() ? config::nvhttp.sunshine_name : named_cert_p->name;
    launch_session->virtual_display = false;
    launch_session->virtual_display_guid_bytes.fill(0);
    launch_session->virtual_display_device_id.clear();
    launch_session->app_metadata.reset();

    auto client_name_arg = get_arg(args, "clientName", "");
    if (launch_session->device_name.empty() && !client_name_arg.empty()) {
      launch_session->device_name = client_name_arg;
    }

    // If launched from client
    if (named_cert_p->uuid != http::unique_id) {
      auto rikey = util::from_hex_vec(get_arg(args, "rikey"), true);
      std::copy(rikey.cbegin(), rikey.cend(), std::back_inserter(launch_session->gcm_key));

      launch_session->host_audio = host_audio;

      // Encrypted RTSP is enabled with client reported corever >= 1
      auto corever = util::from_view(get_arg(args, "corever", "0"));
      if (corever >= 1) {
        launch_session->rtsp_cipher = crypto::cipher::gcm_t {
          launch_session->gcm_key,
          false
        };
        launch_session->rtsp_iv_counter = 0;
      }
      launch_session->rtsp_url_scheme = launch_session->rtsp_cipher ? "rtspenc://"s : "rtsp://"s;

      // Generate the unique identifiers for this connection that we will send later during RTSP handshake
      unsigned char raw_payload[8];
      RAND_bytes(raw_payload, sizeof(raw_payload));
      launch_session->av_ping_payload = util::hex_vec(raw_payload);
      RAND_bytes((unsigned char *) &launch_session->control_connect_data, sizeof(launch_session->control_connect_data));

      launch_session->iv.resize(16);
      uint32_t prepend_iv = util::endian::big<uint32_t>(util::from_view(get_arg(args, "rikeyid")));
      auto prepend_iv_p = (uint8_t *) &prepend_iv;
      std::copy(prepend_iv_p, prepend_iv_p + sizeof(prepend_iv), std::begin(launch_session->iv));
    }

    std::stringstream mode;
    if (named_cert_p->display_mode.empty()) {
      auto mode_str = get_arg(args, "mode", config::video.fallback_mode.c_str());
      mode = std::stringstream(mode_str);
      BOOST_LOG(info) << "Display mode for client ["sv << named_cert_p->name << "] requested to ["sv << mode_str << ']';
      launch_session->client_display_mode_override = false;
    } else {
      mode = std::stringstream(named_cert_p->display_mode);
      BOOST_LOG(info) << "Display mode for client ["sv << named_cert_p->name << "] overriden to ["sv << named_cert_p->display_mode << ']';
      launch_session->client_display_mode_override = true;
    }

    if (!named_cert_p->virtual_display_mode_override.empty()) {
      if (const auto parsed_mode = parse_virtual_display_mode_override(named_cert_p->virtual_display_mode_override)) {
        launch_session->virtual_display_mode_override = *parsed_mode;
      }
    }
    if (!named_cert_p->virtual_display_layout_override.empty()) {
      if (const auto parsed_layout = parse_virtual_display_layout_override(named_cert_p->virtual_display_layout_override)) {
        launch_session->virtual_display_layout_override = *parsed_layout;
      }
    }

    // Split mode by the char "x", to populate width/height/fps
    int x = 0;
    std::string segment;
    while (std::getline(mode, segment, 'x')) {
      if (x == 0) {
        launch_session->width = atoi(segment.c_str());
      }
      if (x == 1) {
        launch_session->height = atoi(segment.c_str());
      }
      if (x == 2) {
        auto fps = atof(segment.c_str());
        if (fps < 1000) {
          fps *= 1000;
        };
        launch_session->fps = (int) fps;
        break;
      }
      x++;
    }

    // Parsing have failed or missing components
    if (x != 2) {
      launch_session->width = 1920;
      launch_session->height = 1080;
      launch_session->fps = 60000;  // 60fps * 1000 denominator
    }

    launch_session->device_name = named_cert_p->name.empty() ? "ApolloDisplay"s : named_cert_p->name;
    launch_session->unique_id = named_cert_p->uuid;
    launch_session->perm = named_cert_p->perm;
    launch_session->appid = util::from_view(get_arg(args, "appid", "unknown"));

    if (launch_session->appid > 0) {
      try {
        auto apps_snapshot = proc::proc.get_apps();
        const std::string app_id_str = std::to_string(launch_session->appid);
        for (const auto &app_ctx : apps_snapshot) {
          if (app_ctx.id == app_id_str) {
            launch_session->gen1_framegen_fix = app_ctx.gen1_framegen_fix;
            launch_session->gen2_framegen_fix = app_ctx.gen2_framegen_fix;
            launch_session->lossless_scaling_framegen = app_ctx.lossless_scaling_framegen;
            launch_session->lossless_scaling_target_fps = app_ctx.lossless_scaling_target_fps;
            launch_session->lossless_scaling_rtss_limit = app_ctx.lossless_scaling_rtss_limit;
            launch_session->frame_generation_provider = app_ctx.frame_generation_provider;
            rtsp_stream::launch_session_t::app_metadata_t metadata;
            metadata.id = app_ctx.id;
            metadata.name = app_ctx.name;
            metadata.virtual_screen = app_ctx.virtual_screen || app_ctx.virtual_display;
            metadata.has_command = !app_ctx.cmd.empty();
            metadata.has_playnite = !app_ctx.playnite_id.empty();
            launch_session->virtual_display = app_ctx.virtual_screen;
            launch_session->virtual_display_mode_override = app_ctx.virtual_display_mode_override;
            launch_session->virtual_display_layout_override = app_ctx.virtual_display_layout_override;
            launch_session->app_metadata = std::move(metadata);
            break;
          }
        }
      } catch (...) {
      }
    }

    const auto apply_refresh_override = [&](int candidate) {
      if (candidate <= 0) {
        return;
      }
      if (!launch_session->framegen_refresh_rate || candidate > *launch_session->framegen_refresh_rate) {
        launch_session->framegen_refresh_rate = candidate;
      }
    };

    launch_session->framegen_refresh_rate.reset();
    if (launch_session->fps > 0) {
      const auto saturating_double = [](int value) -> int {
        if (value > std::numeric_limits<int>::max() / 2) {
          return std::numeric_limits<int>::max();
        }
        return value * 2;
      };

      if (launch_session->gen1_framegen_fix || launch_session->gen2_framegen_fix) {
        apply_refresh_override(saturating_double(launch_session->fps));
      }

      if (config::video.double_refreshrate) {
        apply_refresh_override(saturating_double(launch_session->fps));
      }
    }
    launch_session->enable_sops = util::from_view(get_arg(args, "sops", "0"));
    launch_session->surround_info = util::from_view(get_arg(args, "surroundAudioInfo", "196610"));
    launch_session->surround_params = (get_arg(args, "surroundParams", ""));
    launch_session->gcmap = util::from_view(get_arg(args, "gcmap", "0"));
    launch_session->enable_hdr = util::from_view(get_arg(args, "hdrMode", "0"));
    launch_session->virtual_display = util::from_view(get_arg(args, "virtualDisplay", "0")) || named_cert_p->always_use_virtual_display;
    launch_session->scale_factor = util::from_view(get_arg(args, "scaleFactor", "100"));

    launch_session->client_do_cmds = named_cert_p->do_cmds;
    launch_session->client_undo_cmds = named_cert_p->undo_cmds;

    launch_session->input_only = input_only;

    return launch_session;
  }

  void remove_session(const pair_session_t &sess) {
    map_id_sess.erase(sess.client.uniqueID);
  }

  void fail_pair(pair_session_t &sess, pt::ptree &tree, const std::string status_msg) {
    tree.put("root.paired", 0);
    tree.put("root.<xmlattr>.status_code", 400);
    tree.put("root.<xmlattr>.status_message", status_msg);
    remove_session(sess);  // Security measure, delete the session when something went wrong and force a re-pair
    BOOST_LOG(warning) << "Pair attempt failed due to " << status_msg;
  }

  void getservercert(pair_session_t &sess, pt::ptree &tree, const std::string &pin) {
    if (sess.last_phase != PAIR_PHASE::NONE) {
      fail_pair(sess, tree, "Out of order call to getservercert");
      return;
    }
    sess.last_phase = PAIR_PHASE::GETSERVERCERT;

    if (sess.async_insert_pin.salt.size() < 32) {
      fail_pair(sess, tree, "Salt too short");
      return;
    }

    std::string_view salt_view {sess.async_insert_pin.salt.data(), 32};

    auto salt = util::from_hex<std::array<uint8_t, 16>>(salt_view, true);

    auto key = crypto::gen_aes_key(salt, pin);
    sess.cipher_key = std::make_unique<crypto::aes_t>(key);

    tree.put("root.paired", 1);
    tree.put("root.plaincert", util::hex_vec(conf_intern.servercert, true));
    tree.put("root.<xmlattr>.status_code", 200);
  }

  void clientchallenge(pair_session_t &sess, pt::ptree &tree, const std::string &challenge) {
    if (sess.last_phase != PAIR_PHASE::GETSERVERCERT) {
      fail_pair(sess, tree, "Out of order call to clientchallenge");
      return;
    }
    sess.last_phase = PAIR_PHASE::CLIENTCHALLENGE;

    if (!sess.cipher_key) {
      fail_pair(sess, tree, "Cipher key not set");
      return;
    }
    crypto::cipher::ecb_t cipher(*sess.cipher_key, false);

    std::vector<uint8_t> decrypted;
    cipher.decrypt(challenge, decrypted);

    auto x509 = crypto::x509(conf_intern.servercert);
    auto sign = crypto::signature(x509);
    auto serversecret = crypto::rand(16);

    decrypted.insert(std::end(decrypted), std::begin(sign), std::end(sign));
    decrypted.insert(std::end(decrypted), std::begin(serversecret), std::end(serversecret));

    auto hash = crypto::hash({(char *) decrypted.data(), decrypted.size()});
    auto serverchallenge = crypto::rand(16);

    std::string plaintext;
    plaintext.reserve(hash.size() + serverchallenge.size());

    plaintext.insert(std::end(plaintext), std::begin(hash), std::end(hash));
    plaintext.insert(std::end(plaintext), std::begin(serverchallenge), std::end(serverchallenge));

    std::vector<uint8_t> encrypted;
    cipher.encrypt(plaintext, encrypted);

    sess.serversecret = std::move(serversecret);
    sess.serverchallenge = std::move(serverchallenge);

    tree.put("root.paired", 1);
    tree.put("root.challengeresponse", util::hex_vec(encrypted, true));
    tree.put("root.<xmlattr>.status_code", 200);
  }

  void serverchallengeresp(pair_session_t &sess, pt::ptree &tree, const std::string &encrypted_response) {
    if (sess.last_phase != PAIR_PHASE::CLIENTCHALLENGE) {
      fail_pair(sess, tree, "Out of order call to serverchallengeresp");
      return;
    }
    sess.last_phase = PAIR_PHASE::SERVERCHALLENGERESP;

    if (!sess.cipher_key || sess.serversecret.empty()) {
      fail_pair(sess, tree, "Cipher key or serversecret not set");
      return;
    }

    std::vector<uint8_t> decrypted;
    crypto::cipher::ecb_t cipher(*sess.cipher_key, false);

    cipher.decrypt(encrypted_response, decrypted);

    sess.clienthash = std::move(decrypted);

    auto serversecret = sess.serversecret;
    auto sign = crypto::sign256(crypto::pkey(conf_intern.pkey), serversecret);

    serversecret.insert(std::end(serversecret), std::begin(sign), std::end(sign));

    tree.put("root.pairingsecret", util::hex_vec(serversecret, true));
    tree.put("root.paired", 1);
    tree.put("root.<xmlattr>.status_code", 200);
  }

  void clientpairingsecret(
    pair_session_t &sess,
    const std::shared_ptr<safe::queue_t<crypto::x509_t>> &pending_certs,
    pt::ptree &tree,
    const std::string &client_pairing_secret
  ) {
    if (sess.last_phase != PAIR_PHASE::SERVERCHALLENGERESP) {
      fail_pair(sess, tree, "Out of order call to clientpairingsecret");
      return;
    }
    sess.last_phase = PAIR_PHASE::CLIENTPAIRINGSECRET;

    auto &client = sess.client;

    if (client_pairing_secret.size() <= 16) {
      fail_pair(sess, tree, "Client pairing secret too short");
      return;
    }

    std::string_view secret {client_pairing_secret.data(), 16};
    std::string_view sign {client_pairing_secret.data() + secret.size(), client_pairing_secret.size() - secret.size()};

    auto x509 = crypto::x509(client.cert);
    if (!x509) {
      fail_pair(sess, tree, "Invalid client certificate");
      return;
    }
    auto x509_sign = crypto::signature(x509);

    std::string data;
    data.reserve(sess.serverchallenge.size() + x509_sign.size() + secret.size());

    data.insert(std::end(data), std::begin(sess.serverchallenge), std::end(sess.serverchallenge));
    data.insert(std::end(data), std::begin(x509_sign), std::end(x509_sign));
    data.insert(std::end(data), std::begin(secret), std::end(secret));

    auto hash = crypto::hash(data);

    // if hash not correct, probably MITM
    bool same_hash = hash.size() == sess.clienthash.size() && std::equal(hash.begin(), hash.end(), sess.clienthash.begin());
    auto verify = crypto::verify256(crypto::x509(client.cert), secret, sign);
    if (same_hash && verify) {
      tree.put("root.paired", 1);

      auto named_cert_p = std::make_shared<crypto::named_cert_t>();
      named_cert_p->name = client.name;
      for (char &c : named_cert_p->name) {
        if (c == '(') {
          c = '[';
        } else if (c == ')') {
          c = ']';
        }
      }
      named_cert_p->cert = std::move(client.cert);
      named_cert_p->uuid = uuid_util::uuid_t::generate().string();
      // If the device is the first one paired with the server, assign full permission.
      if (client_root.named_devices.empty()) {
        named_cert_p->perm = PERM::_all;
      } else {
        named_cert_p->perm = PERM::_default;
      }

      named_cert_p->enable_legacy_ordering = true;
      named_cert_p->allow_client_commands = true;
      named_cert_p->always_use_virtual_display = false;

      auto it = map_id_sess.find(client.uniqueID);
      map_id_sess.erase(it);

      add_authorized_client(named_cert_p);

      if (pending_certs) {
        pending_certs->raise(crypto::x509(named_cert_p->cert));
      }
    } else {
      tree.put("root.paired", 0);
      BOOST_LOG(warning) << "Pair attempt failed due to same_hash: " << same_hash << ", verify: " << verify;
    }

    remove_session(sess);
    tree.put("root.<xmlattr>.status_code", 200);
  }

  void clientpairingsecret(pair_session_t &sess, pt::ptree &tree, const std::string &client_pairing_secret) {
    clientpairingsecret(sess, pending_cert_queue, tree, client_pairing_secret);
  }

  template<class T>
  struct tunnel;

  template<>
  struct tunnel<SunshineHTTPS> {
    static auto constexpr to_string = "HTTPS"sv;
  };

  template<>
  struct tunnel<SimpleWeb::HTTP> {
    static auto constexpr to_string = "NONE"sv;
  };

  inline crypto::named_cert_t *get_verified_cert(req_https_t request) {
    return (crypto::named_cert_t *) request->userp.get();
  }

  template<class T>
  void print_req(std::shared_ptr<typename SimpleWeb::ServerBase<T>::Request> request) {
    BOOST_LOG(verbose) << "HTTP "sv << request->method << ' ' << request->path << " tunnel="sv << tunnel<T>::to_string;

    if (!request->header.empty()) {
      BOOST_LOG(verbose) << "Headers:"sv;
      for (auto &[name, val] : request->header) {
        BOOST_LOG(verbose) << name << " -- " << val;
      }
    }

    auto query = request->parse_query_string();
    if (!query.empty()) {
      BOOST_LOG(verbose) << "Query Params:"sv;
      for (auto &[name, val] : query) {
        BOOST_LOG(verbose) << name << " -- " << val;
      }
    }
  }

  template<class T>
  void not_found(std::shared_ptr<typename SimpleWeb::ServerBase<T>::Response> response, std::shared_ptr<typename SimpleWeb::ServerBase<T>::Request> request) {
    print_req<T>(request);

    pt::ptree tree;
    tree.put("root.<xmlattr>.status_code", 404);

    std::ostringstream data;

    pt::write_xml(data, tree);
    response->write(SimpleWeb::StatusCode::client_error_not_found, data.str());
    response->close_connection_after_response = true;
  }

  template<class T>
  void pair(std::shared_ptr<typename SimpleWeb::ServerBase<T>::Response> response, std::shared_ptr<typename SimpleWeb::ServerBase<T>::Request> request) {
    print_req<T>(request);

    pt::ptree tree;

    auto fg = util::fail_guard([&]() {
      std::ostringstream data;

      pt::write_xml(data, tree);
      response->write(data.str());
      response->close_connection_after_response = true;
    });

    if (!config::sunshine.enable_pairing) {
      tree.put("root.<xmlattr>.status_code", 403);
      tree.put("root.<xmlattr>.status_message", "Pairing is disabled for this instance");

      return;
    }

    auto args = request->parse_query_string();
    if (args.find("uniqueid"s) == std::end(args)) {
      tree.put("root.<xmlattr>.status_code", 400);
      tree.put("root.<xmlattr>.status_message", "Missing uniqueid parameter");

      return;
    }

    auto uniqID {get_arg(args, "uniqueid")};

    args_t::const_iterator it;
    if (it = args.find("phrase"); it != std::end(args)) {
      if (it->second == "getservercert"sv) {
        pair_session_t sess;

        auto deviceName {get_arg(args, "devicename")};

        if (deviceName == "roth"sv) {
          deviceName = "Legacy Moonlight Client";
        }

        sess.client.uniqueID = std::move(uniqID);
        sess.client.name = std::move(deviceName);
        sess.client.cert = util::from_hex_vec(get_arg(args, "clientcert"), true);

        BOOST_LOG(verbose) << sess.client.cert;
        auto ptr = map_id_sess.emplace(sess.client.uniqueID, std::move(sess)).first;

        ptr->second.async_insert_pin.salt = std::move(get_arg(args, "salt"));

        auto it = args.find("otpauth");
        if (it != std::end(args)) {
          if (one_time_pin.empty() || (std::chrono::steady_clock::now() - otp_creation_time > OTP_EXPIRE_DURATION)) {
            one_time_pin.clear();
            otp_passphrase.clear();
            otp_device_name.clear();
            tree.put("root.<xmlattr>.status_code", 503);
            tree.put("root.<xmlattr>.status_message", "OTP auth not available.");
          } else {
            auto hash = util::hex(crypto::hash(one_time_pin + ptr->second.async_insert_pin.salt + otp_passphrase), true);

            if (hash.to_string_view() == it->second) {
              if (!otp_device_name.empty()) {
                ptr->second.client.name = std::move(otp_device_name);
              }

              getservercert(ptr->second, tree, one_time_pin);

              one_time_pin.clear();
              otp_passphrase.clear();
              otp_device_name.clear();
              return;
            }
          }

          // Always return positive, attackers will fail in the next steps.
          getservercert(ptr->second, tree, crypto::rand(16));
          return;
        }

        if (config::sunshine.flags[config::flag::PIN_STDIN]) {
          std::string pin;

          std::cout << "Please insert pin: "sv;
          std::getline(std::cin, pin);

          getservercert(ptr->second, tree, pin);
        } else {
#if defined SUNSHINE_TRAY && SUNSHINE_TRAY >= 1
          system_tray::update_tray_require_pin();
#endif
          ptr->second.async_insert_pin.response = std::move(response);

          fg.disable();
          return;
        }
      } else if (it->second == "pairchallenge"sv) {
        tree.put("root.paired", 1);
        tree.put("root.<xmlattr>.status_code", 200);
        return;
      }
    }

    auto sess_it = map_id_sess.find(uniqID);
    if (sess_it == std::end(map_id_sess)) {
      tree.put("root.<xmlattr>.status_code", 400);
      tree.put("root.<xmlattr>.status_message", "Invalid uniqueid");

      return;
    }

    if (it = args.find("clientchallenge"); it != std::end(args)) {
      auto challenge = util::from_hex_vec(it->second, true);
      clientchallenge(sess_it->second, tree, challenge);
    } else if (it = args.find("serverchallengeresp"); it != std::end(args)) {
      auto encrypted_response = util::from_hex_vec(it->second, true);
      serverchallengeresp(sess_it->second, tree, encrypted_response);
    } else if (it = args.find("clientpairingsecret"); it != std::end(args)) {
      auto pairingsecret = util::from_hex_vec(it->second, true);
      clientpairingsecret(sess_it->second, tree, pairingsecret);
    } else {
      tree.put("root.<xmlattr>.status_code", 404);
      tree.put("root.<xmlattr>.status_message", "Invalid pairing request");
    }
  }

  bool pin(std::string pin, std::string name) {
    pt::ptree tree;
    if (map_id_sess.empty()) {
      return false;
    }

    // ensure pin is 4 digits
    if (pin.size() != 4) {
      tree.put("root.paired", 0);
      tree.put("root.<xmlattr>.status_code", 400);
      tree.put(
        "root.<xmlattr>.status_message",
        std::format("Pin must be 4 digits, {} provided", pin.size())
      );
      return false;
    }

    // ensure all pin characters are numeric
    if (!std::all_of(pin.begin(), pin.end(), ::isdigit)) {
      tree.put("root.paired", 0);
      tree.put("root.<xmlattr>.status_code", 400);
      tree.put("root.<xmlattr>.status_message", "Pin must be numeric");
      return false;
    }

    auto &sess = std::begin(map_id_sess)->second;
    getservercert(sess, tree, pin);

    if (!name.empty()) {
      sess.client.name = name;
    }

    // response to the request for pin
    std::ostringstream data;
    pt::write_xml(data, tree);

    auto &async_response = sess.async_insert_pin.response;
    if (async_response.has_left() && async_response.left()) {
      async_response.left()->write(data.str());
    } else if (async_response.has_right() && async_response.right()) {
      async_response.right()->write(data.str());
    } else {
      return false;
    }

    // reset async_response
    async_response = std::decay_t<decltype(async_response.left())>();
    // response to the current request
    return true;
  }

  template<class T>
  void serverinfo(std::shared_ptr<typename SimpleWeb::ServerBase<T>::Response> response, std::shared_ptr<typename SimpleWeb::ServerBase<T>::Request> request) {
    print_req<T>(request);

    int pair_status = 0;
    if constexpr (std::is_same_v<SunshineHTTPS, T>) {
      auto args = request->parse_query_string();
      auto clientID = args.find("uniqueid"s);

      if (clientID != std::end(args)) {
        pair_status = 1;
      }
    }

    auto local_endpoint = request->local_endpoint();

    pt::ptree tree;

    tree.put("root.<xmlattr>.status_code", 200);
    tree.put("root.hostname", config::nvhttp.sunshine_name);

    tree.put("root.appversion", VERSION);
    tree.put("root.GfeVersion", GFE_VERSION);
    tree.put("root.uniqueid", http::unique_id);
    tree.put("root.HttpsPort", net::map_port(PORT_HTTPS));
    tree.put("root.ExternalPort", net::map_port(PORT_HTTP));
    tree.put("root.MaxLumaPixelsHEVC", video::active_hevc_mode > 1 ? "1869449984" : "0");

    // Only include the MAC address for requests sent from paired clients over HTTPS.
    // For HTTP requests, use a placeholder MAC address that Moonlight knows to ignore.
    if constexpr (std::is_same_v<SunshineHTTPS, T>) {
      tree.put("root.mac", platf::get_mac_address(net::addr_to_normalized_string(local_endpoint.address())));

      auto named_cert_p = get_verified_cert(request);
      if (!!(named_cert_p->perm & PERM::server_cmd)) {
        pt::ptree &root_node = tree.get_child("root");

        if (config::sunshine.server_cmds.size() > 0) {
          // Broadcast server_cmds
          for (const auto &cmd : config::sunshine.server_cmds) {
            pt::ptree cmd_node;
            cmd_node.put_value(cmd.cmd_name);
            root_node.push_back(std::make_pair("ServerCommand", cmd_node));
          }
        }
      } else {
        BOOST_LOG(debug) << "Permission Get ServerCommand denied for [" << named_cert_p->name << "] (" << (uint32_t) named_cert_p->perm << ")";
      }

      tree.put("root.Permission", std::to_string((uint32_t) named_cert_p->perm));

#ifdef _WIN32
      tree.put("root.VirtualDisplayCapable", true);
      if (!!(named_cert_p->perm & PERM::_all_actions)) {
        tree.put("root.VirtualDisplayDriverReady", proc::vDisplayDriverStatus == VDISPLAY::DRIVER_STATUS::OK);
      } else {
        tree.put("root.VirtualDisplayDriverReady", true);
      }
#endif
    } else {
      tree.put("root.mac", "00:00:00:00:00:00");
      tree.put("root.Permission", "0");
    }

    // Moonlight clients track LAN IPv6 addresses separately from LocalIP which is expected to
    // always be an IPv4 address. If we return that same IPv6 address here, it will clobber the
    // stored LAN IPv4 address. To avoid this, we need to return an IPv4 address in this field
    // when we get a request over IPv6.
    //
    // HACK: We should return the IPv4 address of local interface here, but we don't currently
    // have that implemented. For now, we will emulate the behavior of GFE+GS-IPv6-Forwarder,
    // which returns 127.0.0.1 as LocalIP for IPv6 connections. Moonlight clients with IPv6
    // support know to ignore this bogus address.
    if (local_endpoint.address().is_v6() && !local_endpoint.address().to_v6().is_v4_mapped()) {
      tree.put("root.LocalIP", "127.0.0.1");
    } else {
      tree.put("root.LocalIP", net::addr_to_normalized_string(local_endpoint.address()));
    }

    uint32_t codec_mode_flags = SCM_H264;
    if (video::last_encoder_probe_supported_yuv444_for_codec[0]) {
      codec_mode_flags |= SCM_H264_HIGH8_444;
    }
    if (video::active_hevc_mode >= 2) {
      codec_mode_flags |= SCM_HEVC;
      if (video::last_encoder_probe_supported_yuv444_for_codec[1]) {
        codec_mode_flags |= SCM_HEVC_REXT8_444;
      }
    }
    if (video::active_hevc_mode >= 3) {
      codec_mode_flags |= SCM_HEVC_MAIN10;
      if (video::last_encoder_probe_supported_yuv444_for_codec[1]) {
        codec_mode_flags |= SCM_HEVC_REXT10_444;
      }
    }
    if (video::active_av1_mode >= 2) {
      codec_mode_flags |= SCM_AV1_MAIN8;
      if (video::last_encoder_probe_supported_yuv444_for_codec[2]) {
        codec_mode_flags |= SCM_AV1_HIGH8_444;
      }
    }
    if (video::active_av1_mode >= 3) {
      codec_mode_flags |= SCM_AV1_MAIN10;
      if (video::last_encoder_probe_supported_yuv444_for_codec[2]) {
        codec_mode_flags |= SCM_AV1_HIGH10_444;
      }
    }
    tree.put("root.ServerCodecModeSupport", codec_mode_flags);

    tree.put("root.PairStatus", pair_status);

    if constexpr (std::is_same_v<SunshineHTTPS, T>) {
      int current_appid = proc::proc.running();
      // When input only mode is enabled, the only resume method should be launching the same app again.
      if (config::input.enable_input_only_mode && current_appid != proc::input_only_app_id) {
        current_appid = 0;
      }
      tree.put("root.currentgame", current_appid);
      tree.put("root.currentgameuuid", proc::proc.get_running_app_uuid());
      tree.put("root.state", current_appid > 0 ? "SUNSHINE_SERVER_BUSY" : "SUNSHINE_SERVER_FREE");
    } else {
      tree.put("root.currentgame", 0);
      tree.put("root.currentgameuuid", "");
      tree.put("root.state", "SUNSHINE_SERVER_FREE");
    }

    std::ostringstream data;

    pt::write_xml(data, tree);
    response->write(data.str());
    response->close_connection_after_response = true;
  }

  nlohmann::json get_all_clients() {
    nlohmann::json named_cert_nodes = nlohmann::json::array();
    client_t &client = client_root;
    std::list<std::string> connected_uuids = rtsp_stream::get_all_session_uuids();

    for (auto &named_cert : client.named_devices) {
      nlohmann::json named_cert_node;
      named_cert_node["name"] = named_cert->name;
      named_cert_node["uuid"] = named_cert->uuid;
      named_cert_node["display_mode"] = named_cert->display_mode;
      named_cert_node["virtual_display_mode"] = named_cert->virtual_display_mode_override;
      named_cert_node["virtual_display_layout"] = named_cert->virtual_display_layout_override;
      named_cert_node["perm"] = static_cast<uint32_t>(named_cert->perm);
      named_cert_node["enable_legacy_ordering"] = named_cert->enable_legacy_ordering;
      named_cert_node["allow_client_commands"] = named_cert->allow_client_commands;
      named_cert_node["always_use_virtual_display"] = named_cert->always_use_virtual_display;

      // Add "do" commands if available
      if (!named_cert->do_cmds.empty()) {
        nlohmann::json do_cmds_node = nlohmann::json::array();
        for (const auto &cmd : named_cert->do_cmds) {
          do_cmds_node.push_back(crypto::command_entry_t::serialize(cmd));
        }
        named_cert_node["do"] = do_cmds_node;
      }

      // Add "undo" commands if available
      if (!named_cert->undo_cmds.empty()) {
        nlohmann::json undo_cmds_node = nlohmann::json::array();
        for (const auto &cmd : named_cert->undo_cmds) {
          undo_cmds_node.push_back(crypto::command_entry_t::serialize(cmd));
        }
        named_cert_node["undo"] = undo_cmds_node;
      }

      // Determine connection status
      bool connected = false;
      if (connected_uuids.empty()) {
        connected = false;
      } else {
        for (auto it = connected_uuids.begin(); it != connected_uuids.end(); ++it) {
          if (*it == named_cert->uuid) {
            connected = true;
            connected_uuids.erase(it);
            break;
          }
        }
      }
      named_cert_node["connected"] = connected;

      named_cert_nodes.push_back(named_cert_node);
    }

    return named_cert_nodes;
  }

  void applist(resp_https_t response, req_https_t request) {
    print_req<SunshineHTTPS>(request);

    pt::ptree tree;

    auto g = util::fail_guard([&]() {
      std::ostringstream data;

      pt::write_xml(data, tree);
      response->write(data.str());
      response->close_connection_after_response = true;
    });

    auto &apps = tree.add_child("root", pt::ptree {});

    apps.put("<xmlattr>.status_code", 200);

    auto named_cert_p = get_verified_cert(request);
    if (!!(named_cert_p->perm & PERM::_all_actions)) {
      auto current_appid = proc::proc.running();
      auto should_hide_inactive_apps = current_appid > 0 && current_appid != proc::input_only_app_id;

      auto app_list = proc::proc.get_apps();

      std::vector<const proc::ctx_t *> visible_apps;
      visible_apps.reserve(app_list.size());

      for (const auto &app : app_list) {
        auto appid = util::from_view(app.id);
        bool include = true;
        if (should_hide_inactive_apps) {
          if (
            appid != current_appid && appid != proc::input_only_app_id && appid != proc::terminate_app_id
          ) {
            include = false;
          }
        } else if (appid == proc::terminate_app_id) {
          include = false;
        }

        if (!include) {
          continue;
        }

        visible_apps.push_back(&app);
      }

      bool enable_legacy_ordering = config::sunshine.legacy_ordering && named_cert_p->enable_legacy_ordering;
      size_t bits = 0;
      if (enable_legacy_ordering && !visible_apps.empty()) {
        bits = zwpad::pad_width_for_count(visible_apps.size());
      }

      for (size_t i = 0; i < visible_apps.size(); ++i) {
        const auto &app = *visible_apps[i];

        std::string app_name;
        if (enable_legacy_ordering && bits > 0) {
          app_name = zwpad::pad_for_ordering(app.name, bits, i);
        } else {
          app_name = app.name;
        }

        pt::ptree app_node;

        app_node.put("IsHdrSupported"s, video::active_hevc_mode == 3 ? 1 : 0);
        app_node.put("AppTitle"s, app_name);
        app_node.put("UUID", app.uuid);
        app_node.put("IDX", app.idx);
        app_node.put("ID", app.id);

        apps.push_back(std::make_pair("App", std::move(app_node)));
      }
    } else {
      BOOST_LOG(debug) << "Permission ListApp denied for [" << named_cert_p->name << "] (" << (uint32_t) named_cert_p->perm << ")";

      pt::ptree app_node;

      app_node.put("IsHdrSupported"s, 0);
      app_node.put("AppTitle"s, "Permission Denied");
      app_node.put("UUID", "");
      app_node.put("IDX", "0");
      app_node.put("ID", "114514");

      apps.push_back(std::make_pair("App", std::move(app_node)));

      return;
    }
  }

  void launch(bool &host_audio, resp_https_t response, req_https_t request) {
    print_req<SunshineHTTPS>(request);

    pt::ptree tree;
    bool revert_display_configuration = false;
    auto g = util::fail_guard([&]() {
      std::ostringstream data;

      pt::write_xml(data, tree);
      response->write(data.str());
      response->close_connection_after_response = true;

      if (revert_display_configuration) {
        display_helper_integration::revert();
      }
    });

    auto args = request->parse_query_string();

    auto appid_str = get_arg(args, "appid", "0");
    auto appuuid_str = get_arg(args, "appuuid", "");
    auto appid = util::from_view(appid_str);
    auto current_appid = proc::proc.running();
    auto current_app_uuid = proc::proc.get_running_app_uuid();
    bool is_input_only = config::input.enable_input_only_mode && (appid == proc::input_only_app_id || (appuuid_str == REMOTE_INPUT_UUID));

    auto named_cert_p = get_verified_cert(request);
    auto perm = PERM::launch;

    BOOST_LOG(verbose) << "Launching app [" << appid_str << "] with UUID [" << appuuid_str << "]";
    // BOOST_LOG(verbose) << "QS: " << request->query_string;

    // If we have already launched an app, we should allow clients with view permission to join the input only or current app's session.
    if (
      current_appid > 0 && (appuuid_str != TERMINATE_APP_UUID || appid != proc::terminate_app_id) && (is_input_only || appid == current_appid || (!appuuid_str.empty() && appuuid_str == current_app_uuid))
    ) {
      perm = PERM::_allow_view;
    }

    if (!(named_cert_p->perm & perm)) {
      BOOST_LOG(debug) << "Permission LaunchApp denied for [" << named_cert_p->name << "] (" << (uint32_t) named_cert_p->perm << ")";

      tree.put("root.resume", 0);
      tree.put("root.<xmlattr>.status_code", 403);
      tree.put("root.<xmlattr>.status_message", "Permission denied");

      return;
    }
    if (
      args.find("rikey"s) == std::end(args) ||
      args.find("rikeyid"s) == std::end(args) ||
      args.find("localAudioPlayMode"s) == std::end(args) ||
      (args.find("appid"s) == std::end(args) && args.find("appuuid"s) == std::end(args))
    ) {
      tree.put("root.resume", 0);
      tree.put("root.<xmlattr>.status_code", 400);
      tree.put("root.<xmlattr>.status_message", "Missing a required launch parameter");

      return;
    }

    if (!is_input_only) {
      // Special handling for the "terminate" app
      if (
        (appid == proc::terminate_app_id && proc::terminate_app_id > 0) || appuuid_str == TERMINATE_APP_UUID
      ) {
        proc::proc.terminate();

        tree.put("root.resume", 0);
        tree.put("root.<xmlattr>.status_code", 410);
        tree.put("root.<xmlattr>.status_message", "App terminated.");

        return;
      }

      if (
        current_appid > 0 && current_appid != proc::input_only_app_id && ((appid > 0 && appid != current_appid) || (!appuuid_str.empty() && appuuid_str != current_app_uuid))
      ) {
        tree.put("root.resume", 0);
        tree.put("root.<xmlattr>.status_code", 400);
        tree.put("root.<xmlattr>.status_message", "An app is already running on this host");

        return;
      }
    }

    host_audio = util::from_view(get_arg(args, "localAudioPlayMode"));
    // Prevent interleaving with hot-apply while we prep/start a session
    auto _hot_apply_gate = config::acquire_apply_read_gate();
    auto launch_session = make_launch_session(host_audio, is_input_only, args, named_cert_p);
    bool no_active_sessions = (rtsp_stream::session_count() == 0);

#ifdef _WIN32

    auto disable_virtual_display_request = [&]() {
      launch_session->virtual_display = false;
      launch_session->virtual_display_guid_bytes.fill(0);
      launch_session->virtual_display_device_id.clear();
    };

    bool config_requests_virtual = config::video.virtual_display_mode != config::video_t::virtual_display_mode_e::disabled;
    BOOST_LOG(debug) << "config_requests_virtual: " << config_requests_virtual;
    const bool session_requests_virtual = launch_session->app_metadata && launch_session->app_metadata->virtual_screen;
    BOOST_LOG(debug) << "session_requests_virtual: " << session_requests_virtual;
    bool request_virtual_display = config_requests_virtual || session_requests_virtual;
    BOOST_LOG(debug) << "request_virtual_display: " << request_virtual_display;
    const auto requested_output_name = config::get_active_output_name();
    if (!request_virtual_display && !requested_output_name.empty()) {
      if (!display_device::output_exists(requested_output_name)) {
        BOOST_LOG(warning) << "Requested display '" << requested_output_name
                           << "' not found; initializing virtual display instead.";
        request_virtual_display = true;
      }
    }

    if (is_input_only) {
      disable_virtual_display_request();
    } else {
      bool config_requests_virtual = config::video.virtual_display_mode != config::video_t::virtual_display_mode_e::disabled;
      BOOST_LOG(debug) << "config_requests_virtual: " << config_requests_virtual;
      const bool session_requests_virtual = launch_session->app_metadata && launch_session->app_metadata->virtual_screen;
      BOOST_LOG(debug) << "session_requests_virtual: " << session_requests_virtual;
      bool request_virtual_display = config_requests_virtual || session_requests_virtual;
      BOOST_LOG(debug) << "request_virtual_display: " << request_virtual_display;

      auto apply_virtual_display_request = [&](bool should_request_virtual_display) {
        if (!should_request_virtual_display) {
          disable_virtual_display_request();
          return;
        }

        if (!no_active_sessions) {
          auto existing_device = VDISPLAY::resolveAnyVirtualDisplayDeviceId();
          if (existing_device) {
            launch_session->virtual_display = true;
            launch_session->virtual_display_device_id = *existing_device;
            BOOST_LOG(info) << "Virtual display already active (device_id=" << *existing_device
                            << "). Skipping additional creation because another session is running.";
          } else {
            disable_virtual_display_request();
            BOOST_LOG(info) << "Skipping virtual display creation because another session is running and no reusable device was found.";
          }
          launch_session->virtual_display_guid_bytes.fill(0);
          return;
        }

        if (proc::vDisplayDriverStatus != VDISPLAY::DRIVER_STATUS::OK) {
          proc::initVDisplayDriver();
          if (proc::vDisplayDriverStatus != VDISPLAY::DRIVER_STATUS::OK) {
            BOOST_LOG(warning) << "SudaVDA driver unavailable (status=" << static_cast<int>(proc::vDisplayDriverStatus) << "). Continuing with best-effort virtual display creation.";
          }
        }
        if (!config::video.adapter_name.empty()) {
          (void) VDISPLAY::setRenderAdapterByName(platf::from_utf8(config::video.adapter_name));
        } else {
          (void) VDISPLAY::setRenderAdapterWithMostDedicatedMemory();
        }

        auto parse_uuid = [](const std::string &value) -> std::optional<uuid_util::uuid_t> {
          if (value.empty()) {
            return std::nullopt;
          }
          try {
            return uuid_util::uuid_t::parse(value);
          } catch (...) {
            return std::nullopt;
          }
        };

        auto ensure_shared_guid = [&]() -> uuid_util::uuid_t {
          if (!http::shared_virtual_display_guid.empty()) {
            if (auto parsed = parse_uuid(http::shared_virtual_display_guid)) {
              return *parsed;
            }
          }
          auto generated = VDISPLAY::persistentVirtualDisplayUuid();
          http::shared_virtual_display_guid = generated.string();
          nvhttp::save_state();
          return generated;
        };

        const bool shared_mode = (config::video.virtual_display_mode == config::video_t::virtual_display_mode_e::shared);
        uuid_util::uuid_t session_uuid;
        if (shared_mode) {
          session_uuid = ensure_shared_guid();
          launch_session->unique_id = session_uuid.string();
        } else if (auto parsed = parse_uuid(launch_session->unique_id)) {
          session_uuid = *parsed;
        } else {
          session_uuid = VDISPLAY::persistentVirtualDisplayUuid();
          launch_session->unique_id = session_uuid.string();
        }

        std::string display_uuid_source;
        if (!shared_mode && !launch_session->client_uuid.empty()) {
          display_uuid_source = launch_session->client_uuid;
          BOOST_LOG(debug) << "Using client UUID for virtual display: " << display_uuid_source;
        } else {
          display_uuid_source = session_uuid.string();
          BOOST_LOG(debug) << "Using session UUID for virtual display: " << display_uuid_source;
        }

        GUID virtual_display_guid {};
        if (!shared_mode && !launch_session->client_uuid.empty()) {
          if (auto client_uuid_parsed = parse_uuid(launch_session->client_uuid)) {
            std::memcpy(&virtual_display_guid, client_uuid_parsed->b8, sizeof(virtual_display_guid));
            std::copy_n(std::cbegin(client_uuid_parsed->b8), sizeof(client_uuid_parsed->b8), launch_session->virtual_display_guid_bytes.begin());
          } else {
            std::memcpy(&virtual_display_guid, session_uuid.b8, sizeof(virtual_display_guid));
            std::copy_n(std::cbegin(session_uuid.b8), sizeof(session_uuid.b8), launch_session->virtual_display_guid_bytes.begin());
          }
        } else {
          std::memcpy(&virtual_display_guid, session_uuid.b8, sizeof(virtual_display_guid));
          std::copy_n(std::cbegin(session_uuid.b8), sizeof(session_uuid.b8), launch_session->virtual_display_guid_bytes.begin());
        }
<<<<<<< HEAD
=======
      } else {
        std::memcpy(&virtual_display_guid, session_uuid.b8, sizeof(virtual_display_guid));
        std::copy_n(std::cbegin(session_uuid.b8), sizeof(session_uuid.b8), launch_session->virtual_display_guid_bytes.begin());
      }

      uint32_t vd_width = launch_session->width > 0 ? static_cast<uint32_t>(launch_session->width) : 1920u;
      uint32_t vd_height = launch_session->height > 0 ? static_cast<uint32_t>(launch_session->height) : 1080u;
      uint32_t base_vd_fps = launch_session->fps > 0 ? static_cast<uint32_t>(launch_session->fps) : 0u;
      uint32_t base_vd_fps_millihz = base_vd_fps;
      if (base_vd_fps_millihz > 0 && base_vd_fps_millihz < 1000u) {
        base_vd_fps_millihz *= 1000u;
      }
      uint32_t vd_fps = 0;
      if (launch_session->framegen_refresh_rate && *launch_session->framegen_refresh_rate > 0) {
        vd_fps = static_cast<uint32_t>(*launch_session->framegen_refresh_rate);
      } else if (base_vd_fps > 0) {
        vd_fps = base_vd_fps;
      } else {
        vd_fps = 60000u;
      }
      if (vd_fps < 1000u) {
        vd_fps *= 1000u;
      }
      const bool framegen_refresh_active = launch_session->framegen_refresh_rate && *launch_session->framegen_refresh_rate > 0;
>>>>>>> 636b9c37

        uint32_t vd_width = launch_session->width > 0 ? static_cast<uint32_t>(launch_session->width) : 1920u;
        uint32_t vd_height = launch_session->height > 0 ? static_cast<uint32_t>(launch_session->height) : 1080u;
        uint32_t vd_fps = 0;
        if (launch_session->framegen_refresh_rate && *launch_session->framegen_refresh_rate > 0) {
          vd_fps = static_cast<uint32_t>(*launch_session->framegen_refresh_rate);
        } else if (launch_session->fps > 0) {
          vd_fps = static_cast<uint32_t>(launch_session->fps);
        } else {
          vd_fps = 60000u;
        }
        if (vd_fps < 1000u) {
          vd_fps *= 1000u;
        }

        std::string client_label;
        if (shared_mode) {
          client_label = config::nvhttp.sunshine_name.empty() ? "Sunshine Shared Display" : config::nvhttp.sunshine_name + " Shared";
        } else {
          if (!launch_session->client_name.empty()) {
            client_label = launch_session->client_name;
          } else if (!launch_session->device_name.empty()) {
            client_label = launch_session->device_name;
          } else {
            client_label = config::nvhttp.sunshine_name;
          }
          if (client_label.empty()) {
            client_label = "Sunshine";
          }
        }

<<<<<<< HEAD
        const auto desired_layout = launch_session->virtual_display_layout_override.value_or(config::video.virtual_display_layout);
        const bool wants_extended_layout = desired_layout != config::video_t::virtual_display_layout_e::exclusive;
        if (wants_extended_layout) {
          auto topology_snapshot = display_helper_integration::capture_current_topology();
          if (topology_snapshot) {
            launch_session->virtual_display_topology_snapshot = *topology_snapshot;
          } else {
            launch_session->virtual_display_topology_snapshot.reset();
          }
=======
      VDISPLAY::setWatchdogFeedingEnabled(true);
      auto display_info = VDISPLAY::createVirtualDisplay(
        display_uuid_source.c_str(),
        client_label.c_str(),
        vd_width,
        vd_height,
        vd_fps,
        virtual_display_guid,
        base_vd_fps_millihz,
        framegen_refresh_active
      );

      if (display_info) {
        launch_session->virtual_display = true;
        if (display_info->device_id && !display_info->device_id->empty()) {
          launch_session->virtual_display_device_id = *display_info->device_id;
        } else if (auto resolved_device = VDISPLAY::resolveAnyVirtualDisplayDeviceId()) {
          launch_session->virtual_display_device_id = *resolved_device;
        } else {
          launch_session->virtual_display_device_id.clear();
        }
        launch_session->virtual_display_ready_since = display_info->ready_since;
        if (display_info->display_name && !display_info->display_name->empty()) {
          BOOST_LOG(info) << "Virtual display created at " << platf::to_utf8(*display_info->display_name);
>>>>>>> 636b9c37
        } else {
          launch_session->virtual_display_topology_snapshot.reset();
        }

<<<<<<< HEAD
        VDISPLAY::setWatchdogFeedingEnabled(true);
        auto display_info = VDISPLAY::createVirtualDisplay(
          display_uuid_source.c_str(),
          client_label.c_str(),
          vd_width,
          vd_height,
          vd_fps,
          virtual_display_guid
        );

        if (display_info) {
          launch_session->virtual_display = true;
          if (display_info->device_id && !display_info->device_id->empty()) {
            launch_session->virtual_display_device_id = *display_info->device_id;
          } else if (auto resolved_device = VDISPLAY::resolveAnyVirtualDisplayDeviceId()) {
            launch_session->virtual_display_device_id = *resolved_device;
          } else {
            launch_session->virtual_display_device_id.clear();
          }
          launch_session->virtual_display_ready_since = display_info->ready_since;
          if (display_info->display_name && !display_info->display_name->empty()) {
            BOOST_LOG(info) << "Virtual display created at " << platf::to_utf8(*display_info->display_name);
          } else {
            BOOST_LOG(info) << "Virtual display created (device name pending enumeration).";
          }
=======
        VDISPLAY::VirtualDisplayRecoveryParams recovery_params;
        recovery_params.guid = virtual_display_guid;
        recovery_params.width = vd_width;
        recovery_params.height = vd_height;
        recovery_params.fps = vd_fps;
        recovery_params.base_fps_millihz = base_vd_fps_millihz;
        recovery_params.framegen_refresh_active = framegen_refresh_active;
        recovery_params.client_uid = display_uuid_source;
        recovery_params.client_name = client_label;
        recovery_params.display_name = display_info->display_name;
        if (display_info->device_id && !display_info->device_id->empty()) {
          recovery_params.device_id = *display_info->device_id;
        } else if (!launch_session->virtual_display_device_id.empty()) {
          recovery_params.device_id = launch_session->virtual_display_device_id;
        }
        recovery_params.max_attempts = 3;
>>>>>>> 636b9c37

          VDISPLAY::VirtualDisplayRecoveryParams recovery_params;
          recovery_params.guid = virtual_display_guid;
          recovery_params.width = vd_width;
          recovery_params.height = vd_height;
          recovery_params.fps = vd_fps;
          recovery_params.client_uid = display_uuid_source;
          recovery_params.client_name = client_label;
          recovery_params.display_name = display_info->display_name;
          if (display_info->device_id && !display_info->device_id->empty()) {
            recovery_params.device_id = *display_info->device_id;
          } else if (!launch_session->virtual_display_device_id.empty()) {
            recovery_params.device_id = launch_session->virtual_display_device_id;
          }
          recovery_params.max_attempts = 3;

          GUID recovery_guid = virtual_display_guid;
          recovery_params.should_abort = [recovery_guid]() {
            return !VDISPLAY::is_virtual_display_guid_tracked(recovery_guid);
          };
          std::weak_ptr<rtsp_stream::launch_session_t> session_weak = launch_session;
          recovery_params.on_recovery_success = [session_weak](const VDISPLAY::VirtualDisplayCreationResult &result) {
            if (auto session_locked = session_weak.lock()) {
              if (result.device_id && !result.device_id->empty()) {
                session_locked->virtual_display_device_id = *result.device_id;
                config::set_runtime_output_name_override(session_locked->virtual_display_device_id);
              }
              session_locked->virtual_display_ready_since = result.ready_since;
              if (session_locked->virtual_display) {
                auto request = display_helper_integration::helpers::build_request_from_session(config::video, *session_locked);
                if (request) {
                  BOOST_LOG(info) << "Virtual display recovery: re-applying display helper configuration after recreation.";
                  (void) display_helper_integration::apply(*request);
                } else {
                  BOOST_LOG(warning) << "Virtual display recovery: failed to rebuild display helper request after recreation.";
                }
              }
            }
          };

          VDISPLAY::schedule_virtual_display_recovery_monitor(recovery_params);
        } else {
          disable_virtual_display_request();
          launch_session->virtual_display = false;
          launch_session->virtual_display_guid_bytes.fill(0);
          launch_session->virtual_display_device_id.clear();
          launch_session->virtual_display_ready_since.reset();
          BOOST_LOG(warning) << "Virtual display creation failed.";
        }
      };

      if (!request_virtual_display && VDISPLAY::should_auto_enable_virtual_display()) {
        BOOST_LOG(info) << "No physical monitors detected. Automatically enabling virtual display.";
        request_virtual_display = true;
      }
      apply_virtual_display_request(request_virtual_display);
    }
#endif

    // The display should be restored in case something fails as there are no other sessions.
    if (no_active_sessions && !launch_session->input_only) {
      revert_display_configuration = true;

#ifdef _WIN32
      HANDLE user_token = platf::retrieve_users_token(false);
      const bool helper_session_available = (user_token != nullptr);
      if (user_token) {
        CloseHandle(user_token);
      }

      if (helper_session_available) {
        (void) display_helper_integration::disarm_pending_restore();
        auto request = display_helper_integration::helpers::build_request_from_session(config::video, *launch_session);
        if (!request) {
          BOOST_LOG(warning) << "Display helper: failed to build display configuration request; continuing with existing display.";
        }

        if (request) {
          if (!display_helper_integration::apply(*request)) {
            BOOST_LOG(warning) << "Display helper: failed to apply display configuration; continuing with existing display.";
          }
        }
      } else {
        BOOST_LOG(warning) << "Display helper: unable to apply display preferences because there isn't a user signed in currently.";
      }
#else
      display_helper_integration::DisplayApplyBuilder noop_builder;
      noop_builder.set_session(*launch_session);
      if (!display_helper_integration::apply(noop_builder.build())) {
        BOOST_LOG(warning) << "Display helper: failed to apply display configuration; continuing with existing display.";
      }
#endif

      // Probe encoders again before streaming to ensure our chosen
      // encoder matches the active GPU (which could have changed
      // due to hotplugging, driver crash, primary monitor change,
      // or any number of other factors).
      bool encoder_probe_failed = video::probe_encoders();

      if (encoder_probe_failed && !is_input_only) {
        BOOST_LOG(error) << "Failed to initialize video capture/encoding. Is a display connected and turned on?";
        tree.put("root.<xmlattr>.status_code", 503);
        tree.put("root.<xmlattr>.status_message", "Failed to initialize video capture/encoding. Is a display connected and turned on?");
        tree.put("root.gamesession", 0);

        return;
      }
    }

    auto encryption_mode = net::encryption_mode_for_address(request->remote_endpoint().address());
    if (!launch_session->rtsp_cipher && encryption_mode == config::ENCRYPTION_MODE_MANDATORY) {
      BOOST_LOG(error) << "Rejecting client that cannot comply with mandatory encryption requirement"sv;

      tree.put("root.<xmlattr>.status_code", 403);
      tree.put("root.<xmlattr>.status_message", "Encryption is mandatory for this host but unsupported by the client");
      tree.put("root.gamesession", 0);

      return;
    }

    no_active_sessions = (rtsp_stream::session_count() == 0);

    if (is_input_only) {
      BOOST_LOG(info) << "Launching input only session..."sv;

      launch_session->client_do_cmds.clear();
      launch_session->client_undo_cmds.clear();

      // Still probe encoders once, if input only session is launched first
      // But we're ignoring if it's successful or not
      if (no_active_sessions && !proc::proc.virtual_display) {
        video::probe_encoders();
        if (current_appid == 0) {
          proc::proc.launch_input_only();
        }
      }
    } else if (appid > 0 || !appuuid_str.empty()) {
      if (appid == current_appid || (!appuuid_str.empty() && appuuid_str == current_app_uuid)) {
        // We're basically resuming the same app

        BOOST_LOG(debug) << "Resuming app [" << proc::proc.get_last_run_app_name() << "] from launch app path...";

        if (!proc::proc.allow_client_commands || !named_cert_p->allow_client_commands) {
          launch_session->client_do_cmds.clear();
          launch_session->client_undo_cmds.clear();
        }

        if (current_appid == proc::input_only_app_id) {
          launch_session->input_only = true;
        }

      } else {
        const auto &apps = proc::proc.get_apps();
        auto app_iter = std::find_if(apps.begin(), apps.end(), [&appid_str, &appuuid_str](const auto _app) {
          return _app.id == appid_str || _app.uuid == appuuid_str;
        });

        if (app_iter == apps.end()) {
          BOOST_LOG(error) << "Couldn't find app with ID ["sv << appid_str << "] or UUID ["sv << appuuid_str << ']';
          tree.put("root.<xmlattr>.status_code", 404);
          tree.put("root.<xmlattr>.status_message", "Cannot find requested application");
          tree.put("root.gamesession", 0);
          return;
        }

        if (!app_iter->allow_client_commands) {
          launch_session->client_do_cmds.clear();
          launch_session->client_undo_cmds.clear();
        }

        auto err = proc::proc.execute(*app_iter, launch_session);
        if (err) {
          tree.put("root.<xmlattr>.status_code", err);
          tree.put(
            "root.<xmlattr>.status_message",
            err == 503 ? "Failed to initialize video capture/encoding. Is a display connected and turned on?" : "Failed to start the specified application"
          );
          tree.put("root.gamesession", 0);

          return;
        }
      }
    } else {
      tree.put("root.<xmlattr>.status_code", 403);
      tree.put("root.<xmlattr>.status_message", "How did you get here?");
      tree.put("root.gamesession", 0);
    }

    tree.put("root.<xmlattr>.status_code", 200);
    tree.put(
      "root.sessionUrl0",
      std::format(
        "{}{}:{}",
        launch_session->rtsp_url_scheme,
        net::addr_to_url_escaped_string(request->local_endpoint().address()),
        static_cast<int>(net::map_port(rtsp_stream::RTSP_SETUP_PORT))
      )
    );
    tree.put("root.gamesession", 1);
    tree.put("root.VirtualDisplayDriverReady", proc::vDisplayDriverStatus == VDISPLAY::DRIVER_STATUS::OK);

    rtsp_stream::launch_session_raise(launch_session);
    revert_display_configuration = false;
  }

  void resume(bool &host_audio, resp_https_t response, req_https_t request) {
    print_req<SunshineHTTPS>(request);

    pt::ptree tree;
    auto g = util::fail_guard([&]() {
      std::ostringstream data;

      pt::write_xml(data, tree);
      response->write(data.str());
      response->close_connection_after_response = true;
    });

    auto named_cert_p = get_verified_cert(request);
    if (!(named_cert_p->perm & PERM::_allow_view)) {
      BOOST_LOG(debug) << "Permission ViewApp denied for [" << named_cert_p->name << "] (" << (uint32_t) named_cert_p->perm << ")";

      tree.put("root.resume", 0);
      tree.put("root.<xmlattr>.status_code", 403);
      tree.put("root.<xmlattr>.status_message", "Permission denied");

      return;
    }

    auto current_appid = proc::proc.running();
    if (current_appid == 0) {
      tree.put("root.resume", 0);
      tree.put("root.<xmlattr>.status_code", 503);
      tree.put("root.<xmlattr>.status_message", "No running app to resume");

      return;
    }

    auto args = request->parse_query_string();
    if (
      args.find("rikey"s) == std::end(args) ||
      args.find("rikeyid"s) == std::end(args)
    ) {
      tree.put("root.resume", 0);
      tree.put("root.<xmlattr>.status_code", 400);
      tree.put("root.<xmlattr>.status_message", "Missing a required resume parameter");

      return;
    }

    // Newer Moonlight clients send localAudioPlayMode on /resume too,
    // so we should use it if it's present in the args and there are
    // no active sessions we could be interfering with.
    const bool no_active_sessions {rtsp_stream::session_count() == 0};
    if (no_active_sessions && args.find("localAudioPlayMode"s) != std::end(args)) {
      host_audio = util::from_view(get_arg(args, "localAudioPlayMode"));
    }
    // Prevent interleaving with hot-apply while we prep/resume a session
    auto _hot_apply_gate = config::acquire_apply_read_gate();
    auto launch_session = make_launch_session(host_audio, false, args, named_cert_p);

    if (!proc::proc.allow_client_commands || !named_cert_p->allow_client_commands) {
      launch_session->client_do_cmds.clear();
      launch_session->client_undo_cmds.clear();
    }

    if (config::input.enable_input_only_mode && current_appid == proc::input_only_app_id) {
      launch_session->input_only = true;
    }

    // Apply display configuration early if there are no active sessions
    if (no_active_sessions && !launch_session->input_only) {
      const bool should_reapply_display = config::video.dd.config_revert_on_disconnect;
      // We want to prepare display only if there are no active sessions at
      // the moment. This should be done before probing encoders as it could
      // change the active displays.

#ifdef _WIN32
      if (should_reapply_display) {
        HANDLE user_token = platf::retrieve_users_token(false);
        const bool helper_session_available = (user_token != nullptr);
        if (user_token) {
          CloseHandle(user_token);
        }

        if (helper_session_available) {
          (void) display_helper_integration::disarm_pending_restore();
          auto request = display_helper_integration::helpers::build_request_from_session(config::video, *launch_session);
          if (!request) {
            BOOST_LOG(warning) << "Display helper: failed to build display configuration request; continuing with existing display.";
          } else if (!display_helper_integration::apply(*request)) {
            BOOST_LOG(warning) << "Display helper: failed to apply display configuration; continuing with existing display.";
          }
        } else {
          BOOST_LOG(warning) << "Display helper: unable to apply display preferences because there isn't a user signed in currently.";
        }
      } else {
        BOOST_LOG(debug) << "Display helper: skipping resume re-apply because revert-on-disconnect is disabled.";
      }
#else
      if (should_reapply_display) {
        display_helper_integration::DisplayApplyBuilder noop_builder;
        noop_builder.set_session(*launch_session);
        if (!display_helper_integration::apply(noop_builder.build())) {
          BOOST_LOG(warning) << "Display helper: failed to apply display configuration; continuing with existing display.";
        }
      } else {
        BOOST_LOG(debug) << "Display helper: skipping resume re-apply because revert-on-disconnect is disabled.";
      }
#endif

<<<<<<< HEAD
      if (display_apply_attempted && display_apply_failed) {
        tree.put("root.resume", 0);
        tree.put("root.<xmlattr>.status_code", 503);
        tree.put("root.<xmlattr>.status_message", "Failed to apply display configuration before streaming.");
        return;
      }
    }

    if (no_active_sessions && !proc::proc.virtual_display && !launch_session->input_only) {
      // We want to prepare display only if there are no active sessions
      // and the current session isn't virtual display at the moment.
      // This should be done before probing encoders as it could change the active displays.
#ifdef _WIN32
      auto request = display_helper_integration::helpers::build_request_from_session(config::video, *launch_session);
      if (request) {
        display_helper_integration::apply(*request);
      }
#endif
=======
>>>>>>> 636b9c37
      // Probe encoders again before streaming to ensure our chosen
      // encoder matches the active GPU (which could have changed
      // due to hotplugging, driver crash, primary monitor change,
      // or any number of other factors).
      // Skip encoder probing failure for input-only mode
      if (video::probe_encoders() && !launch_session->input_only) {
        tree.put("root.resume", 0);
        tree.put("root.<xmlattr>.status_code", 503);
        tree.put("root.<xmlattr>.status_message", "Failed to initialize video capture/encoding. Is a display connected and turned on?");

        return;
      }
    }

    auto encryption_mode = net::encryption_mode_for_address(request->remote_endpoint().address());
    if (!launch_session->rtsp_cipher && encryption_mode == config::ENCRYPTION_MODE_MANDATORY) {
      BOOST_LOG(error) << "Rejecting client that cannot comply with mandatory encryption requirement"sv;

      tree.put("root.<xmlattr>.status_code", 403);
      tree.put("root.<xmlattr>.status_message", "Encryption is mandatory for this host but unsupported by the client");
      tree.put("root.gamesession", 0);

      return;
    }

    tree.put("root.<xmlattr>.status_code", 200);
    tree.put(
      "root.sessionUrl0",
      std::format(
        "{}{}:{}",
        launch_session->rtsp_url_scheme,
        net::addr_to_url_escaped_string(request->local_endpoint().address()),
        static_cast<int>(net::map_port(rtsp_stream::RTSP_SETUP_PORT))
      )
    );
    tree.put("root.resume", 1);
    tree.put("root.VirtualDisplayDriverReady", proc::vDisplayDriverStatus == VDISPLAY::DRIVER_STATUS::OK);

    rtsp_stream::launch_session_raise(launch_session);

#if defined SUNSHINE_TRAY && SUNSHINE_TRAY >= 1
    system_tray::update_tray_client_connected(named_cert_p->name);
#endif
  }

  void cancel(resp_https_t response, req_https_t request) {
    print_req<SunshineHTTPS>(request);

    pt::ptree tree;
    auto g = util::fail_guard([&]() {
      std::ostringstream data;

      pt::write_xml(data, tree);
      response->write(data.str());
      response->close_connection_after_response = true;
    });

    auto named_cert_p = get_verified_cert(request);
    if (!(named_cert_p->perm & PERM::launch)) {
      BOOST_LOG(debug) << "Permission CancelApp denied for [" << named_cert_p->name << "] (" << (uint32_t) named_cert_p->perm << ")";

      tree.put("root.resume", 0);
      tree.put("root.<xmlattr>.status_code", 403);
      tree.put("root.<xmlattr>.status_message", "Permission denied");

      return;
    }

    tree.put("root.cancel", 1);
    tree.put("root.<xmlattr>.status_code", 200);

    rtsp_stream::terminate_sessions();

    if (proc::proc.running() > 0) {
      proc::proc.terminate();
    }
    // The config needs to be reverted regardless of whether "proc::proc.terminate()" was called or not.

#ifdef _WIN32
    schedule_virtual_display_cleanup();
#endif
  }

  void appasset(resp_https_t response, req_https_t request) {
    print_req<SunshineHTTPS>(request);

    auto fg = util::fail_guard([&]() {
      response->write(SimpleWeb::StatusCode::server_error_internal_server_error);
      response->close_connection_after_response = true;
    });

    auto named_cert_p = get_verified_cert(request);

    if (!(named_cert_p->perm & PERM::_all_actions)) {
      BOOST_LOG(debug) << "Permission Get AppAsset denied for [" << named_cert_p->name << "] (" << (uint32_t) named_cert_p->perm << ")";

      fg.disable();
      response->write(SimpleWeb::StatusCode::client_error_unauthorized);
      response->close_connection_after_response = true;
      return;
    }

    auto args = request->parse_query_string();
    auto app_image = proc::proc.get_app_image(util::from_view(get_arg(args, "appid")));

    fg.disable();

    std::ifstream in(app_image, std::ios::binary);
    SimpleWeb::CaseInsensitiveMultimap headers;
    headers.emplace("Content-Type", "image/png");
    response->write(SimpleWeb::StatusCode::success_ok, in, headers);
    response->close_connection_after_response = true;
  }

  void getClipboard(resp_https_t response, req_https_t request) {
    print_req<SunshineHTTPS>(request);

    auto named_cert_p = get_verified_cert(request);

    if (
      !(named_cert_p->perm & PERM::_allow_view) || !(named_cert_p->perm & PERM::clipboard_read)
    ) {
      BOOST_LOG(debug) << "Permission Read Clipboard denied for [" << named_cert_p->name << "] (" << (uint32_t) named_cert_p->perm << ")";

      response->write(SimpleWeb::StatusCode::client_error_unauthorized);
      response->close_connection_after_response = true;
      return;
    }

    auto args = request->parse_query_string();
    auto clipboard_type = get_arg(args, "type");
    if (clipboard_type != "text"sv) {
      BOOST_LOG(debug) << "Clipboard type [" << clipboard_type << "] is not supported!";

      response->write(SimpleWeb::StatusCode::client_error_bad_request);
      response->close_connection_after_response = true;
      return;
    }

    std::list<std::string> connected_uuids = rtsp_stream::get_all_session_uuids();

    bool found = !connected_uuids.empty();

    if (found) {
      found = (std::find(connected_uuids.begin(), connected_uuids.end(), named_cert_p->uuid) != connected_uuids.end());
    }

    if (!found) {
      BOOST_LOG(debug) << "Client [" << named_cert_p->name << "] trying to get clipboard is not connected to a stream";

      response->write(SimpleWeb::StatusCode::client_error_forbidden);
      response->close_connection_after_response = true;
      return;
    }

    std::string content = platf::get_clipboard();
    response->write(content);
    return;
  }

  void
    setClipboard(resp_https_t response, req_https_t request) {
    print_req<SunshineHTTPS>(request);

    auto named_cert_p = get_verified_cert(request);

    if (
      !(named_cert_p->perm & PERM::_allow_view) || !(named_cert_p->perm & PERM::clipboard_set)
    ) {
      BOOST_LOG(debug) << "Permission Write Clipboard denied for [" << named_cert_p->name << "] (" << (uint32_t) named_cert_p->perm << ")";

      response->write(SimpleWeb::StatusCode::client_error_unauthorized);
      response->close_connection_after_response = true;
      return;
    }

    auto args = request->parse_query_string();
    auto clipboard_type = get_arg(args, "type");
    if (clipboard_type != "text"sv) {
      BOOST_LOG(debug) << "Clipboard type [" << clipboard_type << "] is not supported!";

      response->write(SimpleWeb::StatusCode::client_error_bad_request);
      response->close_connection_after_response = true;
      return;
    }

    std::list<std::string> connected_uuids = rtsp_stream::get_all_session_uuids();

    bool found = !connected_uuids.empty();

    if (found) {
      found = (std::find(connected_uuids.begin(), connected_uuids.end(), named_cert_p->uuid) != connected_uuids.end());
    }

    if (!found) {
      BOOST_LOG(debug) << "Client [" << named_cert_p->name << "] trying to set clipboard is not connected to a stream";

      response->write(SimpleWeb::StatusCode::client_error_forbidden);
      response->close_connection_after_response = true;
      return;
    }

    std::string content = request->content.string();

    bool success = platf::set_clipboard(content);

    if (!success) {
      BOOST_LOG(debug) << "Setting clipboard failed!";

      response->write(SimpleWeb::StatusCode::server_error_internal_server_error);
      response->close_connection_after_response = true;
    }

    response->write();
    return;
  }

  void setup(const std::string &pkey, const std::string &cert) {
    conf_intern.pkey = pkey;
    conf_intern.servercert = cert;
  }

  void start() {
    auto shutdown_event = mail::man->event<bool>(mail::shutdown);

    auto port_http = net::map_port(PORT_HTTP);
    auto port_https = net::map_port(PORT_HTTPS);
    auto address_family = net::af_from_enum_string(config::sunshine.address_family);

    bool clean_slate = config::sunshine.flags[config::flag::FRESH_STATE];

    if (!clean_slate) {
      load_state();
    }

    auto pkey = file_handler::read_file(config::nvhttp.pkey.c_str());
    auto cert = file_handler::read_file(config::nvhttp.cert.c_str());
    setup(pkey, cert);

    // resume doesn't always get the parameter "localAudioPlayMode"
    // launch will store it in host_audio
    bool host_audio {};

    https_server_t https_server {config::nvhttp.cert, config::nvhttp.pkey};
    http_server_t http_server;

    // Verify certificates after establishing connection
    https_server.verify = [](req_https_t req, SSL *ssl) {
      crypto::x509_t x509 {
#if OPENSSL_VERSION_MAJOR >= 3
        SSL_get1_peer_certificate(ssl)
#else
        SSL_get_peer_certificate(ssl)
#endif
      };

      // Store peer certificate in thread-local storage for use in request handlers
      if (x509) {
        tl_peer_certificate = std::move(x509);
      }

      // Re-fetch for verification logic
      crypto::x509_t x509_verify {
#if OPENSSL_VERSION_MAJOR >= 3
        SSL_get1_peer_certificate(ssl)
#else
        SSL_get_peer_certificate(ssl)
#endif
      };

      if (!x509_verify) {
        BOOST_LOG(info) << "unknown -- denied"sv;
        return false;
      }

      bool verified = false;
      p_named_cert_t named_cert_p;

      auto fg = util::fail_guard([&]() {
        char subject_name[256];

        X509_NAME_oneline(X509_get_subject_name(x509_verify.get()), subject_name, sizeof(subject_name));

        BOOST_LOG(verbose) << subject_name << " -- "sv << (verified ? "verified"sv : "denied"sv);
      });

      if (pending_cert_queue) {
        while (pending_cert_queue->peek()) {
          auto cert = pending_cert_queue->pop();
          if (!cert) {
            continue;
          }

          char subject_name[256];
          X509_NAME_oneline(X509_get_subject_name(cert.get()), subject_name, sizeof(subject_name));
          BOOST_LOG(verbose) << "Added cert ["sv << subject_name << ']';

          const auto pem = crypto::pem(cert);
          auto named_it = std::find_if(
            client_root.named_devices.begin(),
            client_root.named_devices.end(),
            [&pem](const p_named_cert_t &named_cert) {
              return named_cert && named_cert->cert == pem;
            }
          );

          if (named_it != client_root.named_devices.end()) {
            cert_chain.add(*named_it);
          } else {
            BOOST_LOG(warning) << "Pending certificate not found in client registry: "sv << subject_name;
          }
        }
      }

      auto err_str = cert_chain.verify(x509_verify.get(), named_cert_p);
      if (err_str) {
        BOOST_LOG(warning) << "SSL Verification error :: "sv << err_str;
        return verified;
      }

      verified = true;
      req->userp = named_cert_p;

      return true;
    };

    https_server.on_verify_failed = [](resp_https_t resp, req_https_t req) {
      pt::ptree tree;
      auto g = util::fail_guard([&]() {
        std::ostringstream data;

        pt::write_xml(data, tree);
        resp->write(data.str());
        resp->close_connection_after_response = true;
      });

      tree.put("root.<xmlattr>.status_code"s, 401);
      tree.put("root.<xmlattr>.query"s, req->path);
      tree.put("root.<xmlattr>.status_message"s, "The client is not authorized. Certificate verification failed."s);
    };

    https_server.default_resource["GET"] = not_found<SunshineHTTPS>;
    https_server.resource["^/serverinfo$"]["GET"] = serverinfo<SunshineHTTPS>;
    https_server.resource["^/pair$"]["GET"] = pair<SunshineHTTPS>;
    https_server.resource["^/applist$"]["GET"] = applist;
    https_server.resource["^/appasset$"]["GET"] = appasset;
    https_server.resource["^/launch$"]["GET"] = [&host_audio](auto resp, auto req) {
      launch(host_audio, resp, req);
    };
    https_server.resource["^/resume$"]["GET"] = [&host_audio](auto resp, auto req) {
      resume(host_audio, resp, req);
    };
    https_server.resource["^/cancel$"]["GET"] = cancel;
    https_server.resource["^/actions/clipboard$"]["GET"] = getClipboard;
    https_server.resource["^/actions/clipboard$"]["POST"] = setClipboard;

    https_server.config.reuse_address = true;
    https_server.config.address = net::af_to_any_address_string(address_family);
    https_server.config.port = port_https;

    http_server.default_resource["GET"] = not_found<SimpleWeb::HTTP>;
    http_server.resource["^/serverinfo$"]["GET"] = serverinfo<SimpleWeb::HTTP>;
    http_server.resource["^/pair$"]["GET"] = pair<SimpleWeb::HTTP>;

    http_server.config.reuse_address = true;
    http_server.config.address = net::af_to_any_address_string(address_family);
    http_server.config.port = port_http;

    auto accept_and_run = [&](auto *http_server) {
      try {
        http_server->start();
      } catch (boost::system::system_error &err) {
        // It's possible the exception gets thrown after calling http_server->stop() from a different thread
        if (shutdown_event->peek()) {
          return;
        }

        BOOST_LOG(fatal) << "Couldn't start http server on ports ["sv << port_https << ", "sv << port_https << "]: "sv << err.what();
        shutdown_event->raise(true);
        return;
      }
    };
    std::thread ssl {accept_and_run, &https_server};
    std::thread tcp {accept_and_run, &http_server};

    // Wait for any event
    shutdown_event->view();

    map_id_sess.clear();

    https_server.stop();
    http_server.stop();

    ssl.join();
    tcp.join();
  }

  std::string request_otp(const std::string &passphrase, const std::string &deviceName) {
    if (passphrase.size() < 4) {
      return "";
    }

    one_time_pin = crypto::rand_alphabet(4, "0123456789"sv);
    otp_passphrase = passphrase;
    otp_device_name = deviceName;
    otp_creation_time = std::chrono::steady_clock::now();

    return one_time_pin;
  }

  void
    erase_all_clients() {
    client_t client;
    client_root = client;
    cert_chain.clear();
    save_state();
    load_state();
  }

  void stop_session(stream::session_t &session, bool graceful) {
    if (graceful) {
      stream::session::graceful_stop(session);
    } else {
      stream::session::stop(session);
    }
  }

  bool find_and_stop_session(const std::string &uuid, bool graceful) {
    auto session = rtsp_stream::find_session(uuid);
    if (session) {
      stop_session(*session, graceful);
      return true;
    }
    return false;
  }

  void update_session_info(stream::session_t &session, const std::string &name, const crypto::PERM newPerm) {
    stream::session::update_device_info(session, name, newPerm);
  }

  bool find_and_udpate_session_info(const std::string &uuid, const std::string &name, const crypto::PERM newPerm) {
    auto session = rtsp_stream::find_session(uuid);
    if (session) {
      update_session_info(*session, name, newPerm);
      return true;
    }
    return false;
  }

  bool update_device_info(
    const std::string &uuid,
    const std::string &name,
    const std::string &display_mode,
    const cmd_list_t &do_cmds,
    const cmd_list_t &undo_cmds,
    const crypto::PERM newPerm,
    const bool enable_legacy_ordering,
    const bool allow_client_commands,
    const bool always_use_virtual_display,
    const std::string &virtual_display_mode,
    const std::string &virtual_display_layout
  ) {
    find_and_udpate_session_info(uuid, name, newPerm);

    client_t &client = client_root;
    auto it = client.named_devices.begin();
    for (; it != client.named_devices.end(); ++it) {
      auto named_cert_p = *it;
      if (named_cert_p->uuid == uuid) {
        named_cert_p->name = name;
        named_cert_p->display_mode = display_mode;
        named_cert_p->perm = newPerm;
        named_cert_p->do_cmds = do_cmds;
        named_cert_p->undo_cmds = undo_cmds;
        named_cert_p->enable_legacy_ordering = enable_legacy_ordering;
        named_cert_p->allow_client_commands = allow_client_commands;
        named_cert_p->always_use_virtual_display = always_use_virtual_display;
        named_cert_p->virtual_display_mode_override = virtual_display_mode;
        named_cert_p->virtual_display_layout_override = virtual_display_layout;
        save_state();
        return true;
      }
    }

    return false;
  }

  // (Windows-only) display_helper_integration is included above

  bool unpair_client(const std::string_view uuid) {
    bool removed = false;
    client_t &client = client_root;
    for (auto it = client.named_devices.begin(); it != client.named_devices.end();) {
      if ((*it)->uuid == uuid) {
        it = client.named_devices.erase(it);
        removed = true;
      } else {
        ++it;
      }
    }

    save_state();
    load_state();

    if (removed) {
      auto session = rtsp_stream::find_session(uuid);
      if (session) {
        stop_session(*session, true);
      }

      if (client.named_devices.empty()) {
        proc::proc.terminate();
      }
    }

    return removed;
  }
}  // namespace nvhttp<|MERGE_RESOLUTION|>--- conflicted
+++ resolved
@@ -1676,47 +1676,26 @@
           std::memcpy(&virtual_display_guid, session_uuid.b8, sizeof(virtual_display_guid));
           std::copy_n(std::cbegin(session_uuid.b8), sizeof(session_uuid.b8), launch_session->virtual_display_guid_bytes.begin());
         }
-<<<<<<< HEAD
-=======
-      } else {
-        std::memcpy(&virtual_display_guid, session_uuid.b8, sizeof(virtual_display_guid));
-        std::copy_n(std::cbegin(session_uuid.b8), sizeof(session_uuid.b8), launch_session->virtual_display_guid_bytes.begin());
-      }
-
-      uint32_t vd_width = launch_session->width > 0 ? static_cast<uint32_t>(launch_session->width) : 1920u;
-      uint32_t vd_height = launch_session->height > 0 ? static_cast<uint32_t>(launch_session->height) : 1080u;
-      uint32_t base_vd_fps = launch_session->fps > 0 ? static_cast<uint32_t>(launch_session->fps) : 0u;
-      uint32_t base_vd_fps_millihz = base_vd_fps;
-      if (base_vd_fps_millihz > 0 && base_vd_fps_millihz < 1000u) {
-        base_vd_fps_millihz *= 1000u;
-      }
-      uint32_t vd_fps = 0;
-      if (launch_session->framegen_refresh_rate && *launch_session->framegen_refresh_rate > 0) {
-        vd_fps = static_cast<uint32_t>(*launch_session->framegen_refresh_rate);
-      } else if (base_vd_fps > 0) {
-        vd_fps = base_vd_fps;
-      } else {
-        vd_fps = 60000u;
-      }
-      if (vd_fps < 1000u) {
-        vd_fps *= 1000u;
-      }
-      const bool framegen_refresh_active = launch_session->framegen_refresh_rate && *launch_session->framegen_refresh_rate > 0;
->>>>>>> 636b9c37
 
         uint32_t vd_width = launch_session->width > 0 ? static_cast<uint32_t>(launch_session->width) : 1920u;
         uint32_t vd_height = launch_session->height > 0 ? static_cast<uint32_t>(launch_session->height) : 1080u;
+        uint32_t base_vd_fps = launch_session->fps > 0 ? static_cast<uint32_t>(launch_session->fps) : 0u;
+        uint32_t base_vd_fps_millihz = base_vd_fps;
+        if (base_vd_fps_millihz > 0 && base_vd_fps_millihz < 1000u) {
+          base_vd_fps_millihz *= 1000u;
+        }
         uint32_t vd_fps = 0;
         if (launch_session->framegen_refresh_rate && *launch_session->framegen_refresh_rate > 0) {
           vd_fps = static_cast<uint32_t>(*launch_session->framegen_refresh_rate);
-        } else if (launch_session->fps > 0) {
-          vd_fps = static_cast<uint32_t>(launch_session->fps);
+        } else if (base_vd_fps > 0) {
+          vd_fps = base_vd_fps;
         } else {
           vd_fps = 60000u;
         }
         if (vd_fps < 1000u) {
           vd_fps *= 1000u;
         }
+        const bool framegen_refresh_active = launch_session->framegen_refresh_rate && *launch_session->framegen_refresh_rate > 0;
 
         std::string client_label;
         if (shared_mode) {
@@ -1734,7 +1713,6 @@
           }
         }
 
-<<<<<<< HEAD
         const auto desired_layout = launch_session->virtual_display_layout_override.value_or(config::video.virtual_display_layout);
         const bool wants_extended_layout = desired_layout != config::video_t::virtual_display_layout_e::exclusive;
         if (wants_extended_layout) {
@@ -1744,37 +1722,10 @@
           } else {
             launch_session->virtual_display_topology_snapshot.reset();
           }
-=======
-      VDISPLAY::setWatchdogFeedingEnabled(true);
-      auto display_info = VDISPLAY::createVirtualDisplay(
-        display_uuid_source.c_str(),
-        client_label.c_str(),
-        vd_width,
-        vd_height,
-        vd_fps,
-        virtual_display_guid,
-        base_vd_fps_millihz,
-        framegen_refresh_active
-      );
-
-      if (display_info) {
-        launch_session->virtual_display = true;
-        if (display_info->device_id && !display_info->device_id->empty()) {
-          launch_session->virtual_display_device_id = *display_info->device_id;
-        } else if (auto resolved_device = VDISPLAY::resolveAnyVirtualDisplayDeviceId()) {
-          launch_session->virtual_display_device_id = *resolved_device;
-        } else {
-          launch_session->virtual_display_device_id.clear();
-        }
-        launch_session->virtual_display_ready_since = display_info->ready_since;
-        if (display_info->display_name && !display_info->display_name->empty()) {
-          BOOST_LOG(info) << "Virtual display created at " << platf::to_utf8(*display_info->display_name);
->>>>>>> 636b9c37
         } else {
           launch_session->virtual_display_topology_snapshot.reset();
         }
 
-<<<<<<< HEAD
         VDISPLAY::setWatchdogFeedingEnabled(true);
         auto display_info = VDISPLAY::createVirtualDisplay(
           display_uuid_source.c_str(),
@@ -1782,7 +1733,9 @@
           vd_width,
           vd_height,
           vd_fps,
-          virtual_display_guid
+          virtual_display_guid,
+          base_vd_fps_millihz,
+          framegen_refresh_active
         );
 
         if (display_info) {
@@ -1800,30 +1753,14 @@
           } else {
             BOOST_LOG(info) << "Virtual display created (device name pending enumeration).";
           }
-=======
-        VDISPLAY::VirtualDisplayRecoveryParams recovery_params;
-        recovery_params.guid = virtual_display_guid;
-        recovery_params.width = vd_width;
-        recovery_params.height = vd_height;
-        recovery_params.fps = vd_fps;
-        recovery_params.base_fps_millihz = base_vd_fps_millihz;
-        recovery_params.framegen_refresh_active = framegen_refresh_active;
-        recovery_params.client_uid = display_uuid_source;
-        recovery_params.client_name = client_label;
-        recovery_params.display_name = display_info->display_name;
-        if (display_info->device_id && !display_info->device_id->empty()) {
-          recovery_params.device_id = *display_info->device_id;
-        } else if (!launch_session->virtual_display_device_id.empty()) {
-          recovery_params.device_id = launch_session->virtual_display_device_id;
-        }
-        recovery_params.max_attempts = 3;
->>>>>>> 636b9c37
 
           VDISPLAY::VirtualDisplayRecoveryParams recovery_params;
           recovery_params.guid = virtual_display_guid;
           recovery_params.width = vd_width;
           recovery_params.height = vd_height;
           recovery_params.fps = vd_fps;
+          recovery_params.base_fps_millihz = base_vd_fps_millihz;
+          recovery_params.framegen_refresh_active = framegen_refresh_active;
           recovery_params.client_uid = display_uuid_source;
           recovery_params.client_name = client_label;
           recovery_params.display_name = display_info->display_name;
@@ -2128,27 +2065,6 @@
       }
 #endif
 
-<<<<<<< HEAD
-      if (display_apply_attempted && display_apply_failed) {
-        tree.put("root.resume", 0);
-        tree.put("root.<xmlattr>.status_code", 503);
-        tree.put("root.<xmlattr>.status_message", "Failed to apply display configuration before streaming.");
-        return;
-      }
-    }
-
-    if (no_active_sessions && !proc::proc.virtual_display && !launch_session->input_only) {
-      // We want to prepare display only if there are no active sessions
-      // and the current session isn't virtual display at the moment.
-      // This should be done before probing encoders as it could change the active displays.
-#ifdef _WIN32
-      auto request = display_helper_integration::helpers::build_request_from_session(config::video, *launch_session);
-      if (request) {
-        display_helper_integration::apply(*request);
-      }
-#endif
-=======
->>>>>>> 636b9c37
       // Probe encoders again before streaming to ensure our chosen
       // encoder matches the active GPU (which could have changed
       // due to hotplugging, driver crash, primary monitor change,
