--- conflicted
+++ resolved
@@ -20,11 +20,8 @@
 #include "process.h"
 #include "system_tray.h"
 #include "upnp.h"
-<<<<<<< HEAD
 #include "uuid.h"
 #include "version.h"
-=======
->>>>>>> 35f0b308
 #include "video.h"
 
 #ifdef _WIN32
