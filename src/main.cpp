/**
 * @file src/main.cpp
 * @brief Definitions for the main entry point for Sunshine.
 */
// standard includes
#include <codecvt>
#include <csignal>
#include <fstream>
#include <iostream>

// local includes
#include "confighttp.h"
#include "entry_handler.h"
#include "globals.h"
#include "httpcommon.h"
#include "logging.h"
#include "main.h"
#include "nvhttp.h"
#include "process.h"
#include "system_tray.h"
#include "update.h"
#include "upnp.h"
#include "uuid.h"
#include "video.h"
#ifdef _WIN32
  #include "src/platform/windows/playnite_integration.h"
  #include "src/platform/windows/virtual_display.h"
#endif

#ifdef _WIN32
  #include "platform/windows/misc.h"
  #include "platform/windows/display_helper_integration.h"
  #include "platform/windows/virtual_display.h"
#endif

#define PROBE_DISPLAY_UUID "38F72B96-B00C-4F21-8B6C-E1BFF1602B0E"

extern "C" {
#include "rswrapper.h"
}

using namespace std::literals;

std::map<int, std::function<void()>> signal_handlers;

void on_signal_forwarder(int sig) {
  signal_handlers.at(sig)();
}

template<class FN>
void on_signal(int sig, FN &&fn) {
  signal_handlers.emplace(sig, std::forward<FN>(fn));

  std::signal(sig, on_signal_forwarder);
}

std::map<std::string_view, std::function<int(const char *name, int argc, char **argv)>> cmd_to_func {
  {"creds"sv, [](const char *name, int argc, char **argv) {
     return args::creds(name, argc, argv);
   }},
  {"help"sv, [](const char *name, int argc, char **argv) {
     return args::help(name);
   }},
  {"version"sv, [](const char *name, int argc, char **argv) {
     return args::version();
   }},
#ifdef _WIN32
  {"restore-nvprefs-undo"sv, [](const char *name, int argc, char **argv) {
     return args::restore_nvprefs_undo();
   }},
#endif
};

#ifdef _WIN32
LRESULT CALLBACK SessionMonitorWindowProc(HWND hwnd, UINT uMsg, WPARAM wParam, LPARAM lParam) {
  switch (uMsg) {
    case WM_CLOSE:
      DestroyWindow(hwnd);
      return 0;
    case WM_DESTROY:
      PostQuitMessage(0);
      return 0;
    case WM_ENDSESSION:
      {
        // Terminate ourselves with a blocking exit call
        std::cout << "Received WM_ENDSESSION"sv << std::endl;
        lifetime::exit_sunshine(0, false);
        return 0;
      }
    default:
      return DefWindowProc(hwnd, uMsg, wParam, lParam);
  }
}

WINAPI BOOL ConsoleCtrlHandler(DWORD type) {
  if (type == CTRL_CLOSE_EVENT) {
    BOOST_LOG(info) << "Console closed handler called";
    lifetime::exit_sunshine(0, false);
  }
  return FALSE;
}
#endif

int main(int argc, char *argv[]) {
  lifetime::argv = argv;

  task_pool_util::TaskPool::task_id_t force_shutdown = nullptr;

#ifdef _WIN32
  // Avoid searching the PATH in case a user has configured their system insecurely
  // by placing a user-writable directory in the system-wide PATH variable.
  SetDefaultDllDirectories(LOAD_LIBRARY_SEARCH_APPLICATION_DIR | LOAD_LIBRARY_SEARCH_SYSTEM32);

  setlocale(LC_ALL, "C");
#endif

#pragma GCC diagnostic push
#pragma GCC diagnostic ignored "-Wdeprecated-declarations"
  // Use UTF-8 conversion for the default C++ locale (used by boost::log)
  std::locale utf8_locale(std::locale(), new std::codecvt_utf8<wchar_t>);
  std::locale::global(utf8_locale);
  boost::filesystem::path::imbue(utf8_locale);
#pragma GCC diagnostic pop

  mail::man = std::make_shared<safe::mail_raw_t>();

  // parse config file
  if (config::parse(argc, argv)) {
    return 0;
  }

  auto log_deinit_guard = logging::init(config::sunshine.min_log_level, config::sunshine.log_file);
  if (!log_deinit_guard) {
    BOOST_LOG(error) << "Logging failed to initialize"sv;
  }

#ifndef SUNSHINE_EXTERNAL_PROCESS
  // Setup third-party library logging
  logging::setup_av_logging(config::sunshine.min_log_level);
  logging::setup_libdisplaydevice_logging(config::sunshine.min_log_level);
#endif

#ifdef __ANDROID__
  // Setup Android-specific logging
  logging::setup_android_logging();
#endif

  // logging can begin at this point
  // if anything is logged prior to this point, it will appear in stdout, but not in the log viewer in the UI
  // the version should be printed to the log before anything else
  BOOST_LOG(info) << PROJECT_NAME << " version: " << PROJECT_VERSION << " commit: " << PROJECT_VERSION_COMMIT;

  // Log publisher metadata
  log_publisher_data();

  // Log modified_config_settings
  for (auto &[name, val] : config::modified_config_settings) {
    BOOST_LOG(info) << "config: '"sv << name << "' = "sv << val;
  }
  config::modified_config_settings.clear();

  if (!config::sunshine.cmd.name.empty()) {
    auto fn = cmd_to_func.find(config::sunshine.cmd.name);
    if (fn == std::end(cmd_to_func)) {
      BOOST_LOG(fatal) << "Unknown command: "sv << config::sunshine.cmd.name;

      BOOST_LOG(info) << "Possible commands:"sv;
      for (auto &[key, _] : cmd_to_func) {
        BOOST_LOG(info) << '\t' << key;
      }

      return 7;
    }

    return fn->second(argv[0], config::sunshine.cmd.argc, config::sunshine.cmd.argv);
  }

  // Display configuration is managed by the external Windows helper; no in-process init.

#ifdef WIN32
  // Modify relevant NVIDIA control panel settings if the system has corresponding gpu
  if (nvprefs_instance.load()) {
    // Restore global settings to the undo file left by improper termination of sunshine.exe
    nvprefs_instance.restore_from_and_delete_undo_file_if_exists();
    // Modify application settings for sunshine.exe
    nvprefs_instance.modify_application_profile();
    // Modify global settings, undo file is produced in the process to restore after improper termination
    nvprefs_instance.modify_global_profile();
    // Unload dynamic library to survive driver re-installation
    nvprefs_instance.unload();
  }

  // Wait as long as possible to terminate Sunshine.exe during logoff/shutdown
  SetProcessShutdownParameters(0x100, SHUTDOWN_NORETRY);

  // We must create a hidden window to receive shutdown notifications since we load gdi32.dll
  std::promise<HWND> session_monitor_hwnd_promise;
  auto session_monitor_hwnd_future = session_monitor_hwnd_promise.get_future();
  std::promise<void> session_monitor_join_thread_promise;
  auto session_monitor_join_thread_future = session_monitor_join_thread_promise.get_future();

  std::thread session_monitor_thread([&]() {
    session_monitor_join_thread_promise.set_value_at_thread_exit();

    WNDCLASSA wnd_class {};
    wnd_class.lpszClassName = "SunshineSessionMonitorClass";
    wnd_class.lpfnWndProc = SessionMonitorWindowProc;
    if (!RegisterClassA(&wnd_class)) {
      session_monitor_hwnd_promise.set_value(nullptr);
      BOOST_LOG(error) << "Failed to register session monitor window class"sv << std::endl;
      return;
    }

    auto wnd = CreateWindowExA(
      0,
      wnd_class.lpszClassName,
      "Sunshine Session Monitor Window",
      0,
      CW_USEDEFAULT,
      CW_USEDEFAULT,
      CW_USEDEFAULT,
      CW_USEDEFAULT,
      nullptr,
      nullptr,
      nullptr,
      nullptr
    );

    session_monitor_hwnd_promise.set_value(wnd);

    if (!wnd) {
      BOOST_LOG(error) << "Failed to create session monitor window"sv << std::endl;
      return;
    }

    ShowWindow(wnd, SW_HIDE);

    // Run the message loop for our window
    MSG msg {};
    while (GetMessage(&msg, nullptr, 0, 0) > 0) {
      TranslateMessage(&msg);
      DispatchMessage(&msg);
    }
  });

  auto session_monitor_join_thread_guard = util::fail_guard([&]() {
    if (session_monitor_hwnd_future.wait_for(1s) == std::future_status::ready) {
      if (HWND session_monitor_hwnd = session_monitor_hwnd_future.get()) {
        PostMessage(session_monitor_hwnd, WM_CLOSE, 0, 0);
      }

      if (session_monitor_join_thread_future.wait_for(1s) == std::future_status::ready) {
        session_monitor_thread.join();
        return;
      } else {
        BOOST_LOG(warning) << "session_monitor_join_thread_future reached timeout";
      }
    } else {
      BOOST_LOG(warning) << "session_monitor_hwnd_future reached timeout";
    }

    session_monitor_thread.detach();
  });

#endif

  task_pool.start(1);

#if defined SUNSHINE_TRAY && SUNSHINE_TRAY >= 1
  // create tray thread and detach it
  system_tray::run_tray();
  // Schedule periodic update checks if configured
  if (config::sunshine.update_check_interval_seconds > 0) {
    // Trigger an immediate update check on startup so users don't wait
    // a full interval before the first detection occurs.
    update::trigger_check(true);

    auto schedule_periodic = std::make_shared<std::function<void()>>();
    *schedule_periodic = [schedule_periodic]() {
      update::periodic();
      if (config::sunshine.update_check_interval_seconds > 0) {
        task_pool.pushDelayed(*schedule_periodic, std::chrono::seconds(config::sunshine.update_check_interval_seconds));
      }
    };
    task_pool.pushDelayed(*schedule_periodic, std::chrono::seconds(config::sunshine.update_check_interval_seconds));
  }
#endif

  // Create signal handler after logging has been initialized
  auto shutdown_event = mail::man->event<bool>(mail::shutdown);
  on_signal(SIGINT, [&force_shutdown, shutdown_event]() {
    BOOST_LOG(info) << "Interrupt handler called"sv;

    auto task = []() {
      BOOST_LOG(fatal) << "10 seconds passed, yet Sunshine's still running: Forcing shutdown"sv;
      logging::log_flush();
      lifetime::debug_trap();
    };

    proc::proc.terminate();

    force_shutdown = task_pool.pushDelayed(task, 10s).task_id;

    shutdown_event->raise(true);
  });

  on_signal(SIGTERM, [&force_shutdown, shutdown_event]() {
    BOOST_LOG(info) << "Terminate handler called"sv;

    auto task = []() {
      BOOST_LOG(fatal) << "10 seconds passed, yet Sunshine's still running: Forcing shutdown"sv;
      logging::log_flush();
      lifetime::debug_trap();
    };
    force_shutdown = task_pool.pushDelayed(task, 10s).task_id;

    shutdown_event->raise(true);
  });

#ifdef _WIN32
  // Terminate gracefully on Windows when console window is closed
  SetConsoleCtrlHandler(ConsoleCtrlHandler, TRUE);
#endif

  proc::refresh(config::stream.file_apps);

  // If any of the following fail, we log an error and continue event though sunshine will not function correctly.
  // This allows access to the UI to fix configuration problems or view the logs.

  auto platf_deinit_guard = platf::init();
  if (!platf_deinit_guard) {
    BOOST_LOG(error) << "Platform failed to initialize"sv;
  }

  auto proc_deinit_guard = proc::init();
  if (!proc_deinit_guard) {
    BOOST_LOG(error) << "Proc failed to initialize"sv;
  }

#ifdef _WIN32
  // Check if virtual display should be auto-enabled due to no physical monitors
  if (VDISPLAY::should_auto_enable_virtual_display()) {
    BOOST_LOG(info) << "No physical monitors detected at initialization. Initializing virtual display driver.";
    proc::initVDisplayDriver();
  }
#endif

  reed_solomon_init();
  auto input_deinit_guard = input::init();

  if (input::probe_gamepads()) {
    BOOST_LOG(warning) << "No gamepad input is available"sv;
  }

  if (video::probe_encoders()) {
<<<<<<< HEAD
#ifdef _WIN32
    bool allow_probing = video::allow_encoder_probing();
    using dd_config_option_e = config::video_t::dd_t::config_option_e;
    const auto dd_option = config::video.dd.configuration_option;
    const bool dd_available = dd_option != dd_config_option_e::disabled && !config::video.headless_mode;

    bool encoder_recovered = false;
    bool dd_bootstrap_applied = false;

    if (dd_available) {
      rtsp_stream::launch_session_t dd_probe_session {};
      dd_probe_session.width = 1920;
      dd_probe_session.height = 1080;
      dd_probe_session.fps = 60000;
      dd_probe_session.enable_sops = true;
      dd_probe_session.enable_hdr = false;
      dd_probe_session.scale_factor = 100;
      dd_probe_session.virtual_display = false;
      dd_probe_session.device_name = "Display Helper Probe";
      dd_probe_session.unique_id = PROBE_DISPLAY_UUID;

      BOOST_LOG(info) << "Display helper bootstrap requested for encoder probing."sv;
      dd_bootstrap_applied = display_helper_integration::apply_from_session(config::video, dd_probe_session);
      if (dd_bootstrap_applied) {
        if (!video::probe_encoders()) {
          encoder_recovered = true;
        } else {
          BOOST_LOG(warning) << "Encoder probe still failing after display helper bootstrap."sv;
        }
      } else {
        BOOST_LOG(info) << "Display helper bootstrap unavailable; continuing with virtual display fallback if needed."sv;
      }
    }

    if (dd_bootstrap_applied) {
      display_helper_integration::revert();
    }

    // Create a temporary virtual display for encoder capability probing if display helper could not recover
    if (!encoder_recovered && proc::vDisplayDriverStatus == VDISPLAY::DRIVER_STATUS::OK) {
      std::string probe_uuid_str = PROBE_DISPLAY_UUID;
      auto probe_uuid = uuid_util::uuid_t::parse(probe_uuid_str);
      auto *probe_guid = (GUID *) (void *) &probe_uuid;

      BOOST_LOG(info) << "Creating a temporary virtual display to probe for encoders..."sv;

      if (!config::video.adapter_name.empty()) {
        VDISPLAY::setRenderAdapterByName(platf::from_utf8(config::video.adapter_name));
      }

      VDISPLAY::createVirtualDisplay(
        probe_uuid_str.c_str(),
        "Probe",
        800,
        600,
        60,
        *probe_guid
      );

      std::this_thread::sleep_for(500ms);

      // Probe again anyways
      if (video::probe_encoders()) {
        if (allow_probing) {
          BOOST_LOG(error) << "Video failed to find working encoder: allow probing but failed"sv;
        } else {
          BOOST_LOG(error) << "Video failed to find working encoder even after attempted with a virtual display"sv;
        }
      } else {
        encoder_recovered = true;
      }

      VDISPLAY::removeVirtualDisplay(*probe_guid);
    } else if (!encoder_recovered && !allow_probing) {
      BOOST_LOG(error) << "Video failed to find working encoder: probe failed and virtual display driver isn't initialized"sv;
    }
#else
    BOOST_LOG(error) << "Video failed to find working encoder: probing failed."sv;
#endif
=======
    BOOST_LOG(error) << "Failed to probe encoders during startup.";
>>>>>>> 5f61d489
  }

  if (http::init()) {
    BOOST_LOG(fatal) << "HTTP interface failed to initialize"sv;

#ifdef _WIN32
    BOOST_LOG(fatal) << "To relaunch Apollo successfully, use the shortcut in the Start Menu. Do not run sunshine.exe manually."sv;
    std::this_thread::sleep_for(10s);
#endif

    return -1;
  }

#ifdef _WIN32
  // Start Playnite integration (IPC + handlers)
  auto playnite_integration_guard = platf::playnite::start();
#endif

  std::unique_ptr<platf::deinit_t> mDNS;
  auto sync_mDNS = std::async(std::launch::async, [&mDNS]() {
    if (config::sunshine.enable_discovery) {
      mDNS = platf::publish::start();
    }
  });

  std::unique_ptr<platf::deinit_t> upnp_unmap;
  auto sync_upnp = std::async(std::launch::async, [&upnp_unmap]() {
    upnp_unmap = upnp::start();
  });

  // FIXME: Temporary workaround: Simple-Web_server needs to be updated or replaced
  if (shutdown_event->peek()) {
    return lifetime::desired_exit_code;
  }

  std::thread httpThread {nvhttp::start};
  std::thread configThread {confighttp::start};
  std::thread rtspThread {rtsp_stream::start};

#ifdef _WIN32
  // If we're using the default port and GameStream is enabled, warn the user
  if (config::sunshine.port == 47989 && is_gamestream_enabled()) {
    BOOST_LOG(fatal) << "GameStream is still enabled in GeForce Experience! This *will* cause streaming problems with Apollo!"sv;
    BOOST_LOG(fatal) << "Disable GameStream on the SHIELD tab in GeForce Experience or change the Port setting on the Advanced tab in the Apollo Web UI."sv;
  }
#endif

  // Wait for shutdown
  shutdown_event->view();

  httpThread.join();
  configThread.join();
  rtspThread.join();

  task_pool.stop();
  task_pool.join();

  // stop system tray
#if defined SUNSHINE_TRAY && SUNSHINE_TRAY >= 1
  system_tray::end_tray();
#endif

#ifdef WIN32
  // Restore global NVIDIA control panel settings
  if (nvprefs_instance.owning_undo_file() && nvprefs_instance.load()) {
    nvprefs_instance.restore_global_profile();
    nvprefs_instance.unload();
  }
#endif

  return lifetime::desired_exit_code;
}<|MERGE_RESOLUTION|>--- conflicted
+++ resolved
@@ -353,89 +353,7 @@
   }
 
   if (video::probe_encoders()) {
-<<<<<<< HEAD
-#ifdef _WIN32
-    bool allow_probing = video::allow_encoder_probing();
-    using dd_config_option_e = config::video_t::dd_t::config_option_e;
-    const auto dd_option = config::video.dd.configuration_option;
-    const bool dd_available = dd_option != dd_config_option_e::disabled && !config::video.headless_mode;
-
-    bool encoder_recovered = false;
-    bool dd_bootstrap_applied = false;
-
-    if (dd_available) {
-      rtsp_stream::launch_session_t dd_probe_session {};
-      dd_probe_session.width = 1920;
-      dd_probe_session.height = 1080;
-      dd_probe_session.fps = 60000;
-      dd_probe_session.enable_sops = true;
-      dd_probe_session.enable_hdr = false;
-      dd_probe_session.scale_factor = 100;
-      dd_probe_session.virtual_display = false;
-      dd_probe_session.device_name = "Display Helper Probe";
-      dd_probe_session.unique_id = PROBE_DISPLAY_UUID;
-
-      BOOST_LOG(info) << "Display helper bootstrap requested for encoder probing."sv;
-      dd_bootstrap_applied = display_helper_integration::apply_from_session(config::video, dd_probe_session);
-      if (dd_bootstrap_applied) {
-        if (!video::probe_encoders()) {
-          encoder_recovered = true;
-        } else {
-          BOOST_LOG(warning) << "Encoder probe still failing after display helper bootstrap."sv;
-        }
-      } else {
-        BOOST_LOG(info) << "Display helper bootstrap unavailable; continuing with virtual display fallback if needed."sv;
-      }
-    }
-
-    if (dd_bootstrap_applied) {
-      display_helper_integration::revert();
-    }
-
-    // Create a temporary virtual display for encoder capability probing if display helper could not recover
-    if (!encoder_recovered && proc::vDisplayDriverStatus == VDISPLAY::DRIVER_STATUS::OK) {
-      std::string probe_uuid_str = PROBE_DISPLAY_UUID;
-      auto probe_uuid = uuid_util::uuid_t::parse(probe_uuid_str);
-      auto *probe_guid = (GUID *) (void *) &probe_uuid;
-
-      BOOST_LOG(info) << "Creating a temporary virtual display to probe for encoders..."sv;
-
-      if (!config::video.adapter_name.empty()) {
-        VDISPLAY::setRenderAdapterByName(platf::from_utf8(config::video.adapter_name));
-      }
-
-      VDISPLAY::createVirtualDisplay(
-        probe_uuid_str.c_str(),
-        "Probe",
-        800,
-        600,
-        60,
-        *probe_guid
-      );
-
-      std::this_thread::sleep_for(500ms);
-
-      // Probe again anyways
-      if (video::probe_encoders()) {
-        if (allow_probing) {
-          BOOST_LOG(error) << "Video failed to find working encoder: allow probing but failed"sv;
-        } else {
-          BOOST_LOG(error) << "Video failed to find working encoder even after attempted with a virtual display"sv;
-        }
-      } else {
-        encoder_recovered = true;
-      }
-
-      VDISPLAY::removeVirtualDisplay(*probe_guid);
-    } else if (!encoder_recovered && !allow_probing) {
-      BOOST_LOG(error) << "Video failed to find working encoder: probe failed and virtual display driver isn't initialized"sv;
-    }
-#else
-    BOOST_LOG(error) << "Video failed to find working encoder: probing failed."sv;
-#endif
-=======
     BOOST_LOG(error) << "Failed to probe encoders during startup.";
->>>>>>> 5f61d489
   }
 
   if (http::init()) {
