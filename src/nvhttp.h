/**
 * @file src/nvhttp.h
 * @brief Declarations for the nvhttp (GameStream) server.
 */
// macros
#pragma once

// standard includes
<<<<<<< HEAD
#include <chrono>
#include <list>
=======
>>>>>>> 797f7e05
#include <optional>
#include <string>
#include <unordered_map>

// lib includes
#include <boost/property_tree/ptree.hpp>
#include <nlohmann/json.hpp>
#include <Simple-Web-Server/server_https.hpp>

// local includes
#include "crypto.h"
#include "rtsp.h"
#include "thread_safe.h"

using namespace std::chrono_literals;

/**
 * @brief Contains all the functions and variables related to the nvhttp (GameStream) server.
 */
namespace nvhttp {

  using args_t = SimpleWeb::CaseInsensitiveMultimap;
  using cmd_list_t = std::list<crypto::command_entry_t>;

  /**
   * @brief The protocol version.
   * @details The version of the GameStream protocol we are mocking.
   * @note The negative 4th number indicates to Moonlight that this is Sunshine.
   */
  constexpr auto VERSION = "7.1.431.-1";

  /**
   * @brief The GFE version we are replicating.
   */
  constexpr auto GFE_VERSION = "3.23.0.74";

  /**
   * @brief The HTTP port, as a difference from the config port.
   */
  constexpr auto PORT_HTTP = 0;

  /**
   * @brief The HTTPS port, as a difference from the config port.
   */
  constexpr auto PORT_HTTPS = -5;

  constexpr auto OTP_EXPIRE_DURATION = 180s;

  /**
   * @brief Start the nvhttp server.
   * @examples
   * nvhttp::start();
   * @examples_end
   */
  void start();

  std::string
    get_arg(const args_t &args, const char *name, const char *default_value = nullptr);

  // Helper function to extract command entries
  cmd_list_t
    extract_command_entries(const nlohmann::json &j, const std::string &key);

  std::shared_ptr<rtsp_stream::launch_session_t>
    make_launch_session(bool host_audio, bool input_only, const args_t &args, const crypto::named_cert_t *named_cert_p);

  /**
   * @brief Setup the nvhttp server.
   * @param pkey
   * @param cert
   */
  void setup(const std::string &pkey, const std::string &cert);

  class SunshineHTTPS: public SimpleWeb::HTTPS {
  public:
    SunshineHTTPS(boost::asio::io_context &io_context, boost::asio::ssl::context &ctx):
        SimpleWeb::HTTPS(io_context, ctx) {
    }

    virtual ~SunshineHTTPS() {
      // Gracefully shutdown the TLS connection
      SimpleWeb::error_code ec;
      shutdown(ec);
    }
  };

  enum class PAIR_PHASE {
    NONE,  ///< Sunshine is not in a pairing phase
    GETSERVERCERT,  ///< Sunshine is in the get server certificate phase
    CLIENTCHALLENGE,  ///< Sunshine is in the client challenge phase
    SERVERCHALLENGERESP,  ///< Sunshine is in the server challenge response phase
    CLIENTPAIRINGSECRET  ///< Sunshine is in the client pairing secret phase
  };

  struct pair_session_t {
    struct {
      std::string uniqueID = {};
      std::string cert = {};
      std::string name = {};
    } client;

    std::unique_ptr<crypto::aes_t> cipher_key = {};
    std::vector<uint8_t> clienthash = {};

    std::string serversecret = {};
    std::string serverchallenge = {};

    struct {
      util::Either<
        std::shared_ptr<typename SimpleWeb::ServerBase<SimpleWeb::HTTP>::Response>,
        std::shared_ptr<typename SimpleWeb::ServerBase<SunshineHTTPS>::Response>>
        response;
      std::string salt = {};
    } async_insert_pin;

    /**
     * @brief used as a security measure to prevent out of order calls
     */
    PAIR_PHASE last_phase = PAIR_PHASE::NONE;
  };

  /**
   * @brief removes the temporary pairing session
   * @param sess
   */
  void remove_session(const pair_session_t &sess);

  /**
   * @brief Pair, phase 1
   *
   * Moonlight will send a salt and client certificate, we'll also need the user provided pin.
   *
   * PIN and SALT will be used to derive a shared AES key that needs to be stored
   * in order to be used to decrypt_symmetric in the next phases.
   *
   * At this stage we only have to send back our public certificate.
   */
  void getservercert(pair_session_t &sess, boost::property_tree::ptree &tree, const std::string &pin);

  /**
   * @brief Pair, phase 2
   *
   * Using the AES key that we generated in phase 1 we have to decrypt the client challenge,
   *
   * We generate a SHA256 hash with the following:
   *  - Decrypted challenge
   *  - Server certificate signature
   *  - Server secret: a randomly generated secret
   *
   * The hash + server_challenge will then be AES encrypted and sent as the `challengeresponse` in the returned XML
   */
  void clientchallenge(pair_session_t &sess, boost::property_tree::ptree &tree, const std::string &challenge);

  /**
   * @brief Pair, phase 3
   *
   * Moonlight will send back a `serverchallengeresp`: an AES encrypted client hash,
   * we have to send back the `pairingsecret`:
   * using our private key we have to sign the certificate_signature + server_secret (generated in phase 2)
   */
  void serverchallengeresp(pair_session_t &sess, boost::property_tree::ptree &tree, const std::string &encrypted_response);

  /**
   * @brief Pair, phase 4 (final)
   *
   * We now have to use everything we exchanged before in order to verify and finally pair the clients
   *
   * We'll check the client_hash obtained at phase 3, it should contain the following:
   *   - The original server_challenge
   *   - The signature of the X509 client_cert
   *   - The unencrypted client_pairing_secret
   * We'll check that SHA256(server_challenge + client_public_cert_signature + client_secret) == client_hash
   *
   * Then using the client certificate public key we should be able to verify that
   * the client secret has been signed by Moonlight
   */
  void clientpairingsecret(
    pair_session_t &sess,
    const std::shared_ptr<safe::queue_t<crypto::x509_t>> &pending_certs,
    boost::property_tree::ptree &tree,
    const std::string &client_pairing_secret
  );

  void clientpairingsecret(pair_session_t &sess, boost::property_tree::ptree &tree, const std::string &client_pairing_secret);

  /**
   * @brief Compare the user supplied pin to the Moonlight pin.
   * @param pin The user supplied pin.
   * @param name The user supplied name.
   * @return `true` if the pin is correct, `false` otherwise.
   * @examples
   * bool pin_status = nvhttp::pin("1234", "laptop");
   * @examples_end
   */
  bool pin(std::string pin, std::string name);

  std::string request_otp(const std::string &passphrase, const std::string &deviceName);

  /**
   * @brief Remove single client.
   * @param uuid The UUID of the client to remove.
   * @examples
   * nvhttp::unpair_client("4D7BB2DD-5704-A405-B41C-891A022932E1");
   * @examples_end
   */
  bool unpair_client(std::string_view uuid);

  /**
   * @brief Get a client's prefer_10bit_sdr override.
   * @param uuid The UUID of the client.
   * @return The client's override value, or std::nullopt to inherit the global value.
   */
  std::optional<bool> get_client_prefer_10bit_sdr_override(const std::string &uuid);

  /**
   * @brief Get all paired clients.
   * @return The list of all paired clients.
   * @examples
   * nlohmann::json clients = nvhttp::get_all_clients();
   * @examples_end
   */
  nlohmann::json get_all_clients();

  /**
   * @brief Update stored settings for a paired client.
   * @return True if the client was found and updated.
   */
  bool update_device_info(
    const std::string &uuid,
    const std::string &name,
    const std::string &display_mode,
    const std::string &output_name_override,
    bool always_use_virtual_display,
    const std::string &virtual_display_mode,
    const std::string &virtual_display_layout,
    std::optional<std::unordered_map<std::string, std::string>> config_overrides,
    std::optional<bool> prefer_10bit_sdr,
    std::optional<std::string> hdr_profile
  );

  /**
   * @brief Disconnect any active sessions for a paired client.
   * @return True if one or more sessions were stopped.
   */
  bool disconnect_client(const std::string &uuid);

  /**
   * @brief Get a client's prefer_10bit_sdr override.
   */
  std::optional<bool> get_client_prefer_10bit_sdr_override(const std::string &uuid);

  /**
   * @brief Persist a per-client HDR color profile selection (Windows only).
   * @return True if the client was found and updated.
   */
  bool set_client_hdr_profile(const std::string &uuid, const std::string &hdr_profile);

  /**
   * @brief Remove all paired clients.
   * @examples
   * nvhttp::erase_all_clients();
   * @examples_end
   */
  void erase_all_clients();

  /**
   * @brief      Stops a session.
   *
   * @param      session   The session
   * @param[in]  graceful  Whether to stop gracefully
   */
  void stop_session(stream::session_t &session, bool graceful);

  /**
   * @brief      Finds and stop session.
   *
   * @param[in]  uuid      The uuid string
   * @param[in]  graceful  Whether to stop gracefully
   */
  bool find_and_stop_session(const std::string &uuid, bool graceful);

  /**
   * @brief      Update device info associated to the session
   *
   * @param      session  The session
   * @param[in]  name     New name
   * @param[in]  newPerm  New permission
   */
  void update_session_info(stream::session_t &session, const std::string &name, const crypto::PERM newPerm);

  /**
   * @brief      Finds and udpate session information.
   *
   * @param[in]  uuid     The uuid string
   * @param[in]  name     New name
   * @param[in]  newPerm  New permission
   */
  bool find_and_udpate_session_info(const std::string &uuid, const std::string &name, const crypto::PERM newPerm);

  /**
   * @brief      Update device info
   *
   * @param[in]  uuid       The uuid string
   * @param[in]  name       New name
   * @param[in]  do_cmds    The do commands
   * @param[in]  undo_cmds  The undo commands
   * @param[in]  newPerm    New permission
   * @param[in]  enable_legacy_ordering  Enable legacy ordering
   * @param[in]  allow_client_commands  Allow client commands
   * @param[in]  always_use_virtual_display  Always use virtual display
   * @param[in]  virtual_display_mode  Virtual display mode override
   * @param[in]  virtual_display_layout  Virtual display layout override
   *
   * @return     Whether the update is successful
   */
  bool update_device_info(
    const std::string &uuid,
    const std::string &name,
    const std::string &display_mode,
    const std::string &output_name_override,
    const cmd_list_t &do_cmds,
    const cmd_list_t &undo_cmds,
    const crypto::PERM newPerm,
    const bool enable_legacy_ordering,
    const bool allow_client_commands,
    const bool always_use_virtual_display,
    const std::string &virtual_display_mode,
    const std::string &virtual_display_layout,
    const std::optional<bool> prefer_10bit_sdr
  );

  /**
   * @brief Persist current nvhttp-related state (paired clients, update subsystem markers, etc.).
   * @note Exposed so subsystems (e.g. update) can trigger a save after mutating persisted fields.
   */
  void save_state();
}  // namespace nvhttp<|MERGE_RESOLUTION|>--- conflicted
+++ resolved
@@ -6,11 +6,8 @@
 #pragma once
 
 // standard includes
-<<<<<<< HEAD
 #include <chrono>
 #include <list>
-=======
->>>>>>> 797f7e05
 #include <optional>
 #include <string>
 #include <unordered_map>
@@ -237,94 +234,6 @@
   /**
    * @brief Update stored settings for a paired client.
    * @return True if the client was found and updated.
-   */
-  bool update_device_info(
-    const std::string &uuid,
-    const std::string &name,
-    const std::string &display_mode,
-    const std::string &output_name_override,
-    bool always_use_virtual_display,
-    const std::string &virtual_display_mode,
-    const std::string &virtual_display_layout,
-    std::optional<std::unordered_map<std::string, std::string>> config_overrides,
-    std::optional<bool> prefer_10bit_sdr,
-    std::optional<std::string> hdr_profile
-  );
-
-  /**
-   * @brief Disconnect any active sessions for a paired client.
-   * @return True if one or more sessions were stopped.
-   */
-  bool disconnect_client(const std::string &uuid);
-
-  /**
-   * @brief Get a client's prefer_10bit_sdr override.
-   */
-  std::optional<bool> get_client_prefer_10bit_sdr_override(const std::string &uuid);
-
-  /**
-   * @brief Persist a per-client HDR color profile selection (Windows only).
-   * @return True if the client was found and updated.
-   */
-  bool set_client_hdr_profile(const std::string &uuid, const std::string &hdr_profile);
-
-  /**
-   * @brief Remove all paired clients.
-   * @examples
-   * nvhttp::erase_all_clients();
-   * @examples_end
-   */
-  void erase_all_clients();
-
-  /**
-   * @brief      Stops a session.
-   *
-   * @param      session   The session
-   * @param[in]  graceful  Whether to stop gracefully
-   */
-  void stop_session(stream::session_t &session, bool graceful);
-
-  /**
-   * @brief      Finds and stop session.
-   *
-   * @param[in]  uuid      The uuid string
-   * @param[in]  graceful  Whether to stop gracefully
-   */
-  bool find_and_stop_session(const std::string &uuid, bool graceful);
-
-  /**
-   * @brief      Update device info associated to the session
-   *
-   * @param      session  The session
-   * @param[in]  name     New name
-   * @param[in]  newPerm  New permission
-   */
-  void update_session_info(stream::session_t &session, const std::string &name, const crypto::PERM newPerm);
-
-  /**
-   * @brief      Finds and udpate session information.
-   *
-   * @param[in]  uuid     The uuid string
-   * @param[in]  name     New name
-   * @param[in]  newPerm  New permission
-   */
-  bool find_and_udpate_session_info(const std::string &uuid, const std::string &name, const crypto::PERM newPerm);
-
-  /**
-   * @brief      Update device info
-   *
-   * @param[in]  uuid       The uuid string
-   * @param[in]  name       New name
-   * @param[in]  do_cmds    The do commands
-   * @param[in]  undo_cmds  The undo commands
-   * @param[in]  newPerm    New permission
-   * @param[in]  enable_legacy_ordering  Enable legacy ordering
-   * @param[in]  allow_client_commands  Allow client commands
-   * @param[in]  always_use_virtual_display  Always use virtual display
-   * @param[in]  virtual_display_mode  Virtual display mode override
-   * @param[in]  virtual_display_layout  Virtual display layout override
-   *
-   * @return     Whether the update is successful
    */
   bool update_device_info(
     const std::string &uuid,
@@ -339,8 +248,64 @@
     const bool always_use_virtual_display,
     const std::string &virtual_display_mode,
     const std::string &virtual_display_layout,
-    const std::optional<bool> prefer_10bit_sdr
+    std::optional<std::unordered_map<std::string, std::string>> config_overrides,
+    std::optional<bool> prefer_10bit_sdr,
+    std::optional<std::string> hdr_profile
   );
+
+  /**
+   * @brief Disconnect any active sessions for a paired client.
+   * @return True if one or more sessions were stopped.
+   */
+  bool disconnect_client(const std::string &uuid);
+
+  /**
+   * @brief Persist a per-client HDR color profile selection (Windows only).
+   * @return True if the client was found and updated.
+   */
+  bool set_client_hdr_profile(const std::string &uuid, const std::string &hdr_profile);
+
+  /**
+   * @brief Remove all paired clients.
+   * @examples
+   * nvhttp::erase_all_clients();
+   * @examples_end
+   */
+  void erase_all_clients();
+
+  /**
+   * @brief      Stops a session.
+   *
+   * @param      session   The session
+   * @param[in]  graceful  Whether to stop gracefully
+   */
+  void stop_session(stream::session_t &session, bool graceful);
+
+  /**
+   * @brief      Finds and stop session.
+   *
+   * @param[in]  uuid      The uuid string
+   * @param[in]  graceful  Whether to stop gracefully
+   */
+  bool find_and_stop_session(const std::string &uuid, bool graceful);
+
+  /**
+   * @brief      Update device info associated to the session
+   *
+   * @param      session  The session
+   * @param[in]  name     New name
+   * @param[in]  newPerm  New permission
+   */
+  void update_session_info(stream::session_t &session, const std::string &name, const crypto::PERM newPerm);
+
+  /**
+   * @brief      Finds and udpate session information.
+   *
+   * @param[in]  uuid     The uuid string
+   * @param[in]  name     New name
+   * @param[in]  newPerm  New permission
+   */
+  bool find_and_udpate_session_info(const std::string &uuid, const std::string &name, const crypto::PERM newPerm);
 
   /**
    * @brief Persist current nvhttp-related state (paired clients, update subsystem markers, etc.).
