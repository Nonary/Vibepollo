--- conflicted
+++ resolved
@@ -182,12 +182,7 @@
    * Then using the client certificate public key we should be able to verify that
    * the client secret has been signed by Moonlight
    */
-<<<<<<< HEAD
-  void
-  clientpairingsecret(pair_session_t &sess, boost::property_tree::ptree &tree, const std::string &client_pairing_secret);
-=======
-  void clientpairingsecret(pair_session_t &sess, std::shared_ptr<safe::queue_t<crypto::x509_t>> &add_cert, boost::property_tree::ptree &tree, const std::string &client_pairing_secret);
->>>>>>> dbba364e
+  void clientpairingsecret(pair_session_t &sess, boost::property_tree::ptree &tree, const std::string &client_pairing_secret);
 
   /**
    * @brief Compare the user supplied pin to the Moonlight pin.
@@ -226,9 +221,7 @@
    * nvhttp::erase_all_clients();
    * @examples_end
    */
-<<<<<<< HEAD
-  void
-  erase_all_clients();
+  void erase_all_clients();
 
   /**
    * @brief      Stops a session.
@@ -282,7 +275,4 @@
     const cmd_list_t& undo_cmds,
     const crypto::PERM newPerm
   );
-=======
-  void erase_all_clients();
->>>>>>> dbba364e
 }  // namespace nvhttp