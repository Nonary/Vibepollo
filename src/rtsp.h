/**
 * @file src/rtsp.h
 * @brief Declarations for RTSP streaming.
 */
#pragma once

// standard includes
#include <array>
#include <atomic>
<<<<<<< HEAD
#include <list>
#include <memory>
=======
#include <chrono>
>>>>>>> cfcaa47c
#include <cstdint>
#include <optional>
#include <string>
#include <vector>

#include "config.h"
// local includes
#include "crypto.h"
#include "thread_safe.h"

#ifdef _WIN32
  #include <windows.h>
#endif

// Resolve circular dependencies
namespace stream {
  struct session_t;
}

namespace rtsp_stream {
  constexpr auto RTSP_SETUP_PORT = 21;

  struct launch_session_t {
    uint32_t id;

    crypto::aes_t gcm_key;
    crypto::aes_t iv;

    std::string av_ping_payload;
    uint32_t control_connect_data;

    std::string device_name;
    std::string unique_id;
    std::string client_uuid;
    std::string client_name;
    crypto::PERM perm;
    int appid;

    bool input_only;
    bool host_audio;
    int width;
    int height;
    int fps;
    int gcmap;

    struct app_metadata_t {
      std::string id;
      std::string name;
      bool virtual_screen;
      bool has_command;
      bool has_playnite;
    };

    std::optional<app_metadata_t> app_metadata;
    int surround_info;
    std::string surround_params;
    bool enable_hdr;
    bool enable_sops;
    bool virtual_display;
    uint32_t scale_factor;
    bool virtual_display_detach_with_app;
    std::optional<config::video_t::virtual_display_mode_e> virtual_display_mode_override;
    std::optional<config::video_t::virtual_display_layout_e> virtual_display_layout_override;
    std::array<std::uint8_t, 16> virtual_display_guid_bytes {};
    std::string virtual_display_device_id;
    std::optional<std::chrono::steady_clock::time_point> virtual_display_ready_since;
    std::optional<std::vector<std::vector<std::string>>> virtual_display_topology_snapshot;
    bool gen1_framegen_fix;
    bool gen2_framegen_fix;
    bool lossless_scaling_framegen;
    bool client_display_mode_override;
    std::optional<int> framegen_refresh_rate;
    std::string frame_generation_provider;
    std::optional<int> lossless_scaling_target_fps;
    std::optional<int> lossless_scaling_rtss_limit;

    std::optional<crypto::cipher::gcm_t> rtsp_cipher;
    std::string rtsp_url_scheme;
    uint32_t rtsp_iv_counter;

    std::list<crypto::command_entry_t> client_do_cmds;
    std::list<crypto::command_entry_t> client_undo_cmds;

#ifdef _WIN32
    bool display_helper_applied {};
    GUID display_guid {};
#endif
  };

  void launch_session_raise(std::shared_ptr<launch_session_t> launch_session);

  /**
   * @brief Clear state for the specified launch session.
   * @param launch_session_id The ID of the session to clear.
   */
  void launch_session_clear(uint32_t launch_session_id);

  /**
   * @brief Get the number of active sessions.
   * @return Count of active sessions.
   */
  int session_count();

  std::shared_ptr<stream::session_t>
    find_session(const std::string_view &uuid);

  std::list<std::string>
    get_all_session_uuids();

  /**
   * @brief Terminates all running streaming sessions.
   */
  void terminate_sessions();

  /**
   * @brief Runs the RTSP server loop.
   */
  void start();
}  // namespace rtsp_stream<|MERGE_RESOLUTION|>--- conflicted
+++ resolved
@@ -7,13 +7,10 @@
 // standard includes
 #include <array>
 #include <atomic>
-<<<<<<< HEAD
+#include <chrono>
+#include <cstdint>
 #include <list>
 #include <memory>
-=======
-#include <chrono>
->>>>>>> cfcaa47c
-#include <cstdint>
 #include <optional>
 #include <string>
 #include <vector>
@@ -97,7 +94,6 @@
     std::list<crypto::command_entry_t> client_undo_cmds;
 
 #ifdef _WIN32
-    bool display_helper_applied {};
     GUID display_guid {};
 #endif
   };
