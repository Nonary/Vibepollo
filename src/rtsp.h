/**
 * @file src/rtsp.h
 * @brief Declarations for RTSP streaming.
 */
#pragma once

// standard includes
#include <array>
#include <atomic>
<<<<<<< HEAD
#include <list>
#include <memory>
=======
#include <cstdint>
>>>>>>> 5f61d489
#include <optional>
#include <string>

// local includes
#include "crypto.h"
#include "thread_safe.h"

#ifdef _WIN32
  #include <windows.h>
#endif

// Resolve circular dependencies
namespace stream {
  struct session_t;
}

namespace rtsp_stream {
  constexpr auto RTSP_SETUP_PORT = 21;

  struct launch_session_t {
    uint32_t id;

    crypto::aes_t gcm_key;
    crypto::aes_t iv;

    std::string av_ping_payload;
    uint32_t control_connect_data;

    std::string device_name;
    std::string unique_id;
<<<<<<< HEAD
    crypto::PERM perm;
    int appid;

    bool input_only;
    bool host_audio;
=======
    std::string device_name;
>>>>>>> 5f61d489
    int width;
    int height;
    int fps;
    int gcmap;
<<<<<<< HEAD
=======
    int appid;

    struct app_metadata_t {
      std::string id;
      std::string name;
      bool virtual_screen;
      bool has_command;
      bool has_playnite;
    };

    std::optional<app_metadata_t> app_metadata;
>>>>>>> 5f61d489
    int surround_info;
    std::string surround_params;
    bool enable_hdr;
    bool enable_sops;
    bool virtual_display;
<<<<<<< HEAD
    uint32_t scale_factor;
=======
    bool virtual_display_detach_with_app;
    std::array<std::uint8_t, 16> virtual_display_guid_bytes {};
    std::string virtual_display_device_id;
>>>>>>> 5f61d489
    bool gen1_framegen_fix;
    bool gen2_framegen_fix;
    bool lossless_scaling_framegen;
    std::optional<int> framegen_refresh_rate;
    std::string frame_generation_provider;
    std::optional<int> lossless_scaling_target_fps;
    std::optional<int> lossless_scaling_rtss_limit;

    std::optional<crypto::cipher::gcm_t> rtsp_cipher;
    std::string rtsp_url_scheme;
    uint32_t rtsp_iv_counter;

    std::list<crypto::command_entry_t> client_do_cmds;
    std::list<crypto::command_entry_t> client_undo_cmds;

#ifdef _WIN32
    bool display_helper_applied {};
    GUID display_guid {};
#endif
  };

  void launch_session_raise(std::shared_ptr<launch_session_t> launch_session);

  /**
   * @brief Clear state for the specified launch session.
   * @param launch_session_id The ID of the session to clear.
   */
  void launch_session_clear(uint32_t launch_session_id);

  /**
   * @brief Get the number of active sessions.
   * @return Count of active sessions.
   */
  int session_count();

  std::shared_ptr<stream::session_t>
    find_session(const std::string_view &uuid);

  std::list<std::string>
    get_all_session_uuids();

  /**
   * @brief Terminates all running streaming sessions.
   */
  void terminate_sessions();

  /**
   * @brief Runs the RTSP server loop.
   */
  void start();
}  // namespace rtsp_stream<|MERGE_RESOLUTION|>--- conflicted
+++ resolved
@@ -7,12 +7,9 @@
 // standard includes
 #include <array>
 #include <atomic>
-<<<<<<< HEAD
 #include <list>
 #include <memory>
-=======
 #include <cstdint>
->>>>>>> 5f61d489
 #include <optional>
 #include <string>
 
@@ -43,22 +40,15 @@
 
     std::string device_name;
     std::string unique_id;
-<<<<<<< HEAD
     crypto::PERM perm;
     int appid;
 
     bool input_only;
     bool host_audio;
-=======
-    std::string device_name;
->>>>>>> 5f61d489
     int width;
     int height;
     int fps;
     int gcmap;
-<<<<<<< HEAD
-=======
-    int appid;
 
     struct app_metadata_t {
       std::string id;
@@ -69,19 +59,15 @@
     };
 
     std::optional<app_metadata_t> app_metadata;
->>>>>>> 5f61d489
     int surround_info;
     std::string surround_params;
     bool enable_hdr;
     bool enable_sops;
     bool virtual_display;
-<<<<<<< HEAD
     uint32_t scale_factor;
-=======
     bool virtual_display_detach_with_app;
     std::array<std::uint8_t, 16> virtual_display_guid_bytes {};
     std::string virtual_display_device_id;
->>>>>>> 5f61d489
     bool gen1_framegen_fix;
     bool gen2_framegen_fix;
     bool lossless_scaling_framegen;
