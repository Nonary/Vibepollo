/**
 * @file src/rtsp.h
 * @brief Declarations for RTSP streaming.
 */
#pragma once

#include <atomic>
#include <memory>

#include "crypto.h"
#include "thread_safe.h"

// Resolve circular dependencies
namespace stream {
  struct session_t;
}

namespace rtsp_stream {
  constexpr auto RTSP_SETUP_PORT = 21;

  struct launch_session_t {
    uint32_t id;

    crypto::aes_t gcm_key;
    crypto::aes_t iv;

    std::string av_ping_payload;
    uint32_t control_connect_data;

    std::string device_name;
    std::string unique_id;
    crypto::PERM perm;

    bool host_audio;
    int width;
    int height;
    int fps;
    int gcmap;
    int appid;
    int surround_info;
    std::string surround_params;
    bool enable_hdr;
    bool enable_sops;
    bool virtual_display;
    uint32_t scale_factor;

    std::optional<crypto::cipher::gcm_t> rtsp_cipher;
    std::string rtsp_url_scheme;
    uint32_t rtsp_iv_counter;

  #ifdef _WIN32
    GUID display_guid{};
  #endif
  };

  void
  launch_session_raise(std::shared_ptr<launch_session_t> launch_session);

  /**
   * @brief Clear state for the specified launch session.
   * @param launch_session_id The ID of the session to clear.
   */
  void
  launch_session_clear(uint32_t launch_session_id);

  /**
   * @brief Get the number of active sessions.
   * @return Count of active sessions.
   */
  int
  session_count();

<<<<<<< HEAD
  std::shared_ptr<stream::session_t>
  find_session(const std::string& uuid);

  std::list<std::string>
  get_all_session_uuids();
=======
  /**
   * @brief Terminates all running streaming sessions.
   */
  void
  terminate_sessions();
>>>>>>> 5582e618

  void
  rtpThread();

}  // namespace rtsp_stream<|MERGE_RESOLUTION|>--- conflicted
+++ resolved
@@ -70,19 +70,17 @@
   int
   session_count();
 
-<<<<<<< HEAD
   std::shared_ptr<stream::session_t>
   find_session(const std::string& uuid);
 
   std::list<std::string>
   get_all_session_uuids();
-=======
+
   /**
    * @brief Terminates all running streaming sessions.
    */
   void
   terminate_sessions();
->>>>>>> 5582e618
 
   void
   rtpThread();
