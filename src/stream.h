--- conflicted
+++ resolved
@@ -46,33 +46,15 @@
       RUNNING,  ///< The session is running
     };
 
-<<<<<<< HEAD
-    std::shared_ptr<session_t>
-    alloc(config_t &config, rtsp_stream::launch_session_t &launch_session);
-    std::string
-    uuid(const session_t& session);
-    bool
-    uuid_match(const session_t& session, const std::string& uuid);
-    bool
-    update_device_info(session_t& session, const std::string& name, const crypto::PERM& newPerm);
-    int
-    start(session_t &session, const std::string &addr_string);
-    void
-    stop(session_t &session);
-    void
-    graceful_stop(session_t& session);
-    void
-    join(session_t &session);
-    state_e
-    state(session_t &session);
-    inline bool
-    send(session_t& session);
-=======
     std::shared_ptr<session_t> alloc(config_t &config, rtsp_stream::launch_session_t &launch_session);
+    std::string uuid(const session_t& session);
+    bool uuid_match(const session_t& session, const std::string& uuid);
+    bool update_device_info(session_t& session, const std::string& name, const crypto::PERM& newPerm);
     int start(session_t &session, const std::string &addr_string);
     void stop(session_t &session);
+    void graceful_stop(session_t& session);
     void join(session_t &session);
     state_e state(session_t &session);
->>>>>>> dbba364e
+    inline bool send(session_t& session, const std::string_view &payload);
   }  // namespace session
 }  // namespace stream