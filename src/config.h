/**
 * @file src/config.h
 * @brief Declarations for the configuration of Sunshine.
 */
#pragma once

#include <bitset>
#include <chrono>
#include <optional>
#include <string>
#include <unordered_map>
#include <vector>

#include "nvenc/nvenc_config.h"

namespace config {
  struct video_t {
    bool headless_mode;
    bool follow_client_hdr;
    bool set_vdisplay_primary;
    // ffmpeg params
    int qp;  // higher == more compression and less quality

    int hevc_mode;
    int av1_mode;

    int min_threads;  // Minimum number of threads/slices for CPU encoding
    struct {
      std::string sw_preset;
      std::string sw_tune;
      std::optional<int> svtav1_preset;
    } sw;

    nvenc::nvenc_config nv;
    bool nv_realtime_hags;
    bool nv_opengl_vulkan_on_dxgi;
    bool nv_sunshine_high_power_mode;

    struct {
      int preset;
      int multipass;
      int h264_coder;
      int aq;
      int vbv_percentage_increase;
    } nv_legacy;

    struct {
      std::optional<int> qsv_preset;
      std::optional<int> qsv_cavlc;
      bool qsv_slow_hevc;
    } qsv;

    struct {
      std::optional<int> amd_usage_h264;
      std::optional<int> amd_usage_hevc;
      std::optional<int> amd_usage_av1;
      std::optional<int> amd_rc_h264;
      std::optional<int> amd_rc_hevc;
      std::optional<int> amd_rc_av1;
      std::optional<int> amd_enforce_hrd;
      std::optional<int> amd_quality_h264;
      std::optional<int> amd_quality_hevc;
      std::optional<int> amd_quality_av1;
      std::optional<int> amd_preanalysis;
      std::optional<int> amd_vbaq;
      int amd_coder;
    } amd;

    struct {
      int vt_allow_sw;
      int vt_require_sw;
      int vt_realtime;
      int vt_coder;
    } vt;

    struct {
      bool strict_rc_buffer;
    } vaapi;

    std::string capture;
    std::string encoder;
    std::string adapter_name;
    std::string output_name;

<<<<<<< HEAD
    std::string fallback_mode;
=======
    struct dd_t {
      struct workarounds_t {
        bool hdr_toggle;  ///< Specify whether to apply HDR high-contrast color workaround.
      };

      enum class config_option_e {
        disabled,  ///< Disable the configuration for the device.
        verify_only,  ///< @seealso{display_device::SingleDisplayConfiguration::DevicePreparation}
        ensure_active,  ///< @seealso{display_device::SingleDisplayConfiguration::DevicePreparation}
        ensure_primary,  ///< @seealso{display_device::SingleDisplayConfiguration::DevicePreparation}
        ensure_only_display  ///< @seealso{display_device::SingleDisplayConfiguration::DevicePreparation}
      };

      enum class resolution_option_e {
        disabled,  ///< Do not change resolution.
        automatic,  ///< Change resolution and use the one received from Moonlight.
        manual  ///< Change resolution and use the manually provided one.
      };

      enum class refresh_rate_option_e {
        disabled,  ///< Do not change refresh rate.
        automatic,  ///< Change refresh rate and use the one received from Moonlight.
        manual  ///< Change refresh rate and use the manually provided one.
      };

      enum class hdr_option_e {
        disabled,  ///< Do not change HDR settings.
        automatic  ///< Change HDR settings and use the state requested by Moonlight.
      };

      struct mode_remapping_entry_t {
        std::string requested_resolution;
        std::string requested_fps;
        std::string final_resolution;
        std::string final_refresh_rate;
      };

      struct mode_remapping_t {
        std::vector<mode_remapping_entry_t> mixed;  ///< To be used when `resolution_option` and `refresh_rate_option` is set to `automatic`.
        std::vector<mode_remapping_entry_t> resolution_only;  ///< To be use when only `resolution_option` is set to `automatic`.
        std::vector<mode_remapping_entry_t> refresh_rate_only;  ///< To be use when only `refresh_rate_option` is set to `automatic`.
      };

      config_option_e configuration_option;
      resolution_option_e resolution_option;
      std::string manual_resolution;  ///< Manual resolution in case `resolution_option == resolution_option_e::manual`.
      refresh_rate_option_e refresh_rate_option;
      std::string manual_refresh_rate;  ///< Manual refresh rate in case `refresh_rate_option == refresh_rate_option_e::manual`.
      hdr_option_e hdr_option;
      std::chrono::milliseconds config_revert_delay;  ///< Time to wait until settings are reverted (after stream ends/app exists).
      mode_remapping_t mode_remapping;
      workarounds_t wa;
    } dd;

    int min_fps_factor;  // Minimum fps target, determines minimum frame time
>>>>>>> 820180c9
  };

  struct audio_t {
    std::string sink;
    std::string virtual_sink;
    bool install_steam_drivers;
    bool keep_default;
    bool auto_capture;
  };

  constexpr int ENCRYPTION_MODE_NEVER = 0;  // Never use video encryption, even if the client supports it
  constexpr int ENCRYPTION_MODE_OPPORTUNISTIC = 1;  // Use video encryption if available, but stream without it if not supported
  constexpr int ENCRYPTION_MODE_MANDATORY = 2;  // Always use video encryption and refuse clients that can't encrypt

  struct stream_t {
    std::chrono::milliseconds ping_timeout;

    std::string file_apps;

    int fec_percentage;

    // Video encryption settings for LAN and WAN streams
    int lan_encryption_mode;
    int wan_encryption_mode;
  };

  struct nvhttp_t {
    // Could be any of the following values:
    // pc|lan|wan
    std::string origin_web_ui_allowed;

    std::string pkey;
    std::string cert;

    std::string sunshine_name;

    std::string file_state;

    std::string external_ip;
  };

  struct input_t {
    std::unordered_map<int, int> keybindings;

    std::chrono::milliseconds back_button_timeout;
    std::chrono::milliseconds key_repeat_delay;
    std::chrono::duration<double> key_repeat_period;

    std::string gamepad;
    bool ds4_back_as_touchpad_click;
    bool motion_as_ds4;
    bool touchpad_as_ds4;

    bool keyboard;
    bool mouse;
    bool controller;

    bool always_send_scancodes;

    bool high_resolution_scrolling;
    bool native_pen_touch;
  };

  namespace flag {
    enum flag_e : std::size_t {
      PIN_STDIN = 0,  ///< Read PIN from stdin instead of http
      FRESH_STATE,  ///< Do not load or save state
      FORCE_VIDEO_HEADER_REPLACE,  ///< force replacing headers inside video data
      UPNP,  ///< Try Universal Plug 'n Play
      CONST_PIN,  ///< Use "universal" pin
      FLAG_SIZE  ///< Number of flags
    };
  }

  struct prep_cmd_t {
    prep_cmd_t(std::string &&do_cmd, std::string &&undo_cmd, bool elevated):
        do_cmd(std::move(do_cmd)), undo_cmd(std::move(undo_cmd)), elevated(elevated) {}
    explicit prep_cmd_t(std::string &&do_cmd, bool elevated):
        do_cmd(std::move(do_cmd)), elevated(elevated) {}
    std::string do_cmd;
    std::string undo_cmd;
    bool elevated;
  };

  struct server_cmd_t {
    server_cmd_t(std::string &&cmd_name, std::string &&cmd_val, bool &&elevated):
        cmd_name(std::move(cmd_name)), cmd_val(std::move(cmd_val)), elevated(std::move(elevated)) {}
    std::string cmd_name;
    std::string cmd_val;
    bool elevated;
  };

  struct sunshine_t {
    bool hide_tray_controls;
    bool enable_pairing;
    std::string locale;
    int min_log_level;
    std::bitset<flag::FLAG_SIZE> flags;
    std::string credentials_file;

    std::string username;
    std::string password;
    std::string salt;

    std::string config_file;

    struct cmd_t {
      std::string name;
      int argc;
      char **argv;
    } cmd;

    std::uint16_t port;
    std::string address_family;

    std::string log_file;
    bool notify_pre_releases;
    std::vector<prep_cmd_t> prep_cmds;
    std::vector<server_cmd_t> server_cmds;
  };

  extern video_t video;
  extern audio_t audio;
  extern stream_t stream;
  extern nvhttp_t nvhttp;
  extern input_t input;
  extern sunshine_t sunshine;

  int
  parse(int argc, char *argv[]);
  std::unordered_map<std::string, std::string>
  parse_config(const std::string_view &file_content);
}  // namespace config<|MERGE_RESOLUTION|>--- conflicted
+++ resolved
@@ -82,9 +82,6 @@
     std::string adapter_name;
     std::string output_name;
 
-<<<<<<< HEAD
-    std::string fallback_mode;
-=======
     struct dd_t {
       struct workarounds_t {
         bool hdr_toggle;  ///< Specify whether to apply HDR high-contrast color workaround.
@@ -140,7 +137,7 @@
     } dd;
 
     int min_fps_factor;  // Minimum fps target, determines minimum frame time
->>>>>>> 820180c9
+    std::string fallback_mode;
   };
 
   struct audio_t {
