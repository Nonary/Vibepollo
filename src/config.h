--- conflicted
+++ resolved
@@ -29,10 +29,6 @@
       shared  ///< Use single shared virtual display for all clients
     };
 
-<<<<<<< HEAD
-    bool limit_framerate;
-    bool double_refreshrate;
-=======
     enum class virtual_display_layout_e {
       exclusive,  ///< Deactivate all other displays (only the virtual display stays visible)
       extended,  ///< Keep other displays active and extend the desktop with the virtual display
@@ -41,7 +37,9 @@
       extended_primary_isolated  ///< Extend the desktop, force the virtual display to be primary, and isolate it
     };
 
->>>>>>> 9a39da7a
+    bool limit_framerate;
+    bool double_refreshrate;
+
     // ffmpeg params
     int qp;  // higher == more compression and less quality
 
