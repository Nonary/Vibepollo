/**
 * @file src/config.h
 * @brief Declarations for the configuration of Sunshine.
 */
#pragma once

// standard includes
#include <bitset>
#include <chrono>
#include <optional>
#include <shared_mutex>
#include <string>
#include <unordered_map>
#include <vector>

// local includes
#include "nvenc/nvenc_config.h"

namespace config {
  // track modified config options
  inline std::unordered_map<std::string, std::string> modified_config_settings;
  // when a stream is active, we defer some settings until all sessions end
  inline std::unordered_map<std::string, std::string> pending_config_settings;

  struct video_t {
    bool headless_mode;
    bool limit_framerate;
    bool double_refreshrate;
    // ffmpeg params
    int qp;  // higher == more compression and less quality

    int hevc_mode;
    int av1_mode;

    int min_threads;  // Minimum number of threads/slices for CPU encoding

    struct {
      std::string sw_preset;
      std::string sw_tune;
      std::optional<int> svtav1_preset;
    } sw;

    nvenc::nvenc_config nv;
    bool nv_realtime_hags;
    bool nv_opengl_vulkan_on_dxgi;
    bool nv_sunshine_high_power_mode;

    struct {
      int preset;
      int multipass;
      int h264_coder;
      int aq;
      int vbv_percentage_increase;
    } nv_legacy;

    struct {
      std::optional<int> qsv_preset;
      std::optional<int> qsv_cavlc;
      bool qsv_slow_hevc;
    } qsv;

    struct {
      std::optional<int> amd_usage_h264;
      std::optional<int> amd_usage_hevc;
      std::optional<int> amd_usage_av1;
      std::optional<int> amd_rc_h264;
      std::optional<int> amd_rc_hevc;
      std::optional<int> amd_rc_av1;
      std::optional<int> amd_enforce_hrd;
      std::optional<int> amd_quality_h264;
      std::optional<int> amd_quality_hevc;
      std::optional<int> amd_quality_av1;
      std::optional<int> amd_preanalysis;
      std::optional<int> amd_vbaq;
      int amd_coder;
    } amd;

    struct {
      int vt_allow_sw;
      int vt_require_sw;
      int vt_realtime;
      int vt_coder;
    } vt;

    struct {
      bool strict_rc_buffer;
    } vaapi;

    std::string capture;
    std::string encoder;
    std::string adapter_name;
    std::string output_name;

    struct dd_t {
      struct workarounds_t {
        bool hdr_toggle;  ///< Enable HDR high-contrast color workaround (async; fixed 1s delay).
        bool dummy_plug_hdr10;  ///< Force 30 Hz and HDR for physical dummy plugs (requires VSYNC/ULLM override).
      };

      enum class config_option_e {
        disabled,  ///< Disable the configuration for the device.
        verify_only,  ///< @seealso{display_device::SingleDisplayConfiguration::DevicePreparation}
        ensure_active,  ///< @seealso{display_device::SingleDisplayConfiguration::DevicePreparation}
        ensure_primary,  ///< @seealso{display_device::SingleDisplayConfiguration::DevicePreparation}
        ensure_only_display  ///< @seealso{display_device::SingleDisplayConfiguration::DevicePreparation}
      };

      enum class resolution_option_e {
        disabled,  ///< Do not change resolution.
        automatic,  ///< Change resolution and use the one received from Moonlight.
        manual  ///< Change resolution and use the manually provided one.
      };

      enum class refresh_rate_option_e {
        disabled,  ///< Do not change refresh rate.
        automatic,  ///< Change refresh rate and use the one received from Moonlight.
        manual,  ///< Change refresh rate and use the manually provided one.
        prefer_highest  ///< Prefer the highest available refresh rate for the selected resolution.
      };

      enum class hdr_option_e {
        disabled,  ///< Do not change HDR settings.
        automatic  ///< Change HDR settings and use the state requested by Moonlight.
      };

      struct mode_remapping_entry_t {
        std::string requested_resolution;
        std::string requested_fps;
        std::string final_resolution;
        std::string final_refresh_rate;
      };

      struct mode_remapping_t {
        std::vector<mode_remapping_entry_t> mixed;  ///< To be used when `resolution_option` and `refresh_rate_option` is set to `automatic`.
        std::vector<mode_remapping_entry_t> resolution_only;  ///< To be use when only `resolution_option` is set to `automatic`.
        std::vector<mode_remapping_entry_t> refresh_rate_only;  ///< To be use when only `refresh_rate_option` is set to `automatic`.
      };

      config_option_e configuration_option;
      resolution_option_e resolution_option;
      std::string manual_resolution;  ///< Manual resolution in case `resolution_option == resolution_option_e::manual`.
      refresh_rate_option_e refresh_rate_option;
      std::string manual_refresh_rate;  ///< Manual refresh rate in case `refresh_rate_option == refresh_rate_option_e::manual`.
      hdr_option_e hdr_option;
      std::chrono::milliseconds config_revert_delay;  ///< Time to wait until settings are reverted (after stream ends/app exists).
      bool config_revert_on_disconnect;  ///< Specify whether to revert display configuration on client disconnect.
      mode_remapping_t mode_remapping;
      workarounds_t wa;
    } dd;

    int max_bitrate;  // Maximum bitrate, sets ceiling in kbps for bitrate requested from client
    double minimum_fps_target;  ///< Lowest framerate that will be used when streaming. Range 0-1000, 0 = half of client's requested framerate.

    std::string fallback_mode;
    bool isolated_virtual_display_option;
    bool ignore_encoder_probe_failure;
  };

  struct audio_t {
    std::string sink;
    std::string virtual_sink;
    bool stream;
    bool install_steam_drivers;
    bool keep_default;
    bool auto_capture;
  };

  constexpr int ENCRYPTION_MODE_NEVER = 0;  // Never use video encryption, even if the client supports it
  constexpr int ENCRYPTION_MODE_OPPORTUNISTIC = 1;  // Use video encryption if available, but stream without it if not supported
  constexpr int ENCRYPTION_MODE_MANDATORY = 2;  // Always use video encryption and refuse clients that can't encrypt

  struct stream_t {
    std::chrono::milliseconds ping_timeout;

    std::string file_apps;

    int fec_percentage;

    // Video encryption settings for LAN and WAN streams
    int lan_encryption_mode;
    int wan_encryption_mode;
  };

  struct nvhttp_t {
    // Could be any of the following values:
    // pc|lan|wan
    std::string origin_web_ui_allowed;

    std::string pkey;
    std::string cert;

    std::string sunshine_name;

    std::string file_state;

    std::string external_ip;
  };

  struct input_t {
    std::unordered_map<int, int> keybindings;

    std::chrono::milliseconds back_button_timeout;
    std::chrono::milliseconds key_repeat_delay;
    std::chrono::duration<double> key_repeat_period;

    std::string gamepad;
    bool ds4_back_as_touchpad_click;
    bool motion_as_ds4;
    bool touchpad_as_ds4;
    // When forcing DS5 emulation via Inputtino, randomize the virtual controller MAC
    // to avoid client-side config mixing when controllers are swapped.
    bool ds5_inputtino_randomize_mac;

    bool keyboard;
    bool mouse;
    bool controller;

    bool always_send_scancodes;

    bool high_resolution_scrolling;
    bool native_pen_touch;

    bool enable_input_only_mode;
    bool forward_rumble;
  };

  struct frame_limiter_t {
    bool enable {false};

    // Provider selector. Supported values: "auto", "nvidia-control-panel", "rtss".
    std::string provider;
  };

  // Windows-only: RTSS integration settings
  struct rtss_t {
    // RTSS install path. If empty, defaults to "%PROGRAMFILES%/RivaTuner Statistics Server"
    std::string install_path;

    // SyncLimiter mode. One of: "async", "front edge sync", "back edge sync", "nvidia reflex".
    // If empty or unrecognized, SyncLimiter is not modified.
    std::string frame_limit_type;

    // When enabled, attempt to avoid driver VSYNC and NVIDIA Ultra Low Latency Mode (ULLM)
    // engagement by forcing the display to run at the highest available refresh rate for the
    // targeted resolution during the stream. Implemented via the Windows display helper.
    bool disable_vsync_ullm {false};
  };

  struct lossless_scaling_t {
    std::string exe_path;
  };

  namespace flag {
    enum flag_e : std::size_t {
      PIN_STDIN = 0,  ///< Read PIN from stdin instead of http
      FRESH_STATE,  ///< Do not load or save state
      FORCE_VIDEO_HEADER_REPLACE,  ///< force replacing headers inside video data
      UPNP,  ///< Try Universal Plug 'n Play
      CONST_PIN,  ///< Use "universal" pin
      FLAG_SIZE  ///< Number of flags
    };
  }  // namespace flag

  struct prep_cmd_t {
    prep_cmd_t(std::string &&do_cmd, std::string &&undo_cmd, bool &&elevated):
        do_cmd(std::move(do_cmd)),
        undo_cmd(std::move(undo_cmd)),
        elevated(std::move(elevated)) {
    }

    explicit prep_cmd_t(std::string &&do_cmd, bool &&elevated):
        do_cmd(std::move(do_cmd)),
        elevated(std::move(elevated)) {
    }

    std::string do_cmd;
    std::string undo_cmd;
    bool elevated;
  };

  struct server_cmd_t {
    server_cmd_t(std::string &&cmd_name, std::string &&cmd_val, bool &&elevated):
        cmd_name(std::move(cmd_name)),
        cmd_val(std::move(cmd_val)),
        elevated(std::move(elevated)) {
    }
    std::string cmd_name;
    std::string cmd_val;
    bool elevated;
  };

  struct sunshine_t {
    bool hide_tray_controls;
    bool enable_pairing;
    bool enable_discovery;
    bool envvar_compatibility_mode;
    std::string locale;
    int min_log_level;
    std::bitset<flag::FLAG_SIZE> flags;
    std::string credentials_file;

    std::string username;
    std::string password;
    std::string salt;

    std::string config_file;

    struct cmd_t {
      std::string name;
      int argc;
      char **argv;
    } cmd;

    std::uint16_t port;
    std::string address_family;

    std::string log_file;
    bool notify_pre_releases;
    bool legacy_ordering;
    bool system_tray;
    std::vector<prep_cmd_t> prep_cmds;
<<<<<<< HEAD
    std::vector<prep_cmd_t> state_cmds;
    std::vector<server_cmd_t> server_cmds;
=======
    std::chrono::seconds session_token_ttl;  ///< Session token time-to-live (seconds)
    // Interval in seconds between automatic update checks (0 disables periodic checks)
    int update_check_interval_seconds {86400};
>>>>>>> ea9f5fec
  };

  extern video_t video;
  extern audio_t audio;
  extern stream_t stream;
  extern nvhttp_t nvhttp;
  extern input_t input;
  extern frame_limiter_t frame_limiter;
  extern rtss_t rtss;
  extern lossless_scaling_t lossless_scaling;
  extern sunshine_t sunshine;

  int parse(int argc, char *argv[]);
  std::unordered_map<std::string, std::string> parse_config(const std::string_view &file_content);

  // Hot-reload helpers
  void apply_config_now();
  void mark_deferred_reload();
  void maybe_apply_deferred();

  // Gate helpers so session start/resume can hold a shared lock while apply holds a unique lock.
  std::shared_lock<std::shared_mutex> acquire_apply_read_gate();
}  // namespace config<|MERGE_RESOLUTION|>--- conflicted
+++ resolved
@@ -319,14 +319,11 @@
     bool legacy_ordering;
     bool system_tray;
     std::vector<prep_cmd_t> prep_cmds;
-<<<<<<< HEAD
     std::vector<prep_cmd_t> state_cmds;
     std::vector<server_cmd_t> server_cmds;
-=======
     std::chrono::seconds session_token_ttl;  ///< Session token time-to-live (seconds)
     // Interval in seconds between automatic update checks (0 disables periodic checks)
     int update_check_interval_seconds {86400};
->>>>>>> ea9f5fec
   };
 
   extern video_t video;
