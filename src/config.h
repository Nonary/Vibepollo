--- conflicted
+++ resolved
@@ -219,12 +219,6 @@
   }  // namespace flag
 
   struct prep_cmd_t {
-<<<<<<< HEAD
-    prep_cmd_t(std::string &&do_cmd, std::string &&undo_cmd, bool elevated):
-        do_cmd(std::move(do_cmd)), undo_cmd(std::move(undo_cmd)), elevated(elevated) {}
-    explicit prep_cmd_t(std::string &&do_cmd, bool elevated):
-        do_cmd(std::move(do_cmd)), elevated(elevated) {}
-=======
     prep_cmd_t(std::string &&do_cmd, std::string &&undo_cmd, bool &&elevated):
         do_cmd(std::move(do_cmd)),
         undo_cmd(std::move(undo_cmd)),
@@ -236,23 +230,22 @@
         elevated(std::move(elevated)) {
     }
 
->>>>>>> dbba364e
     std::string do_cmd;
     std::string undo_cmd;
     bool elevated;
   };
 
-<<<<<<< HEAD
   struct server_cmd_t {
     server_cmd_t(std::string &&cmd_name, std::string &&cmd_val, bool &&elevated):
-        cmd_name(std::move(cmd_name)), cmd_val(std::move(cmd_val)), elevated(std::move(elevated)) {}
+        cmd_name(std::move(cmd_name)),
+        cmd_val(std::move(cmd_val)),
+        elevated(std::move(elevated)) {
+    }
     std::string cmd_name;
     std::string cmd_val;
     bool elevated;
   };
 
-=======
->>>>>>> dbba364e
   struct sunshine_t {
     bool hide_tray_controls;
     bool enable_pairing;
