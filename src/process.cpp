--- conflicted
+++ resolved
@@ -542,7 +542,6 @@
 
     _pipe.reset();
 
-<<<<<<< HEAD
 #ifdef _WIN32
     if (config::video.follow_client_hdr && !this->initial_display.empty()) {
       if (VDISPLAY::setDisplayHDRByName(platf::from_utf8(this->initial_display).c_str(), this->initial_hdr)) {
@@ -561,9 +560,6 @@
     }
 #endif
 
-#if defined SUNSHINE_TRAY && SUNSHINE_TRAY >= 1
-=======
->>>>>>> 820180c9
     bool has_run = _app_id > 0;
 
     // Only show the Stopped notification if we actually have an app to stop
