/**
 * @file src/process.cpp
 * @brief Definitions for the startup and shutdown of the apps started by a streaming Session.
 */
#define BOOST_BIND_GLOBAL_PLACEHOLDERS

// standard includes
#include <filesystem>
#include <string>
#include <thread>
#include <vector>

// lib includes
#include <boost/algorithm/string.hpp>
#include <boost/crc.hpp>
#include <boost/filesystem.hpp>
#include <boost/program_options/parsers.hpp>
#include <boost/property_tree/json_parser.hpp>
#include <boost/property_tree/ptree.hpp>
#include <openssl/evp.h>
#include <openssl/sha.h>

// local includes
#include "config.h"
#include "crypto.h"
#include "display_device.h"
#include "logging.h"
#include "platform/common.h"
<<<<<<< HEAD
#include "httpcommon.h"
=======
#include "process.h"
>>>>>>> dbba364e
#include "system_tray.h"
#include "utility.h"
#include "video.h"
#include "uuid.h"

#ifdef _WIN32
  // from_utf8() string conversion function
  #include "platform/windows/misc.h"
  #include "platform/windows/utils.h"

  // _SH constants for _wfsopen()
  #include <share.h>
#endif

#define DEFAULT_APP_IMAGE_PATH SUNSHINE_ASSETS_DIR "/box.png"

namespace proc {
  using namespace std::literals;
  namespace pt = boost::property_tree;

  proc_t proc;

  int input_only_app_id = -1;
  std::string input_only_app_id_str;
  int terminate_app_id = -1;
  std::string terminate_app_id_str;

#ifdef _WIN32
  VDISPLAY::DRIVER_STATUS vDisplayDriverStatus = VDISPLAY::DRIVER_STATUS::UNKNOWN;

  void onVDisplayWatchdogFailed() {
    vDisplayDriverStatus = VDISPLAY::DRIVER_STATUS::WATCHDOG_FAILED;
    VDISPLAY::closeVDisplayDevice();
  }

  void initVDisplayDriver() {
    vDisplayDriverStatus = VDISPLAY::openVDisplayDevice();
    if (vDisplayDriverStatus == VDISPLAY::DRIVER_STATUS::OK) {
      if (!VDISPLAY::startPingThread(onVDisplayWatchdogFailed)) {
        onVDisplayWatchdogFailed();
        return;
      }
    }
  }
#endif

  class deinit_t: public platf::deinit_t {
  public:
    ~deinit_t() {
      proc.terminate();
    }
  };

  std::unique_ptr<platf::deinit_t> init() {
    return std::make_unique<deinit_t>();
  }

  void terminate_process_group(boost::process::v1::child &proc, boost::process::v1::group &group, std::chrono::seconds exit_timeout) {
    if (group.valid() && platf::process_group_running((std::uintptr_t) group.native_handle())) {
      if (exit_timeout.count() > 0) {
        // Request processes in the group to exit gracefully
        if (platf::request_process_group_exit((std::uintptr_t) group.native_handle())) {
          // If the request was successful, wait for a little while for them to exit.
          BOOST_LOG(info) << "Successfully requested the app to exit. Waiting up to "sv << exit_timeout.count() << " seconds for it to close."sv;

          // group::wait_for() and similar functions are broken and deprecated, so we use a simple polling loop
          while (platf::process_group_running((std::uintptr_t) group.native_handle()) && (--exit_timeout).count() >= 0) {
            std::this_thread::sleep_for(1s);
          }

          if (exit_timeout.count() < 0) {
            BOOST_LOG(warning) << "App did not fully exit within the timeout. Terminating the app's remaining processes."sv;
          } else {
            BOOST_LOG(info) << "All app processes have successfully exited."sv;
          }
        } else {
          BOOST_LOG(info) << "App did not respond to a graceful termination request. Forcefully terminating the app's processes."sv;
        }
      } else {
        BOOST_LOG(info) << "No graceful exit timeout was specified for this app. Forcefully terminating the app's processes."sv;
      }

      // We always call terminate() even if we waited successfully for all processes above.
      // This ensures the process group state is consistent with the OS in boost.
      std::error_code ec;
      group.terminate(ec);
      group.detach();
    }

    if (proc.valid()) {
      // avoid zombie process
      proc.detach();
    }
  }

  boost::filesystem::path find_working_directory(const std::string &cmd, boost::process::v1::environment &env) {
    // Parse the raw command string into parts to get the actual command portion
#ifdef _WIN32
    auto parts = boost::program_options::split_winmain(cmd);
#else
    auto parts = boost::program_options::split_unix(cmd);
#endif
    if (parts.empty()) {
      BOOST_LOG(error) << "Unable to parse command: "sv << cmd;
      return boost::filesystem::path();
    }

    BOOST_LOG(debug) << "Parsed target ["sv << parts.at(0) << "] from command ["sv << cmd << ']';

    // If the target is a URL, don't parse any further here
    if (parts.at(0).find("://") != std::string::npos) {
      return boost::filesystem::path();
    }

    // If the cmd path is not an absolute path, resolve it using our PATH variable
    boost::filesystem::path cmd_path(parts.at(0));
    if (!cmd_path.is_absolute()) {
      cmd_path = boost::process::v1::search_path(parts.at(0));
      if (cmd_path.empty()) {
        BOOST_LOG(error) << "Unable to find executable ["sv << parts.at(0) << "]. Is it in your PATH?"sv;
        return boost::filesystem::path();
      }
    }

    BOOST_LOG(debug) << "Resolved target ["sv << parts.at(0) << "] to path ["sv << cmd_path << ']';

    // Now that we have a complete path, we can just use parent_path()
    return cmd_path.parent_path();
  }

<<<<<<< HEAD
  void
  proc_t::launch_input_only() {
    _app_id = input_only_app_id;
    _app_name = "Remote Input";
    allow_client_commands = false;
    placebo = true;

#if defined SUNSHINE_TRAY && SUNSHINE_TRAY >= 1
    system_tray::update_tray_playing(_app_name);
#endif
  }

  int
  proc_t::execute(int app_id, const ctx_t& app, std::shared_ptr<rtsp_stream::launch_session_t> launch_session) {
    if (_app_id == input_only_app_id) {
      terminate();
      std::this_thread::sleep_for(1s);
    } else {
      // Ensure starting from a clean slate
      terminate();
    }
=======
  int proc_t::execute(int app_id, std::shared_ptr<rtsp_stream::launch_session_t> launch_session) {
    // Ensure starting from a clean slate
    terminate();
>>>>>>> dbba364e

    _app = app;
    _app_id = app_id;
    _app_name = app.name;
    _launch_session = launch_session;
    allow_client_commands = app.allow_client_commands;

    uint32_t client_width = launch_session->width ? launch_session->width : 1920;
    uint32_t client_height = launch_session->height ? launch_session->height : 1080;

    uint32_t render_width = client_width;
    uint32_t render_height = client_height;

    int scale_factor = launch_session->scale_factor;
    if (_app.scale_factor != 100) {
      scale_factor = _app.scale_factor;
    }

    if (scale_factor != 100) {
      render_width *= ((float)scale_factor / 100);
      render_height *= ((float)scale_factor / 100);

      // Chop the last bit to ensure the scaled resolution is even numbered
      // Most odd resolutions won't work well
      render_width &= ~1;
      render_height &= ~1;
    }

    launch_session->width = render_width;
    launch_session->height = render_height;

    this->initial_display = config::video.output_name;
    // Executed when returning from function
    auto fg = util::fail_guard([&]() {
      // Restore to user defined output name
      config::video.output_name = this->initial_display;
      terminate();
      display_device::revert_configuration();
    });

#ifdef _WIN32
    if (config::video.headless_mode || launch_session->virtual_display || _app.virtual_display) {
      if (vDisplayDriverStatus != VDISPLAY::DRIVER_STATUS::OK) {
        // Try init driver again
        initVDisplayDriver();
      }

      if (vDisplayDriverStatus == VDISPLAY::DRIVER_STATUS::OK) {
        // Try set the render adapter matching the capture adapter if user has specified one
        if (!config::video.adapter_name.empty()) {
          VDISPLAY::setRenderAdapterByName(platf::from_utf8(config::video.adapter_name));
        }

        std::string device_name;
        std::string device_uuid_str;
        uuid_util::uuid_t device_uuid;

        if (_app.use_app_identity) {
          device_name = _app.name;
          if (_app.per_client_app_identity) {
            device_uuid = uuid_util::uuid_t::parse(launch_session->unique_id);
            auto app_uuid = uuid_util::uuid_t::parse(_app.uuid);

            // Use XOR to mix the two UUIDs
            device_uuid.b64[0] ^= app_uuid.b64[0];
            device_uuid.b64[1] ^= app_uuid.b64[1];

            device_uuid_str = device_uuid.string();
          } else {
            device_uuid_str = _app.uuid;
            device_uuid = uuid_util::uuid_t::parse(_app.uuid);
          }
        } else {
          device_name = launch_session->device_name;
          device_uuid_str = launch_session->unique_id;
          device_uuid = uuid_util::uuid_t::parse(launch_session->unique_id);
        }

        memcpy(&launch_session->display_guid, &device_uuid, sizeof(GUID));

        int target_fps = launch_session->fps ? launch_session->fps : 60;

        if (config::video.double_refreshrate) {
          target_fps *= 2;
        }

        std::wstring vdisplayName = VDISPLAY::createVirtualDisplay(
          device_uuid_str.c_str(),
          device_name.c_str(),
          render_width,
          render_height,
          target_fps,
          launch_session->display_guid
        );

        if (!vdisplayName.empty()) {
          BOOST_LOG(info) << "Virtual Display created at " << vdisplayName;

          // Don't change display settings when no params are given
          if (launch_session->width && launch_session->height && launch_session->fps) {
            // Apply display settings
            VDISPLAY::changeDisplaySettings(vdisplayName.c_str(), render_width, render_height, target_fps);
          }
          // Set virtual_display to true when everything went fine
          this->virtual_display = true;
          this->display_name = platf::to_utf8(vdisplayName);

          // When using virtual display, we don't care which display user configured to use.
          // So we always set output_name to the newly created virtual display as a workaround for
          // empty name when probing graphics cards.

          config::video.output_name = display_device::map_display_name(this->display_name);
        } else {
          BOOST_LOG(warning) << "Virtual Display creation failed!";
        }
      }
    }

    display_device::configure_display(config::video, *launch_session);

    // We should not preserve display state when using virtual display.
    // It is already handled by Windows properly.
    if (this->virtual_display) {
      display_device::reset_persistence();
    }

#else

    display_device::configure_display(config::video, *launch_session);

#endif

    // Probe encoders again before streaming to ensure our chosen
    // encoder matches the active GPU (which could have changed
    // due to hotplugging, driver crash, primary monitor change,
    // or any number of other factors).
    if (rtsp_stream::session_count() == 0 && video::probe_encoders()) {
      return 503;
    }

    // Add Stream-specific environment variables
    _env["SUNSHINE_APP_ID"] = _app.id;
    _env["SUNSHINE_APP_NAME"] = _app.name;
    _env["SUNSHINE_CLIENT_UID"] = launch_session->unique_id;
    _env["SUNSHINE_CLIENT_NAME"] = launch_session->device_name;
    _env["SUNSHINE_CLIENT_WIDTH"] = std::to_string(render_width);
    _env["SUNSHINE_CLIENT_HEIGHT"] = std::to_string(render_height);
    _env["SUNSHINE_CLIENT_RENDER_WIDTH"] = std::to_string(launch_session->width);
    _env["SUNSHINE_CLIENT_RENDER_HEIGHT"] = std::to_string(launch_session->height);
    _env["SUNSHINE_CLIENT_SCALE_FACTOR"] = std::to_string(scale_factor);
    _env["SUNSHINE_CLIENT_FPS"] = std::to_string(launch_session->fps);
    _env["SUNSHINE_CLIENT_HDR"] = launch_session->enable_hdr ? "true" : "false";
    _env["SUNSHINE_CLIENT_GCMAP"] = std::to_string(launch_session->gcmap);
    _env["SUNSHINE_CLIENT_HOST_AUDIO"] = launch_session->host_audio ? "true" : "false";
    _env["SUNSHINE_CLIENT_ENABLE_SOPS"] = launch_session->enable_sops ? "true" : "false";
    int channelCount = launch_session->surround_info & (65535);
    switch (channelCount) {
      case 2:
        _env["SUNSHINE_CLIENT_AUDIO_CONFIGURATION"] = "2.0";
        break;
      case 6:
        _env["SUNSHINE_CLIENT_AUDIO_CONFIGURATION"] = "5.1";
        break;
      case 8:
        _env["SUNSHINE_CLIENT_AUDIO_CONFIGURATION"] = "7.1";
        break;
    }
    _env["SUNSHINE_CLIENT_AUDIO_SURROUND_PARAMS"] = launch_session->surround_params;

    if (!_app.output.empty() && _app.output != "null"sv) {
#ifdef _WIN32
      // fopen() interprets the filename as an ANSI string on Windows, so we must convert it
      // to UTF-16 and use the wchar_t variants for proper Unicode log file path support.
      auto woutput = platf::from_utf8(_app.output);

      // Use _SH_DENYNO to allow us to open this log file again for writing even if it is
      // still open from a previous execution. This is required to handle the case of a
      // detached process executing again while the previous process is still running.
      _pipe.reset(_wfsopen(woutput.c_str(), L"a", _SH_DENYNO));
#else
      _pipe.reset(fopen(_app.output.c_str(), "a"));
#endif
    }

    std::error_code ec;
    _app_prep_begin = std::begin(_app.prep_cmds);
    _app_prep_it = _app_prep_begin;

    for (; _app_prep_it != std::end(_app.prep_cmds); ++_app_prep_it) {
      auto &cmd = *_app_prep_it;

      // Skip empty commands
      if (cmd.do_cmd.empty()) {
        continue;
      }

      boost::filesystem::path working_dir = _app.working_dir.empty() ?
                                              find_working_directory(cmd.do_cmd, _env) :
                                              boost::filesystem::path(_app.working_dir);
      BOOST_LOG(info) << "Executing Do Cmd: ["sv << cmd.do_cmd << "] elevated: " << cmd.elevated;
      auto child = platf::run_command(cmd.elevated, true, cmd.do_cmd, working_dir, _env, _pipe.get(), ec, nullptr);

      if (ec) {
        BOOST_LOG(error) << "Couldn't run ["sv << cmd.do_cmd << "]: System: "sv << ec.message();
        // We don't want any prep commands failing launch of the desktop.
        // This is to prevent the issue where users reboot their PC and need to log in with Sunshine.
        // permission_denied is typically returned when the user impersonation fails, which can happen when user is not signed in yet.
        if (!(_app.cmd.empty() && ec == std::errc::permission_denied)) {
          return -1;
        }
      }

      child.wait();
      auto ret = child.exit_code();
      if (ret != 0 && ec != std::errc::permission_denied) {
        BOOST_LOG(error) << '[' << cmd.do_cmd << "] failed with code ["sv << ret << ']';
        return -1;
      }
    }

    for (auto &cmd : _app.detached) {
      boost::filesystem::path working_dir = _app.working_dir.empty() ?
                                              find_working_directory(cmd, _env) :
                                              boost::filesystem::path(_app.working_dir);
      BOOST_LOG(info) << "Spawning ["sv << cmd << "] in ["sv << working_dir << ']';
      auto child = platf::run_command(_app.elevated, true, cmd, working_dir, _env, _pipe.get(), ec, nullptr);
      if (ec) {
        BOOST_LOG(warning) << "Couldn't spawn ["sv << cmd << "]: System: "sv << ec.message();
      } else {
        child.detach();
      }
    }

    if (_app.cmd.empty()) {
      BOOST_LOG(info) << "Executing [Desktop]"sv;
      placebo = true;
    } else {
      boost::filesystem::path working_dir = _app.working_dir.empty() ?
                                              find_working_directory(_app.cmd, _env) :
                                              boost::filesystem::path(_app.working_dir);
      BOOST_LOG(info) << "Executing: ["sv << _app.cmd << "] in ["sv << working_dir << ']';
      _process = platf::run_command(_app.elevated, true, _app.cmd, working_dir, _env, _pipe.get(), ec, &_process_group);
      if (ec) {
        BOOST_LOG(warning) << "Couldn't run ["sv << _app.cmd << "]: System: "sv << ec.message();
        return -1;
      }
    }

    _app_launch_time = std::chrono::steady_clock::now();

  #ifdef _WIN32
    auto resetHDRThread = std::thread([this, enable_hdr = launch_session->enable_hdr]{
      // Windows doesn't seem to be able to set HDR correctly when a display is just connected / changed resolution,
      // so we have tooggle HDR for the virtual display manually after a delay.
      auto retryInterval = 200ms;
      while (is_changing_settings_going_to_fail()) {
        if (retryInterval > 2s) {
          BOOST_LOG(warning) << "Restoring HDR settings failed due to retry timeout!";
          return;
        }
        std::this_thread::sleep_for(retryInterval);
        retryInterval *= 2;
      }

      // We should have got the actual streaming display by now
      std::string currentDisplay = this->display_name;
      if (currentDisplay.empty()) {
        BOOST_LOG(warning) << "Not getting current display in time! HDR will not be toggled.";
      } else {
        auto currentDisplayW = platf::from_utf8(currentDisplay).c_str();

        bool initial_hdr = VDISPLAY::getDisplayHDRByName(currentDisplayW);

        if (config::video.dd.hdr_option == config::video_t::dd_t::hdr_option_e::automatic) {
          if (!VDISPLAY::setDisplayHDRByName(currentDisplayW, false)) {
            return;
          }

          if (enable_hdr) {
            if (VDISPLAY::setDisplayHDRByName(currentDisplayW, true)) {
              BOOST_LOG(info) << "HDR enabled for display " << currentDisplay;
            } else {
              BOOST_LOG(info) << "HDR enable failed for display " << currentDisplay;
            }
          }
        } else if (initial_hdr) {
          if (VDISPLAY::setDisplayHDRByName(currentDisplayW, false) && VDISPLAY::setDisplayHDRByName(currentDisplayW, true)) {
            BOOST_LOG(info) << "HDR toggled successfully for display " << currentDisplay;
          } else {
            BOOST_LOG(info) << "HDR toggle failed for display " << currentDisplay;
          }
        }
      }
    });

    resetHDRThread.detach();
  #endif

    fg.disable();

#if defined SUNSHINE_TRAY && SUNSHINE_TRAY >= 1
    system_tray::update_tray_playing(_app.name);
#endif

    return 0;
  }

  int proc_t::running() {
#ifndef _WIN32
    // On POSIX OSes, we must periodically wait for our children to avoid
    // them becoming zombies. This must be synchronized carefully with
    // calls to bp::wait() and platf::process_group_running() which both
    // invoke waitpid() under the hood.
    auto reaper = util::fail_guard([]() {
      while (waitpid(-1, nullptr, WNOHANG) > 0);
    });
#endif

    if (placebo) {
      return _app_id;
    } else if (_app.wait_all && _process_group && platf::process_group_running((std::uintptr_t) _process_group.native_handle())) {
      // The app is still running if any process in the group is still running
      return _app_id;
    } else if (_process.running()) {
      // The app is still running only if the initial process launched is still running
      return _app_id;
<<<<<<< HEAD
    }
    else if (_app.auto_detach && std::chrono::steady_clock::now() - _app_launch_time < 5s) {
      BOOST_LOG(info) << "App exited with code ["sv << _process.native_exit_code() << "] within 5 seconds of launch. Treating the app as a detached command."sv;
=======
    } else if (_app.auto_detach && _process.native_exit_code() == 0 &&
               std::chrono::steady_clock::now() - _app_launch_time < 5s) {
      BOOST_LOG(info) << "App exited gracefully within 5 seconds of launch. Treating the app as a detached command."sv;
>>>>>>> dbba364e
      BOOST_LOG(info) << "Adjust this behavior in the Applications tab or apps.json if this is not what you want."sv;
      placebo = true;

    #if defined SUNSHINE_TRAY && SUNSHINE_TRAY >= 1
      if (_process.native_exit_code() != 0) {
        system_tray::update_tray_launch_error(proc::proc.get_last_run_app_name(), _process.native_exit_code());
      }
    #endif

      return _app_id;
    }

    // Perform cleanup actions now if needed
    if (_process) {
      terminate();
    }

    return 0;
  }

<<<<<<< HEAD
  void
  proc_t::terminate(bool immediate) {
=======
  void proc_t::terminate() {
>>>>>>> dbba364e
    std::error_code ec;
    placebo = false;

    if (!immediate) {
      terminate_process_group(_process, _process_group, _app.exit_timeout);
    }

    _process = boost::process::v1::child();
    _process_group = boost::process::v1::group();

    for (; _app_prep_it != _app_prep_begin; --_app_prep_it) {
      auto &cmd = *(_app_prep_it - 1);

      if (cmd.undo_cmd.empty()) {
        continue;
      }

      boost::filesystem::path working_dir = _app.working_dir.empty() ?
                                              find_working_directory(cmd.undo_cmd, _env) :
                                              boost::filesystem::path(_app.working_dir);
      BOOST_LOG(info) << "Executing Undo Cmd: ["sv << cmd.undo_cmd << ']';
      auto child = platf::run_command(cmd.elevated, true, cmd.undo_cmd, working_dir, _env, _pipe.get(), ec, nullptr);

      if (ec) {
        BOOST_LOG(warning) << "System: "sv << ec.message();
      }

      child.wait();
      auto ret = child.exit_code();

      if (ret != 0) {
        BOOST_LOG(warning) << "Return code ["sv << ret << ']';
      }
    }

    _pipe.reset();

    bool has_run = _app_id > 0;

#ifdef _WIN32
    bool used_virtual_display = vDisplayDriverStatus == VDISPLAY::DRIVER_STATUS::OK && _launch_session && this->virtual_display;
    if (used_virtual_display) {
      if (VDISPLAY::removeVirtualDisplay(_launch_session->display_guid)) {
        BOOST_LOG(info) << "Virtual Display removed successfully";
      } else {
        BOOST_LOG(info) << "Virtual Display remove failed";
      }
    }

    // Only show the Stopped notification if we actually have an app to stop
    // Since terminate() is always run when a new app has started
    if (proc::proc.get_last_run_app_name().length() > 0 && has_run) {
      if (used_virtual_display) {
        display_device::reset_persistence();
      } else {
        display_device::revert_configuration();
      }
#else
    if (proc::proc.get_last_run_app_name().length() > 0 && has_run) {
      display_device::revert_configuration();
#endif

#if defined SUNSHINE_TRAY && SUNSHINE_TRAY >= 1
      system_tray::update_tray_stopped(proc::proc.get_last_run_app_name());
#endif
    }

    // Load the configured output_name first
    // to prevent the value being write to empty when the initial terminate happens
    if (!has_run && proc.initial_display.empty()) {
      proc.initial_display = config::video.output_name;
    } else {
      // Restore output name to its original value
      config::video.output_name = initial_display;
    }

    _app_id = -1;
    _app_name.clear();
    display_name.clear();
    initial_display.clear();
    _launch_session.reset();
    virtual_display = false;
    allow_client_commands = false;
  }

  const std::vector<ctx_t> &proc_t::get_apps() const {
    return _apps;
  }

  std::vector<ctx_t> &proc_t::get_apps() {
    return _apps;
  }

  // Gets application image from application list.
  // Returns image from assets directory if found there.
  // Returns default image if image configuration is not set.
  // Returns http content-type header compatible image type.
  std::string proc_t::get_app_image(int app_id) {
    auto iter = std::find_if(_apps.begin(), _apps.end(), [&app_id](const auto app) {
      return app.id == std::to_string(app_id);
    });
    auto app_image_path = iter == _apps.end() ? std::string() : iter->image_path;

    return validate_app_image_path(app_image_path);
  }

<<<<<<< HEAD
  std::string
  proc_t::get_last_run_app_name() {
    return _app_name;
  }

  boost::process::environment
  proc_t::get_env() {
    return _env;
=======
  std::string proc_t::get_last_run_app_name() {
    return _app.name;
>>>>>>> dbba364e
  }

  proc_t::~proc_t() {
    // It's not safe to call terminate() here because our proc_t is a static variable
    // that may be destroyed after the Boost loggers have been destroyed. Instead,
    // we return a deinit_t to main() to handle termination when we're exiting.
    // Once we reach this point here, termination must have already happened.
    assert(!placebo);
    assert(!_process.running());
  }

  std::string_view::iterator find_match(std::string_view::iterator begin, std::string_view::iterator end) {
    int stack = 0;

    --begin;
    do {
      ++begin;
      switch (*begin) {
        case '(':
          ++stack;
          break;
        case ')':
          --stack;
      }
    } while (begin != end && stack != 0);

    if (begin == end) {
      throw std::out_of_range("Missing closing bracket \')\'");
    }
    return begin;
  }

  std::string parse_env_val(boost::process::v1::native_environment &env, const std::string_view &val_raw) {
    auto pos = std::begin(val_raw);
    auto dollar = std::find(pos, std::end(val_raw), '$');

    std::stringstream ss;

    while (dollar != std::end(val_raw)) {
      auto next = dollar + 1;
      if (next != std::end(val_raw)) {
        switch (*next) {
          case '(':
            {
              ss.write(pos, (dollar - pos));
              auto var_begin = next + 1;
              auto var_end = find_match(next, std::end(val_raw));
              auto var_name = std::string {var_begin, var_end};

#ifdef _WIN32
              // Windows treats environment variable names in a case-insensitive manner,
              // so we look for a case-insensitive match here. This is critical for
              // correctly appending to PATH on Windows.
              auto itr = std::find_if(env.cbegin(), env.cend(), [&](const auto &e) {
                return boost::iequals(e.get_name(), var_name);
              });
              if (itr != env.cend()) {
                // Use an existing case-insensitive match
                var_name = itr->get_name();
              }
#endif

              ss << env[var_name].to_string();

              pos = var_end + 1;
              next = var_end;

              break;
            }
          case '$':
            ss.write(pos, (next - pos));
            pos = next + 1;
            ++next;
            break;
        }

        dollar = std::find(next, std::end(val_raw), '$');
      } else {
        dollar = next;
      }
    }

    ss.write(pos, (dollar - pos));

    return ss.str();
  }

  std::string validate_app_image_path(std::string app_image_path) {
    if (app_image_path.empty()) {
      return DEFAULT_APP_IMAGE_PATH;
    }

    // get the image extension and convert it to lowercase
    auto image_extension = std::filesystem::path(app_image_path).extension().string();
    boost::to_lower(image_extension);

    // return the default box image if extension is not "png"
    if (image_extension != ".png") {
      return DEFAULT_APP_IMAGE_PATH;
    }

    // check if image is in assets directory
    auto full_image_path = std::filesystem::path(SUNSHINE_ASSETS_DIR) / app_image_path;
    if (std::filesystem::exists(full_image_path)) {
      return full_image_path.string();
    } else if (app_image_path == "./assets/steam.png") {
      // handle old default steam image definition
      return SUNSHINE_ASSETS_DIR "/steam.png";
    }

    // check if specified image exists
    std::error_code code;
    if (!std::filesystem::exists(app_image_path, code)) {
      // return default box image if image does not exist
      BOOST_LOG(warning) << "Couldn't find app image at path ["sv << app_image_path << ']';
      return DEFAULT_APP_IMAGE_PATH;
    }

    // image is a png, and not in assets directory
    // return only "content-type" http header compatible image type
    return app_image_path;
  }

  std::optional<std::string> calculate_sha256(const std::string &filename) {
    crypto::md_ctx_t ctx {EVP_MD_CTX_create()};
    if (!ctx) {
      return std::nullopt;
    }

    if (!EVP_DigestInit_ex(ctx.get(), EVP_sha256(), nullptr)) {
      return std::nullopt;
    }

    // Read file and update calculated SHA
    char buf[1024 * 16];
    std::ifstream file(filename, std::ifstream::binary);
    while (file.good()) {
      file.read(buf, sizeof(buf));
      if (!EVP_DigestUpdate(ctx.get(), buf, file.gcount())) {
        return std::nullopt;
      }
    }
    file.close();

    unsigned char result[SHA256_DIGEST_LENGTH];
    if (!EVP_DigestFinal_ex(ctx.get(), result, nullptr)) {
      return std::nullopt;
    }

    // Transform byte-array to string
    std::stringstream ss;
    ss << std::hex << std::setfill('0');
    for (const auto &byte : result) {
      ss << std::setw(2) << (int) byte;
    }
    return ss.str();
  }

  uint32_t calculate_crc32(const std::string &input) {
    boost::crc_32_type result;
    result.process_bytes(input.data(), input.length());
    return result.checksum();
  }

  std::tuple<std::string, std::string> calculate_app_id(const std::string &app_name, std::string app_image_path, int index) {
    // Generate id by hashing name with image data if present
    std::vector<std::string> to_hash;
    to_hash.push_back(app_name);
    auto file_path = validate_app_image_path(app_image_path);
    if (file_path != DEFAULT_APP_IMAGE_PATH) {
      auto file_hash = calculate_sha256(file_path);
      if (file_hash) {
        to_hash.push_back(file_hash.value());
      } else {
        // Fallback to just hashing image path
        to_hash.push_back(file_path);
      }
    }

    // Create combined strings for hash
    std::stringstream ss;
    for_each(to_hash.begin(), to_hash.end(), [&ss](const std::string &s) {
      ss << s;
    });
    auto input_no_index = ss.str();
    ss << index;
    auto input_with_index = ss.str();

    // CRC32 then truncate to signed 32-bit range due to client limitations
    auto id_no_index = std::to_string(abs((int32_t) calculate_crc32(input_no_index)));
    auto id_with_index = std::to_string(abs((int32_t) calculate_crc32(input_with_index)));

    return std::make_tuple(id_no_index, id_with_index);
  }

<<<<<<< HEAD
  void
  migrate_apps(pt::ptree* fileTree_p, pt::ptree* inputTree_p) {
    std::string new_app_uuid;

    if (inputTree_p) {
      auto input_uuid = inputTree_p->get_optional<std::string>("uuid"s);
      if (input_uuid && !input_uuid.value().empty()) {
        new_app_uuid = input_uuid.value();
      } else {
        new_app_uuid = uuid_util::uuid_t::generate().string();
        inputTree_p->erase("uuid");
        inputTree_p->put("uuid", new_app_uuid);
      }

      if (inputTree_p->get_child("prep-cmd").empty()) {
        inputTree_p->erase("prep-cmd");
      }

      if (inputTree_p->get_child("detached").empty()) {
        inputTree_p->erase("detached");
      }

      inputTree_p->erase("launching");
      inputTree_p->erase("index");
    }

    auto &apps_node = fileTree_p->get_child("apps"s);

    pt::ptree newApps;
    for (auto &kv : apps_node) {
      // Check if we have apps that have not got an uuid assigned
      auto app_uuid = kv.second.get_optional<std::string>("uuid"s);
      if (!app_uuid || app_uuid.value().empty()) {
        kv.second.erase("uuid");
        kv.second.put("uuid", uuid_util::uuid_t::generate().string());
        kv.second.erase("launching");
        newApps.push_back(std::make_pair("", std::move(kv.second)));
      } else {
        if (!new_app_uuid.empty() && app_uuid.value() == new_app_uuid) {
          newApps.push_back(std::make_pair("", *inputTree_p));
          new_app_uuid.clear();
        } else {
          newApps.push_back(std::make_pair("", std::move(kv.second)));
        }
      }
    }

    // Finally add the new app
    if (!new_app_uuid.empty()) {
      newApps.push_back(std::make_pair("", *inputTree_p));
    }

    fileTree_p->erase("apps");
    fileTree_p->push_back(std::make_pair("apps", newApps));
  }

  std::optional<proc::proc_t>
  parse(const std::string &file_name) {
=======
  std::optional<proc::proc_t> parse(const std::string &file_name) {
>>>>>>> dbba364e
    pt::ptree tree;

    try {
      pt::read_json(file_name, tree);

      auto &apps_node = tree.get_child("apps"s);
      auto &env_vars = tree.get_child("env"s);

      auto this_env = boost::this_process::environment();

      for (auto &[name, val] : env_vars) {
        this_env[name] = parse_env_val(this_env, val.get_value<std::string>());
      }

      std::set<std::string> ids;
      std::vector<proc::ctx_t> apps;
      int i = 0;

      if (config::input.enable_input_only_mode) {
        // Input Only entry
        {
          proc::ctx_t ctx;
          // ctx.uuid = ""; // We're not using uuid for this special entry
          ctx.name = "Remote Input";
          ctx.image_path = parse_env_val(this_env, "input_only.png");
          ctx.virtual_display = false;
          ctx.scale_factor = 100;
          ctx.use_app_identity = false;
          ctx.per_client_app_identity = false;
          ctx.allow_client_commands = false;

          ctx.elevated = false;
          ctx.auto_detach = true;
          ctx.wait_all = true;
          ctx.exit_timeout = 5s;

          auto possible_ids = calculate_app_id(ctx.name, ctx.image_path, i++);
          if (ids.count(std::get<0>(possible_ids)) == 0) {
            // Avoid using index to generate id if possible
            ctx.id = std::get<0>(possible_ids);
          }
          else {
            // Fallback to include index on collision
            ctx.id = std::get<1>(possible_ids);
          }
          ids.insert(ctx.id);

          input_only_app_id_str = ctx.id;
          input_only_app_id = util::from_view(ctx.id);

          apps.emplace_back(std::move(ctx));
        }

        // Terminate entry
        {
          proc::ctx_t ctx;
          // ctx.uuid = ""; // We're not using uuid for this special entry
          ctx.name = "Terminate";
          ctx.image_path = parse_env_val(this_env, "terminate.png");
          ctx.virtual_display = false;
          ctx.scale_factor = 100;
          ctx.use_app_identity = false;
          ctx.per_client_app_identity = false;
          ctx.allow_client_commands = false;

          ctx.elevated = false;
          ctx.auto_detach = true;
          ctx.wait_all = true;
          ctx.exit_timeout = 5s;

          auto possible_ids = calculate_app_id(ctx.name, ctx.image_path, i++);
          if (ids.count(std::get<0>(possible_ids)) == 0) {
            // Avoid using index to generate id if possible
            ctx.id = std::get<0>(possible_ids);
          }
          else {
            // Fallback to include index on collision
            ctx.id = std::get<1>(possible_ids);
          }
          ids.insert(ctx.id);

          terminate_app_id_str = ctx.id;
          terminate_app_id = util::from_view(ctx.id);

          apps.emplace_back(std::move(ctx));
        }
      }

      // Virtual Display entry
    #ifdef _WIN32
      if (vDisplayDriverStatus == VDISPLAY::DRIVER_STATUS::OK) {
        proc::ctx_t ctx;
        // ctx.uuid = ""; // We're not using uuid for this special entry
        ctx.name = "Virtual Display";
        ctx.image_path = parse_env_val(this_env, "virtual_desktop.png");
        ctx.virtual_display = true;
        ctx.scale_factor = 100;
        ctx.use_app_identity = false;
        ctx.per_client_app_identity = false;
        ctx.allow_client_commands = false;

        ctx.elevated = false;
        ctx.auto_detach = true;
        ctx.wait_all = true;
        ctx.exit_timeout = 5s;

        auto possible_ids = calculate_app_id(ctx.name, ctx.image_path, i++);
        if (ids.count(std::get<0>(possible_ids)) == 0) {
          // Avoid using index to generate id if possible
          ctx.id = std::get<0>(possible_ids);
        }
        else {
          // Fallback to include index on collision
          ctx.id = std::get<1>(possible_ids);
        }
        ids.insert(ctx.id);

        apps.emplace_back(std::move(ctx));
      }
    #endif

      for (auto &[_, app_node] : apps_node) {
        proc::ctx_t ctx;

        auto app_uuid = app_node.get_optional<std::string>("uuid"s);

        if (!app_uuid) {
          // We need an upgrade to the app list
          try {
            BOOST_LOG(info) << "Migrating app list...";
            migrate_apps(&tree, nullptr);
            pt::write_json(file_name, tree);
            BOOST_LOG(info) << "Migration complete.";
            return parse(file_name);
          } catch (std::exception &e) {
            BOOST_LOG(warning) << "Error happened wilie migrating the app list: "sv << e.what();
            return std::nullopt;
          }
        }

        auto prep_nodes_opt = app_node.get_child_optional("prep-cmd"s);
        auto detached_nodes_opt = app_node.get_child_optional("detached"s);
        auto exclude_global_prep = app_node.get_optional<bool>("exclude-global-prep-cmd"s);
        auto output = app_node.get_optional<std::string>("output"s);
        auto name = parse_env_val(this_env, app_node.get<std::string>("name"s));
        auto cmd = app_node.get_optional<std::string>("cmd"s);
        auto image_path = app_node.get_optional<std::string>("image-path"s);
        auto working_dir = app_node.get_optional<std::string>("working-dir"s);
        auto elevated = app_node.get_optional<bool>("elevated"s);
        auto auto_detach = app_node.get_optional<bool>("auto-detach"s);
        auto wait_all = app_node.get_optional<bool>("wait-all"s);
        auto exit_timeout = app_node.get_optional<int>("exit-timeout"s);
        auto virtual_display = app_node.get_optional<bool>("virtual-display"s);
        auto resolution_scale_factor = app_node.get_optional<int>("scale-factor"s);
        auto use_app_identity = app_node.get_optional<bool>("use-app-identity"s);
        auto per_client_app_identity = app_node.get_optional<bool>("per-client-app-identity");
        auto allow_client_commands = app_node.get_optional<bool>("allow-client-commands");

        ctx.uuid = app_uuid.value();

        std::vector<proc::cmd_t> prep_cmds;
        if (!exclude_global_prep.value_or(false)) {
          prep_cmds.reserve(config::sunshine.prep_cmds.size());
          for (auto &prep_cmd : config::sunshine.prep_cmds) {
            auto do_cmd = parse_env_val(this_env, prep_cmd.do_cmd);
            auto undo_cmd = parse_env_val(this_env, prep_cmd.undo_cmd);

            prep_cmds.emplace_back(
              std::move(do_cmd),
              std::move(undo_cmd),
<<<<<<< HEAD
              prep_cmd.elevated
=======
              std::move(prep_cmd.elevated)
>>>>>>> dbba364e
            );
          }
        }

        if (prep_nodes_opt) {
          auto &prep_nodes = *prep_nodes_opt;

          prep_cmds.reserve(prep_cmds.size() + prep_nodes.size());
          for (auto &[_, prep_node] : prep_nodes) {
            auto do_cmd = prep_node.get_optional<std::string>("do"s);
            auto undo_cmd = prep_node.get_optional<std::string>("undo"s);
            auto elevated = prep_node.get_optional<bool>("elevated");

            prep_cmds.emplace_back(
              parse_env_val(this_env, do_cmd.value_or("")),
              parse_env_val(this_env, undo_cmd.value_or("")),
              std::move(elevated.value_or(false))
            );
          }
        }

        std::vector<std::string> detached;
        if (detached_nodes_opt) {
          auto &detached_nodes = *detached_nodes_opt;

          detached.reserve(detached_nodes.size());
          for (auto &[_, detached_val] : detached_nodes) {
            detached.emplace_back(parse_env_val(this_env, detached_val.get_value<std::string>()));
          }
        }

        if (output) {
          ctx.output = parse_env_val(this_env, *output);
        }

        if (cmd) {
          ctx.cmd = parse_env_val(this_env, *cmd);
        }

        if (working_dir) {
          ctx.working_dir = parse_env_val(this_env, *working_dir);
#ifdef _WIN32
          // The working directory, unlike the command itself, should not be quoted
          // when it contains spaces. Unlike POSIX, Windows forbids quotes in paths,
          // so we can safely strip them all out here to avoid confusing the user.
          boost::erase_all(ctx.working_dir, "\"");
          ctx.working_dir += '\\';
#endif
        }

        if (image_path) {
          ctx.image_path = parse_env_val(this_env, *image_path);
        }

        ctx.elevated = elevated.value_or(false);
        ctx.auto_detach = auto_detach.value_or(true);
        ctx.wait_all = wait_all.value_or(true);
<<<<<<< HEAD
        ctx.exit_timeout = std::chrono::seconds { exit_timeout.value_or(5) };
        ctx.virtual_display = virtual_display.value_or(false);
        ctx.scale_factor = resolution_scale_factor.value_or(100);
        ctx.use_app_identity = use_app_identity.value_or(false);
        ctx.per_client_app_identity = per_client_app_identity.value_or(false);
        ctx.allow_client_commands = allow_client_commands.value_or(true);
=======
        ctx.exit_timeout = std::chrono::seconds {exit_timeout.value_or(5)};
>>>>>>> dbba364e

        auto possible_ids = calculate_app_id(name, ctx.image_path, i++);
        if (ids.count(std::get<0>(possible_ids)) == 0) {
          // Avoid using index to generate id if possible
          ctx.id = std::get<0>(possible_ids);
        } else {
          // Fallback to include index on collision
          ctx.id = std::get<1>(possible_ids);
        }
        ids.insert(ctx.id);

        ctx.name = std::move(name);
        ctx.prep_cmds = std::move(prep_cmds);
        ctx.detached = std::move(detached);

        apps.emplace_back(std::move(ctx));
      }

      return proc::proc_t {
        std::move(this_env),
        std::move(apps)
      };
    } catch (std::exception &e) {
      BOOST_LOG(error) << e.what();
    }

    return std::nullopt;
  }

<<<<<<< HEAD
  void
  refresh(const std::string &file_name) {
    proc.terminate();
  #ifdef _WIN32
    if (vDisplayDriverStatus != VDISPLAY::DRIVER_STATUS::OK) {
      initVDisplayDriver();
    }
  #endif

=======
  void refresh(const std::string &file_name) {
>>>>>>> dbba364e
    auto proc_opt = proc::parse(file_name);

    if (proc_opt) {
      proc = std::move(*proc_opt);
    }
  }
}  // namespace proc<|MERGE_RESOLUTION|>--- conflicted
+++ resolved
@@ -26,11 +26,8 @@
 #include "display_device.h"
 #include "logging.h"
 #include "platform/common.h"
-<<<<<<< HEAD
+#include "process.h"
 #include "httpcommon.h"
-=======
-#include "process.h"
->>>>>>> dbba364e
 #include "system_tray.h"
 #include "utility.h"
 #include "video.h"
@@ -161,9 +158,7 @@
     return cmd_path.parent_path();
   }
 
-<<<<<<< HEAD
-  void
-  proc_t::launch_input_only() {
+  void proc_t::launch_input_only() {
     _app_id = input_only_app_id;
     _app_name = "Remote Input";
     allow_client_commands = false;
@@ -174,8 +169,7 @@
 #endif
   }
 
-  int
-  proc_t::execute(int app_id, const ctx_t& app, std::shared_ptr<rtsp_stream::launch_session_t> launch_session) {
+  int proc_t::execute(int app_id, const ctx_t& app, std::shared_ptr<rtsp_stream::launch_session_t> launch_session) {
     if (_app_id == input_only_app_id) {
       terminate();
       std::this_thread::sleep_for(1s);
@@ -183,11 +177,6 @@
       // Ensure starting from a clean slate
       terminate();
     }
-=======
-  int proc_t::execute(int app_id, std::shared_ptr<rtsp_stream::launch_session_t> launch_session) {
-    // Ensure starting from a clean slate
-    terminate();
->>>>>>> dbba364e
 
     _app = app;
     _app_id = app_id;
@@ -514,15 +503,8 @@
     } else if (_process.running()) {
       // The app is still running only if the initial process launched is still running
       return _app_id;
-<<<<<<< HEAD
-    }
-    else if (_app.auto_detach && std::chrono::steady_clock::now() - _app_launch_time < 5s) {
+    } else if (_app.auto_detach && std::chrono::steady_clock::now() - _app_launch_time < 5s) {
       BOOST_LOG(info) << "App exited with code ["sv << _process.native_exit_code() << "] within 5 seconds of launch. Treating the app as a detached command."sv;
-=======
-    } else if (_app.auto_detach && _process.native_exit_code() == 0 &&
-               std::chrono::steady_clock::now() - _app_launch_time < 5s) {
-      BOOST_LOG(info) << "App exited gracefully within 5 seconds of launch. Treating the app as a detached command."sv;
->>>>>>> dbba364e
       BOOST_LOG(info) << "Adjust this behavior in the Applications tab or apps.json if this is not what you want."sv;
       placebo = true;
 
@@ -543,12 +525,7 @@
     return 0;
   }
 
-<<<<<<< HEAD
-  void
-  proc_t::terminate(bool immediate) {
-=======
-  void proc_t::terminate() {
->>>>>>> dbba364e
+  void proc_t::terminate(bool immediate) {
     std::error_code ec;
     placebo = false;
 
@@ -655,19 +632,12 @@
     return validate_app_image_path(app_image_path);
   }
 
-<<<<<<< HEAD
-  std::string
-  proc_t::get_last_run_app_name() {
+  std::string proc_t::get_last_run_app_name() {
     return _app_name;
   }
 
-  boost::process::environment
-  proc_t::get_env() {
+  boost::process::environment proc_t::get_env() {
     return _env;
-=======
-  std::string proc_t::get_last_run_app_name() {
-    return _app.name;
->>>>>>> dbba364e
   }
 
   proc_t::~proc_t() {
@@ -863,9 +833,7 @@
     return std::make_tuple(id_no_index, id_with_index);
   }
 
-<<<<<<< HEAD
-  void
-  migrate_apps(pt::ptree* fileTree_p, pt::ptree* inputTree_p) {
+  void migrate_apps(pt::ptree* fileTree_p, pt::ptree* inputTree_p) {
     std::string new_app_uuid;
 
     if (inputTree_p) {
@@ -920,11 +888,7 @@
     fileTree_p->push_back(std::make_pair("apps", newApps));
   }
 
-  std::optional<proc::proc_t>
-  parse(const std::string &file_name) {
-=======
   std::optional<proc::proc_t> parse(const std::string &file_name) {
->>>>>>> dbba364e
     pt::ptree tree;
 
     try {
@@ -1095,11 +1059,7 @@
             prep_cmds.emplace_back(
               std::move(do_cmd),
               std::move(undo_cmd),
-<<<<<<< HEAD
               prep_cmd.elevated
-=======
-              std::move(prep_cmd.elevated)
->>>>>>> dbba364e
             );
           }
         }
@@ -1157,16 +1117,12 @@
         ctx.elevated = elevated.value_or(false);
         ctx.auto_detach = auto_detach.value_or(true);
         ctx.wait_all = wait_all.value_or(true);
-<<<<<<< HEAD
-        ctx.exit_timeout = std::chrono::seconds { exit_timeout.value_or(5) };
+        ctx.exit_timeout = std::chrono::seconds {exit_timeout.value_or(5)};
         ctx.virtual_display = virtual_display.value_or(false);
         ctx.scale_factor = resolution_scale_factor.value_or(100);
         ctx.use_app_identity = use_app_identity.value_or(false);
         ctx.per_client_app_identity = per_client_app_identity.value_or(false);
         ctx.allow_client_commands = allow_client_commands.value_or(true);
-=======
-        ctx.exit_timeout = std::chrono::seconds {exit_timeout.value_or(5)};
->>>>>>> dbba364e
 
         auto possible_ids = calculate_app_id(name, ctx.image_path, i++);
         if (ids.count(std::get<0>(possible_ids)) == 0) {
@@ -1196,9 +1152,7 @@
     return std::nullopt;
   }
 
-<<<<<<< HEAD
-  void
-  refresh(const std::string &file_name) {
+  void refresh(const std::string &file_name) {
     proc.terminate();
   #ifdef _WIN32
     if (vDisplayDriverStatus != VDISPLAY::DRIVER_STATUS::OK) {
@@ -1206,9 +1160,6 @@
     }
   #endif
 
-=======
-  void refresh(const std::string &file_name) {
->>>>>>> dbba364e
     auto proc_opt = proc::parse(file_name);
 
     if (proc_opt) {
