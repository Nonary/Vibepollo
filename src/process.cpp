--- conflicted
+++ resolved
@@ -1157,16 +1157,9 @@
         return value * 2;
       };
 
-      if (launch_session->gen1_framegen_fix || launch_session->gen2_framegen_fix) {
+      if (launch_session->gen1_framegen_fix || launch_session->gen2_framegen_fix || config::video.double_refreshrate) {
         apply_refresh_override(saturating_double(launch_session->fps));
       }
-<<<<<<< HEAD
-
-      if (config::video.double_refreshrate) {
-        apply_refresh_override(saturating_double(launch_session->fps));
-      }
-=======
->>>>>>> 409d0fed
     }
     _app_prep_begin = std::begin(_app.prep_cmds);
     _app_prep_it = _app_prep_begin;
