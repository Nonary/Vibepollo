--- conflicted
+++ resolved
@@ -2552,7 +2552,6 @@
           break;
         }
 
-<<<<<<< HEAD
         // Iterate over each application in the "apps" array.
         for (auto &app_node : tree["apps"]) {
           proc::ctx_t ctx {};
@@ -2662,35 +2661,9 @@
         auto virtual_display_mode = util::get_non_string_json_value<std::string>(app_node, "virtual-display-mode", "");
         auto virtual_display_layout = util::get_non_string_json_value<std::string>(app_node, "virtual-display-layout", "");
 
-        if (!virtual_display_mode.empty()) {
-          auto normalized = boost::algorithm::to_lower_copy(virtual_display_mode);
-          if (normalized == "disabled") {
-            ctx.virtual_display_mode_override = config::video_t::virtual_display_mode_e::disabled;
-          } else if (normalized == "per_client") {
-            ctx.virtual_display_mode_override = config::video_t::virtual_display_mode_e::per_client;
-          } else if (normalized == "shared") {
-            ctx.virtual_display_mode_override = config::video_t::virtual_display_mode_e::shared;
-          }
-        }
-
-        if (!virtual_display_layout.empty()) {
-          auto normalized = boost::algorithm::to_lower_copy(virtual_display_layout);
-          if (normalized == "exclusive") {
-            ctx.virtual_display_layout_override = config::video_t::virtual_display_layout_e::exclusive;
-          } else if (normalized == "extended") {
-            ctx.virtual_display_layout_override = config::video_t::virtual_display_layout_e::extended;
-          } else if (normalized == "extended_primary") {
-            ctx.virtual_display_layout_override = config::video_t::virtual_display_layout_e::extended_primary;
-          } else if (normalized == "extended_isolated") {
-            ctx.virtual_display_layout_override = config::video_t::virtual_display_layout_e::extended_isolated;
-          } else if (normalized == "extended_primary_isolated") {
-            ctx.virtual_display_layout_override = config::video_t::virtual_display_layout_e::extended_primary_isolated;
-=======
-        ctx.elevated = elevated.value_or(false);
-        ctx.virtual_screen = app_node.get_optional<bool>("virtual-screen"s).value_or(false);
         if (ctx.virtual_screen) {
-          if (virtual_display_mode) {
-            auto normalized = boost::algorithm::to_lower_copy(*virtual_display_mode);
+          if (!virtual_display_mode.empty()) {
+            auto normalized = boost::algorithm::to_lower_copy(virtual_display_mode);
             if (normalized == "disabled") {
               ctx.virtual_display_mode_override = config::video_t::virtual_display_mode_e::disabled;
             } else if (normalized == "per_client") {
@@ -2699,8 +2672,9 @@
               ctx.virtual_display_mode_override = config::video_t::virtual_display_mode_e::shared;
             }
           }
-          if (virtual_display_layout) {
-            auto normalized = boost::algorithm::to_lower_copy(*virtual_display_layout);
+
+          if (!virtual_display_layout.empty()) {
+            auto normalized = boost::algorithm::to_lower_copy(virtual_display_layout);
             if (normalized == "exclusive") {
               ctx.virtual_display_layout_override = config::video_t::virtual_display_layout_e::exclusive;
             } else if (normalized == "extended") {
@@ -2712,84 +2686,83 @@
             } else if (normalized == "extended_primary_isolated") {
               ctx.virtual_display_layout_override = config::video_t::virtual_display_layout_e::extended_primary_isolated;
             }
->>>>>>> fae1ad93
-          }
-        }
-
-          ctx.playnite_id.clear();
-          if (app_node.contains("playnite-id") && app_node["playnite-id"].is_string()) {
-            try {
-              ctx.playnite_id = parse_env_val(this_env, app_node["playnite-id"].get<std::string>());
-            } catch (...) {
-              ctx.playnite_id.clear();
+          }
+        }
+
+        ctx.playnite_id.clear();
+        if (app_node.contains("playnite-id") && app_node["playnite-id"].is_string()) {
+          try {
+            ctx.playnite_id = parse_env_val(this_env, app_node["playnite-id"].get<std::string>());
+          } catch (...) {
+            ctx.playnite_id.clear();
+          }
+        }
+        ctx.playnite_fullscreen = false;
+        if (app_node.contains("playnite-fullscreen")) {
+          try {
+            const auto &flag = app_node["playnite-fullscreen"];
+            if (flag.is_boolean()) {
+              ctx.playnite_fullscreen = flag.get<bool>();
+            } else if (flag.is_number_integer()) {
+              ctx.playnite_fullscreen = flag.get<int>() != 0;
+            } else if (flag.is_string()) {
+              auto text = flag.get<std::string>();
+              boost::algorithm::trim(text);
+              boost::algorithm::to_lower(text);
+              ctx.playnite_fullscreen = (text == "true" || text == "1" || text == "yes");
             }
-          }
-          ctx.playnite_fullscreen = false;
-          if (app_node.contains("playnite-fullscreen")) {
-            try {
-              const auto &flag = app_node["playnite-fullscreen"];
-              if (flag.is_boolean()) {
-                ctx.playnite_fullscreen = flag.get<bool>();
-              } else if (flag.is_number_integer()) {
-                ctx.playnite_fullscreen = flag.get<int>() != 0;
-              } else if (flag.is_string()) {
-                auto text = flag.get<std::string>();
-                boost::algorithm::trim(text);
-                boost::algorithm::to_lower(text);
-                ctx.playnite_fullscreen = (text == "true" || text == "1" || text == "yes");
-              }
-            } catch (...) {
-              ctx.playnite_fullscreen = false;
-            }
-          }
-
-          ctx.lossless_scaling_framegen = util::get_non_string_json_value<bool>(app_node, "lossless-scaling-framegen", false);
-          ctx.frame_generation_provider = "lossless-scaling";
-          if (auto it = app_node.find("frame-generation-provider"); it != app_node.end() && it->is_string()) {
-            ctx.frame_generation_provider = normalize_frame_generation_provider(it->get<std::string>());
-          }
+          } catch (...) {
+            ctx.playnite_fullscreen = false;
+          }
+        }
+
+        ctx.lossless_scaling_framegen = util::get_non_string_json_value<bool>(app_node, "lossless-scaling-framegen", false);
+        ctx.frame_generation_provider = "lossless-scaling";
+        if (auto it = app_node.find("frame-generation-provider"); it != app_node.end() && it->is_string()) {
+          ctx.frame_generation_provider = normalize_frame_generation_provider(it->get<std::string>());
+        }
+        ctx.lossless_scaling_target_fps.reset();
+        int lossless_target_fps = util::get_non_string_json_value<int>(app_node, "lossless-scaling-target-fps", 0);
+        if (lossless_target_fps > 0) {
+          ctx.lossless_scaling_target_fps = lossless_target_fps;
+        }
+        ctx.lossless_scaling_rtss_limit.reset();
+        int lossless_rtss_limit = util::get_non_string_json_value<int>(app_node, "lossless-scaling-rtss-limit", 0);
+        if (lossless_rtss_limit > 0) {
+          ctx.lossless_scaling_rtss_limit = lossless_rtss_limit;
+        }
+        ctx.lossless_scaling_profile = LOSSLESS_PROFILE_CUSTOM;
+        if (auto it = app_node.find("lossless-scaling-profile"); it != app_node.end() && it->is_string()) {
+          if (boost::iequals(it->get<std::string>(), LOSSLESS_PROFILE_RECOMMENDED)) {
+            ctx.lossless_scaling_profile = LOSSLESS_PROFILE_RECOMMENDED;
+          }
+        }
+        if (auto it = app_node.find("lossless-scaling-recommended"); it != app_node.end()) {
+          populate_lossless_overrides(*it, ctx.lossless_scaling_recommended);
+        }
+        if (auto it = app_node.find("lossless-scaling-custom"); it != app_node.end()) {
+          populate_lossless_overrides(*it, ctx.lossless_scaling_custom);
+        }
+        if (!ctx.lossless_scaling_framegen) {
           ctx.lossless_scaling_target_fps.reset();
-          int lossless_target_fps = util::get_non_string_json_value<int>(app_node, "lossless-scaling-target-fps", 0);
-          if (lossless_target_fps > 0) {
-            ctx.lossless_scaling_target_fps = lossless_target_fps;
-          }
           ctx.lossless_scaling_rtss_limit.reset();
-          int lossless_rtss_limit = util::get_non_string_json_value<int>(app_node, "lossless-scaling-rtss-limit", 0);
-          if (lossless_rtss_limit > 0) {
-            ctx.lossless_scaling_rtss_limit = lossless_rtss_limit;
-          }
-          ctx.lossless_scaling_profile = LOSSLESS_PROFILE_CUSTOM;
-          if (auto it = app_node.find("lossless-scaling-profile"); it != app_node.end() && it->is_string()) {
-            if (boost::iequals(it->get<std::string>(), LOSSLESS_PROFILE_RECOMMENDED)) {
-              ctx.lossless_scaling_profile = LOSSLESS_PROFILE_RECOMMENDED;
-            }
-          }
-          if (auto it = app_node.find("lossless-scaling-recommended"); it != app_node.end()) {
-            populate_lossless_overrides(*it, ctx.lossless_scaling_recommended);
-          }
-          if (auto it = app_node.find("lossless-scaling-custom"); it != app_node.end()) {
-            populate_lossless_overrides(*it, ctx.lossless_scaling_custom);
-          }
-          if (!ctx.lossless_scaling_framegen) {
-            ctx.lossless_scaling_target_fps.reset();
-            ctx.lossless_scaling_rtss_limit.reset();
-          }
-
-          // Calculate a unique application id.
-          auto possible_ids = calculate_app_id(name, ctx.image_path, i++);
-          if (ids.count(std::get<0>(possible_ids)) == 0) {
-            ctx.id = std::get<0>(possible_ids);
-          } else {
-            ctx.id = std::get<1>(possible_ids);
-          }
-          ids.insert(ctx.id);
-
-          ctx.name = std::move(name);
-          ctx.prep_cmds = std::move(prep_cmds);
-          ctx.state_cmds = std::move(state_cmds);
-          ctx.detached = std::move(detached);
-
-          apps.emplace_back(std::move(ctx));
+        }
+
+        // Calculate a unique application id.
+        auto possible_ids = calculate_app_id(name, ctx.image_path, i++);
+        if (ids.count(std::get<0>(possible_ids)) == 0) {
+          ctx.id = std::get<0>(possible_ids);
+        } else {
+          ctx.id = std::get<1>(possible_ids);
+        }
+        ids.insert(ctx.id);
+
+        ctx.name = std::move(name);
+        ctx.prep_cmds = std::move(prep_cmds);
+        ctx.state_cmds = std::move(state_cmds);
+        ctx.detached = std::move(detached);
+
+        apps.emplace_back(std::move(ctx));
         }
 
         fail_count = 0;
