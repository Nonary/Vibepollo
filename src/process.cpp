--- conflicted
+++ resolved
@@ -2357,7 +2357,6 @@
       inputTree_p->erase("index");
     }
 
-<<<<<<< HEAD
     // Get the current apps array; if it doesn't exist, create one.
     nlohmann::json newApps = nlohmann::json::array();
     if (fileTree_p->contains("apps") && (*fileTree_p)["apps"].is_array()) {
@@ -2374,53 +2373,6 @@
             new_app_uuid.clear();
           } else {
             newApps.push_back(std::move(app));
-=======
-      for (auto &[name, val] : env_vars) {
-        if (!is_valid_env_key(name)) {
-          BOOST_LOG(warning) << "Skipping invalid environment variable name ["sv << name << ']';
-          continue;
-        }
-        this_env[name] = parse_env_val(this_env, val.get_value<std::string>());
-      }
-
-      std::set<std::string> ids;
-      std::vector<proc::ctx_t> apps;
-      int i = 0;
-      for (auto &[_, app_node] : apps_node) {
-        proc::ctx_t ctx;
-
-        auto prep_nodes_opt = app_node.get_child_optional("prep-cmd"s);
-        auto detached_nodes_opt = app_node.get_child_optional("detached"s);
-        auto exclude_global_prep = app_node.get_optional<bool>("exclude-global-prep-cmd"s);
-        auto output = app_node.get_optional<std::string>("output"s);
-        auto name = parse_env_val(this_env, app_node.get<std::string>("name"s));
-        auto cmd = app_node.get_optional<std::string>("cmd"s);
-        auto image_path = app_node.get_optional<std::string>("image-path"s);
-        auto working_dir = app_node.get_optional<std::string>("working-dir"s);
-        auto playnite_id = app_node.get_optional<std::string>("playnite-id"s);
-        auto elevated = app_node.get_optional<bool>("elevated"s);
-        auto auto_detach = app_node.get_optional<bool>("auto-detach"s);
-        auto wait_all = app_node.get_optional<bool>("wait-all"s);
-        auto exit_timeout = app_node.get_optional<int>("exit-timeout"s);
-        auto gen1_framegen_fix = app_node.get_optional<bool>("gen1-framegen-fix"s);
-        auto gen2_framegen_fix = app_node.get_optional<bool>("gen2-framegen-fix"s);
-        // Backward compatibility: check old field name if new one not present
-        if (!gen1_framegen_fix) {
-          gen1_framegen_fix = app_node.get_optional<bool>("dlss-framegen-capture-fix"s);
-        }
-        auto lossless_scaling_framegen = app_node.get_optional<bool>("lossless-scaling-framegen"s);
-        auto frame_generation_provider = app_node.get_optional<std::string>("frame-generation-provider"s);
-        auto virtual_display_mode = app_node.get_optional<std::string>("virtual-display-mode"s);
-        auto virtual_display_layout = app_node.get_optional<std::string>("virtual-display-layout"s);
-
-        ctx.lossless_scaling_framegen = lossless_scaling_framegen.value_or(false);
-        ctx.frame_generation_provider = frame_generation_provider ? normalize_frame_generation_provider(*frame_generation_provider) : "lossless-scaling";
-        ctx.lossless_scaling_target_fps.reset();
-        ctx.lossless_scaling_rtss_limit.reset();
-        if (auto ls_target = app_node.get_optional<int>("lossless-scaling-target-fps"s)) {
-          if (*ls_target > 0) {
-            ctx.lossless_scaling_target_fps = *ls_target;
->>>>>>> 9a39da7a
           }
         }
       }
@@ -2690,6 +2642,36 @@
         ctx.gamepad = app_node.value("gamepad", "");
         ctx.gen1_framegen_fix = util::get_non_string_json_value<bool>(app_node, "gen1-framegen-fix", util::get_non_string_json_value<bool>(app_node, "dlss-framegen-capture-fix", false));
         ctx.gen2_framegen_fix = util::get_non_string_json_value<bool>(app_node, "gen2-framegen-fix", false);
+        ctx.virtual_display_mode = util::get_non_string_json_value<std::string>(app_node, "virtual-display-mode", "");
+        ctx.virtual_display_layout = util::get_non_string_json_value<std::string>(app_node, "virtual-display-layout", "");
+        
+        // Convert virtual display mode string to enum override
+        if (!ctx.virtual_display_mode.empty()) {
+          auto normalized = boost::algorithm::to_lower_copy(ctx.virtual_display_mode);
+          if (normalized == "disabled") {
+            ctx.virtual_display_mode_override = config::video_t::virtual_display_mode_e::disabled;
+          } else if (normalized == "per_client") {
+            ctx.virtual_display_mode_override = config::video_t::virtual_display_mode_e::per_client;
+          } else if (normalized == "shared") {
+            ctx.virtual_display_mode_override = config::video_t::virtual_display_mode_e::shared;
+          }
+        }
+        
+        // Convert virtual display layout string to enum override
+        if (!ctx.virtual_display_layout.empty()) {
+          auto normalized = boost::algorithm::to_lower_copy(ctx.virtual_display_layout);
+          if (normalized == "exclusive") {
+            ctx.virtual_display_layout_override = config::video_t::virtual_display_layout_e::exclusive;
+          } else if (normalized == "extended") {
+            ctx.virtual_display_layout_override = config::video_t::virtual_display_layout_e::extended;
+          } else if (normalized == "extended_primary") {
+            ctx.virtual_display_layout_override = config::video_t::virtual_display_layout_e::extended_primary;
+          } else if (normalized == "extended_isolated") {
+            ctx.virtual_display_layout_override = config::video_t::virtual_display_layout_e::extended_isolated;
+          } else if (normalized == "extended_primary_isolated") {
+            ctx.virtual_display_layout_override = config::video_t::virtual_display_layout_e::extended_primary_isolated;
+          }
+        }
 
           ctx.playnite_id.clear();
           if (app_node.contains("playnite-id") && app_node["playnite-id"].is_string()) {
@@ -2785,54 +2767,10 @@
         tree["version"] = 0;
 
         try {
-<<<<<<< HEAD
           migrate(tree, file_name);
         } catch (std::exception &e) {
           BOOST_LOG(error) << "Error happened during migration: "sv << e.what();
           break;
-=======
-          auto fgfix = app_node.get_optional<bool>("frame-gen-limiter-fix"s);
-          ctx.frame_gen_limiter_fix = fgfix.value_or(false);
-        } catch (...) {
-          ctx.frame_gen_limiter_fix = false;
-        }
-
-        ctx.elevated = elevated.value_or(false);
-        ctx.virtual_screen = app_node.get_optional<bool>("virtual-screen"s).value_or(false);
-        if (virtual_display_mode) {
-          auto normalized = boost::algorithm::to_lower_copy(*virtual_display_mode);
-          if (normalized == "disabled") {
-            ctx.virtual_display_mode_override = config::video_t::virtual_display_mode_e::disabled;
-          } else if (normalized == "per_client") {
-            ctx.virtual_display_mode_override = config::video_t::virtual_display_mode_e::per_client;
-          } else if (normalized == "shared") {
-            ctx.virtual_display_mode_override = config::video_t::virtual_display_mode_e::shared;
-          }
-        }
-        if (virtual_display_layout) {
-          auto normalized = boost::algorithm::to_lower_copy(*virtual_display_layout);
-          if (normalized == "exclusive") {
-            ctx.virtual_display_layout_override = config::video_t::virtual_display_layout_e::exclusive;
-          } else if (normalized == "extended") {
-            ctx.virtual_display_layout_override = config::video_t::virtual_display_layout_e::extended;
-          } else if (normalized == "extended_primary") {
-            ctx.virtual_display_layout_override = config::video_t::virtual_display_layout_e::extended_primary;
-          } else if (normalized == "extended_isolated") {
-            ctx.virtual_display_layout_override = config::video_t::virtual_display_layout_e::extended_isolated;
-          } else if (normalized == "extended_primary_isolated") {
-            ctx.virtual_display_layout_override = config::video_t::virtual_display_layout_e::extended_primary_isolated;
-          }
-        }
-        ctx.auto_detach = auto_detach.value_or(true);
-        ctx.wait_all = wait_all.value_or(true);
-        // Default graceful-exit timeout: 10s (Playnite-managed apps are written with this value)
-        ctx.exit_timeout = std::chrono::seconds {exit_timeout.value_or(10)};
-        ctx.gen1_framegen_fix = gen1_framegen_fix.value_or(false);
-        ctx.gen2_framegen_fix = gen2_framegen_fix.value_or(false);
-        if (!ctx.lossless_scaling_framegen) {
-          ctx.lossless_scaling_target_fps.reset();
-          ctx.lossless_scaling_rtss_limit.reset();
->>>>>>> 9a39da7a
         }
 
         this_env = boost::this_process::environment();
