/**
 * @file src/process.cpp
 * @brief Definitions for the startup and shutdown of the apps started by a streaming Session.
 */
#define BOOST_BIND_GLOBAL_PLACEHOLDERS

#ifndef BOOST_PROCESS_VERSION
  #define BOOST_PROCESS_VERSION 1
#endif
// standard includes
#include <atomic>
#include <algorithm>
#include <array>
#include <chrono>
#include <cctype>
#include <cstdint>
#include <cmath>
#include <cwctype>
#include <filesystem>
#include <iomanip>
#include <string>
#include <thread>
#include <unordered_map>
#include <unordered_set>
#include <vector>
#include <sstream>

// lib includes
#include <boost/algorithm/string.hpp>
#include <boost/crc.hpp>
#include <boost/filesystem.hpp>
#include <boost/program_options/parsers.hpp>
#include <boost/property_tree/json_parser.hpp>
#include <boost/property_tree/ptree.hpp>
#include <openssl/evp.h>
#include <openssl/sha.h>

// local includes
#include "config.h"
#include "crypto.h"
#include "display_device.h"
#include "display_helper_integration.h"
#include "file_handler.h"
#include "logging.h"
#include "platform/common.h"
#ifdef _WIN32
  #include "config_playnite.h"
  #include "platform/windows/ipc/misc_utils.h"
  #include "platform/windows/playnite_integration.h"
  #include "tools/playnite_launcher/focus_utils.h"
  #include "tools/playnite_launcher/lossless_scaling.h"
  #include <Psapi.h>
#endif
#include "httpcommon.h"
#include "process.h"
#include "system_tray.h"
#include "utility.h"
#include "uuid.h"
#include "video.h"

#ifdef _WIN32
  // from_utf8() string conversion function
  #include "platform/windows/misc.h"
  #include "platform/windows/utils.h"

  // _SH constants for _wfsopen()
  #include <share.h>
#endif

#define DEFAULT_APP_IMAGE_PATH SUNSHINE_ASSETS_DIR "/box.png"

namespace proc {
  using namespace std::literals;
  namespace pt = boost::property_tree;

  namespace {
    constexpr const char *LOSSLESS_PROFILE_RECOMMENDED = "recommended";
    constexpr const char *LOSSLESS_PROFILE_CUSTOM = "custom";
    constexpr int LOSSLESS_DEFAULT_FLOW_SCALE = 50;
    constexpr int LOSSLESS_DEFAULT_RESOLUTION_SCALE = 100;
    constexpr bool LOSSLESS_DEFAULT_PERFORMANCE_MODE = true;
    constexpr int LOSSLESS_MIN_FLOW_SCALE = 0;
    constexpr int LOSSLESS_MAX_FLOW_SCALE = 100;
    constexpr int LOSSLESS_MIN_RESOLUTION_SCALE = 10;
    constexpr int LOSSLESS_MAX_RESOLUTION_SCALE = 100;
    constexpr int LOSSLESS_SHARPNESS_MIN = 1;
    constexpr int LOSSLESS_SHARPNESS_MAX = 10;

    constexpr const char *ENV_LOSSLESS_PROFILE = "SUNSHINE_LOSSLESS_SCALING_ACTIVE_PROFILE";
    constexpr const char *ENV_LOSSLESS_CAPTURE_API = "SUNSHINE_LOSSLESS_SCALING_CAPTURE_API";
    constexpr const char *ENV_LOSSLESS_QUEUE_TARGET = "SUNSHINE_LOSSLESS_SCALING_QUEUE_TARGET";
    constexpr const char *ENV_LOSSLESS_HDR = "SUNSHINE_LOSSLESS_SCALING_HDR";
    constexpr const char *ENV_LOSSLESS_FLOW_SCALE = "SUNSHINE_LOSSLESS_SCALING_FLOW_SCALE";
    constexpr const char *ENV_LOSSLESS_PERFORMANCE_MODE = "SUNSHINE_LOSSLESS_SCALING_PERFORMANCE_MODE";
    constexpr const char *ENV_LOSSLESS_RESOLUTION = "SUNSHINE_LOSSLESS_SCALING_RESOLUTION_SCALE";
    constexpr const char *ENV_LOSSLESS_FRAMEGEN_MODE = "SUNSHINE_LOSSLESS_SCALING_FRAMEGEN_MODE";
    constexpr const char *ENV_LOSSLESS_LSFG3_MODE = "SUNSHINE_LOSSLESS_SCALING_LSFG3_MODE";
    constexpr const char *ENV_LOSSLESS_SCALING_TYPE = "SUNSHINE_LOSSLESS_SCALING_SCALING_TYPE";
    constexpr const char *ENV_LOSSLESS_SHARPNESS = "SUNSHINE_LOSSLESS_SCALING_SHARPNESS";
    constexpr const char *ENV_LOSSLESS_LS1_SHARPNESS = "SUNSHINE_LOSSLESS_SCALING_LS1_SHARPNESS";
    constexpr const char *ENV_LOSSLESS_ANIME4K_TYPE = "SUNSHINE_LOSSLESS_SCALING_ANIME4K_TYPE";
    constexpr const char *ENV_LOSSLESS_ANIME4K_VRS = "SUNSHINE_LOSSLESS_SCALING_ANIME4K_VRS";

    std::string normalize_frame_generation_provider(const std::string &value) {
      std::string normalized;
      normalized.reserve(value.size());
      for (char ch : value) {
        if (std::isalnum(static_cast<unsigned char>(ch))) {
          normalized.push_back(static_cast<char>(std::tolower(static_cast<unsigned char>(ch))));
        }
      }
      if (normalized == "nvidia" || normalized == "smoothmotion" || normalized == "nvidiasmoothmotion") {
        return "nvidia-smooth-motion";
      }
      if (normalized == "lossless" || normalized == "losslessscaling") {
        return "lossless-scaling";
      }
      return "lossless-scaling";
    }

    struct lossless_profile_defaults_t {
      bool performance_mode;
      int flow_scale;
      int resolution_scale;
      std::string scaling_mode;
      int sharpening;
      std::string anime4k_size;
      bool anime4k_vrs;
    };

    const lossless_profile_defaults_t LOSSLESS_DEFAULTS_RECOMMENDED {
      true,
      LOSSLESS_DEFAULT_FLOW_SCALE,
      LOSSLESS_DEFAULT_RESOLUTION_SCALE,
      "off",
      5,
      "S",
      false,
    };

    const lossless_profile_defaults_t LOSSLESS_DEFAULTS_CUSTOM {
      false,
      LOSSLESS_DEFAULT_FLOW_SCALE,
      LOSSLESS_DEFAULT_RESOLUTION_SCALE,
      "off",
      5,
      "S",
      false,
    };

    const std::array<std::string, 11> &lossless_scaling_modes() {
      static const std::array<std::string, 11> modes {
        "off",
        "ls1",
        "fsr",
        "nis",
        "sgsr",
        "bcas",
        "anime4k",
        "xbr",
        "sharp-bilinear",
        "integer",
        "nearest"
      };
      return modes;
    }

    std::optional<std::string> normalize_scaling_mode(const std::string &value) {
      std::string lower = boost::algorithm::to_lower_copy(value);
      const auto &modes = lossless_scaling_modes();
      if (std::find(modes.begin(), modes.end(), lower) != modes.end()) {
        return lower;
      }
      return std::nullopt;
    }

    bool scaling_mode_requires_sharpening(const std::string &mode) {
      static const std::array<std::string, 4> sharpening_modes {"ls1", "fsr", "nis", "sgsr"};
      return std::find(sharpening_modes.begin(), sharpening_modes.end(), mode) != sharpening_modes.end();
    }

    bool scaling_mode_is_anime(const std::string &mode) {
      return mode == "anime4k";
    }

    std::optional<std::string> scaling_mode_to_lossless_value(const std::string &mode) {
      if (mode == "off") {
        return std::string("Off");
      }
      if (mode == "ls1") {
        return std::string("LS1");
      }
      if (mode == "fsr") {
        return std::string("FSR");
      }
      if (mode == "nis") {
        return std::string("NIS");
      }
      if (mode == "sgsr") {
        return std::string("SGSR");
      }
      if (mode == "bcas") {
        return std::string("BicubicCAS");
      }
      if (mode == "anime4k") {
        return std::string("Anime4k");
      }
      if (mode == "xbr") {
        return std::string("XBR");
      }
      if (mode == "sharp-bilinear") {
        return std::string("SharpBilinear");
      }
      if (mode == "integer") {
        return std::string("Integer");
      }
      if (mode == "nearest") {
        return std::string("Nearest");
      }
      return std::nullopt;
    }

    int clamp_sharpness(int value) {
      return std::clamp(value, LOSSLESS_SHARPNESS_MIN, LOSSLESS_SHARPNESS_MAX);
    }

    struct lossless_runtime_values_t {
      std::string profile;
      std::optional<bool> performance_mode;
      std::optional<int> flow_scale;
      std::optional<double> resolution_scale_factor;
      std::optional<std::string> capture_api;
      std::optional<int> queue_target;
      std::optional<bool> hdr_enabled;
      std::optional<std::string> frame_generation;
      std::optional<std::string> lsfg3_mode;
      std::optional<std::string> scaling_type;
      std::optional<int> sharpness;
      std::optional<int> ls1_sharpness;
      std::optional<std::string> anime4k_type;
      std::optional<bool> anime4k_vrs;
    };

    std::optional<bool> pt_get_optional_bool(const pt::ptree &node, const std::string &key) {
      auto child = node.get_child_optional(key);
      if (!child) {
        return std::nullopt;
      }
      try {
        return child->get_value<bool>();
      } catch (...) {
      }
      try {
        auto text = child->get_value<std::string>();
        if (text.empty()) {
          return std::nullopt;
        }
        if (boost::iequals(text, "true") || text == "1") {
          return true;
        }
        if (boost::iequals(text, "false") || text == "0") {
          return false;
        }
      } catch (...) {
      }
      return std::nullopt;
    }

    std::optional<int> pt_get_optional_int(const pt::ptree &node, const std::string &key) {
      auto child = node.get_child_optional(key);
      if (!child) {
        return std::nullopt;
      }
      try {
        return child->get_value<int>();
      } catch (...) {
      }
      try {
        auto text = child->get_value<std::string>();
        if (text.empty()) {
          return std::nullopt;
        }
        return std::stoi(text);
      } catch (...) {
      }
      return std::nullopt;
    }

    void populate_lossless_overrides(const pt::ptree &node, lossless_scaling_profile_overrides_t &target) {
      if (auto perf = pt_get_optional_bool(node, "performance-mode")) {
        target.performance_mode = *perf;
      }
      if (auto flow = pt_get_optional_int(node, "flow-scale")) {
        target.flow_scale = *flow;
      }
      if (auto res = pt_get_optional_int(node, "resolution-scale")) {
        target.resolution_scale = *res;
      }
      if (auto scaling = node.get_optional<std::string>("scaling-type")) {
        if (auto normalized = normalize_scaling_mode(*scaling)) {
          target.scaling_type = *normalized;
        }
      }
      if (auto sharp = pt_get_optional_int(node, "sharpening")) {
        target.sharpening = clamp_sharpness(*sharp);
      }
      if (auto anime = node.get_optional<std::string>("anime4k-size")) {
        std::string value = boost::algorithm::to_upper_copy(*anime);
        target.anime4k_size = std::move(value);
      }
      if (auto vrs = pt_get_optional_bool(node, "anime4k-vrs")) {
        target.anime4k_vrs = *vrs;
      }
    }

    lossless_runtime_values_t compute_lossless_runtime(const ctx_t &ctx, bool frame_gen_enabled) {
      lossless_runtime_values_t result;
      const lossless_profile_defaults_t &defaults = boost::iequals(ctx.lossless_scaling_profile, LOSSLESS_PROFILE_RECOMMENDED) ?
                                                      LOSSLESS_DEFAULTS_RECOMMENDED :
                                                      LOSSLESS_DEFAULTS_CUSTOM;

      const lossless_scaling_profile_overrides_t &overrides = boost::iequals(ctx.lossless_scaling_profile, LOSSLESS_PROFILE_RECOMMENDED) ?
                                                                ctx.lossless_scaling_recommended :
                                                                ctx.lossless_scaling_custom;

      if (boost::iequals(ctx.lossless_scaling_profile, LOSSLESS_PROFILE_RECOMMENDED)) {
        result.profile = LOSSLESS_PROFILE_RECOMMENDED;
        result.capture_api = "WGC";
        result.queue_target = 0;
        result.hdr_enabled = true;
        if (frame_gen_enabled) {
          result.frame_generation = "LSFG3";
          result.lsfg3_mode = "ADAPTIVE";
        }
      } else {
        result.profile = LOSSLESS_PROFILE_CUSTOM;
        if (frame_gen_enabled) {
          result.frame_generation = "LSFG3";
        }
      }

      bool performance_mode = overrides.performance_mode.value_or(defaults.performance_mode);
      result.performance_mode = performance_mode;

      int flow_scale = overrides.flow_scale.value_or(defaults.flow_scale);
      flow_scale = std::clamp(flow_scale, LOSSLESS_MIN_FLOW_SCALE, LOSSLESS_MAX_FLOW_SCALE);
      result.flow_scale = flow_scale;

      std::string scaling_mode = overrides.scaling_type.has_value() ? *overrides.scaling_type : defaults.scaling_mode;
      auto normalized_mode = normalize_scaling_mode(scaling_mode);
      if (!normalized_mode) {
        normalized_mode = defaults.scaling_mode;
      }

      // Only apply resolution scaling if scaling type is not 'off'
      if (*normalized_mode != "off") {
        int resolution_scale = overrides.resolution_scale.value_or(defaults.resolution_scale);
        resolution_scale = std::clamp(resolution_scale, LOSSLESS_MIN_RESOLUTION_SCALE, LOSSLESS_MAX_RESOLUTION_SCALE);
        double factor = 100.0 / static_cast<double>(resolution_scale);
        factor = std::clamp(factor, 1.0, 10.0);
        factor = std::round(factor * 100.0) / 100.0;
        result.resolution_scale_factor = factor;
      } else {
        // When scaling is off, use unity scale factor to disable custom scaling
        result.resolution_scale_factor = 1.0;
      }

      if (auto mapped = scaling_mode_to_lossless_value(*normalized_mode)) {
        result.scaling_type = *mapped;
      }

      if (scaling_mode_requires_sharpening(*normalized_mode)) {
        int sharpness = overrides.sharpening.value_or(defaults.sharpening);
        sharpness = clamp_sharpness(sharpness);
        result.sharpness = sharpness;
        if (*normalized_mode == "ls1") {
          result.ls1_sharpness = sharpness;
        }
      }

      if (scaling_mode_is_anime(*normalized_mode)) {
        std::string anime_type = overrides.anime4k_size.has_value() ? *overrides.anime4k_size : defaults.anime4k_size;
        boost::algorithm::to_upper(anime_type);
        result.anime4k_type = anime_type;
        bool vrs = overrides.anime4k_vrs.value_or(defaults.anime4k_vrs);
        result.anime4k_vrs = vrs;
      }

      return result;
    }

#ifdef _WIN32
    constexpr auto k_lossless_observation_duration = std::chrono::seconds(10);
    constexpr auto k_lossless_poll_interval = std::chrono::milliseconds(250);

    struct lossless_process_candidate {
      DWORD pid = 0;
      ULONGLONG start_cpu = 0;
      ULONGLONG last_cpu = 0;
      SIZE_T peak_working_set = 0;
      std::wstring path;
      std::chrono::steady_clock::time_point first_seen;
      std::chrono::steady_clock::time_point last_seen;
    };

    struct lossless_selection {
      DWORD pid = 0;
      std::wstring path_wide;
      std::string path_utf8;
      std::string directory_utf8;
    };

    std::vector<DWORD> enumerate_process_ids_snapshot() {
      DWORD needed = 0;
      std::vector<DWORD> pids(1024);
      while (true) {
        if (!EnumProcesses(pids.data(), static_cast<DWORD>(pids.size() * sizeof(DWORD)), &needed)) {
          return {};
        }
        if (needed < pids.size() * sizeof(DWORD)) {
          pids.resize(needed / sizeof(DWORD));
          break;
        }
        pids.resize(pids.size() * 2);
      }
      return pids;
    }

    std::unordered_set<DWORD> capture_process_baseline_for_lossless() {
      std::unordered_set<DWORD> result;
      auto snapshot = enumerate_process_ids_snapshot();
      result.reserve(snapshot.size());
      for (auto pid : snapshot) {
        if (pid != 0) {
          result.insert(pid);
        }
      }
      return result;
    }

    bool sample_process_usage(DWORD pid, ULONGLONG &cpu_time, SIZE_T &working_set) {
      HANDLE handle = OpenProcess(PROCESS_QUERY_INFORMATION | PROCESS_VM_READ, FALSE, pid);
      if (!handle) {
        handle = OpenProcess(PROCESS_QUERY_LIMITED_INFORMATION, FALSE, pid);
      }
      if (!handle) {
        return false;
      }
      FILETIME creation {}, exit_time {}, kernel {}, user {};
      BOOL got_times = GetProcessTimes(handle, &creation, &exit_time, &kernel, &user);
      PROCESS_MEMORY_COUNTERS_EX pmc {};
      BOOL got_mem = GetProcessMemoryInfo(handle, reinterpret_cast<PROCESS_MEMORY_COUNTERS *>(&pmc), sizeof(pmc));
      CloseHandle(handle);
      if (!got_times) {
        return false;
      }
      ULARGE_INTEGER kernel_int {};
      kernel_int.HighPart = kernel.dwHighDateTime;
      kernel_int.LowPart = kernel.dwLowDateTime;
      ULARGE_INTEGER user_int {};
      user_int.HighPart = user.dwHighDateTime;
      user_int.LowPart = user.dwLowDateTime;
      cpu_time = kernel_int.QuadPart + user_int.QuadPart;
      working_set = got_mem ? pmc.WorkingSetSize : 0;
      return true;
    }

    std::optional<std::wstring> query_process_image_path_optional(DWORD pid) {
      std::wstring path;
      if (playnite_launcher::focus::get_process_image_path(pid, path)) {
        return path;
      }
      return std::nullopt;
    }

    std::wstring normalize_lowercase_path(const std::wstring &path) {
      std::wstring normalized = path;
      for (auto &ch : normalized) {
        if (ch == L'/') {
          ch = L'\\';
        }
        ch = static_cast<wchar_t>(std::towlower(ch));
      }
      return normalized;
    }

    bool path_matches_preferred(const std::wstring &path, const std::wstring &preferred_normalized) {
      if (preferred_normalized.empty()) {
        return false;
      }
      auto normalized = normalize_lowercase_path(path);
      if (normalized.size() < preferred_normalized.size()) {
        return false;
      }
      if (normalized.compare(0, preferred_normalized.size(), preferred_normalized) != 0) {
        return false;
      }
      if (normalized.size() == preferred_normalized.size()) {
        return true;
      }
      return normalized[preferred_normalized.size()] == L'\\';
    }

    std::optional<lossless_selection> detect_lossless_candidate(const std::unordered_set<DWORD> &baseline, DWORD root_pid, const std::wstring &preferred_normalized, std::atomic_bool &stop_flag) {
      std::unordered_map<DWORD, lossless_process_candidate> candidates;
      auto deadline = std::chrono::steady_clock::now() + k_lossless_observation_duration;

      SYSTEM_INFO sys_info {};
      GetSystemInfo(&sys_info);
      double cpu_count = sys_info.dwNumberOfProcessors > 0 ? static_cast<double>(sys_info.dwNumberOfProcessors) : 1.0;

      while (std::chrono::steady_clock::now() < deadline) {
        if (stop_flag.load(std::memory_order_acquire)) {
          return std::nullopt;
        }

        auto now = std::chrono::steady_clock::now();
        auto snapshot = enumerate_process_ids_snapshot();
        for (auto pid : snapshot) {
          if (pid == 0 || baseline.find(pid) != baseline.end()) {
            continue;
          }
          auto &entry = candidates[pid];
          if (entry.pid == 0) {
            entry.pid = pid;
            entry.first_seen = now;
            entry.last_seen = now;
          }
          ULONGLONG cpu_time = 0;
          SIZE_T working_set = 0;
          if (!sample_process_usage(pid, cpu_time, working_set)) {
            if (entry.start_cpu == 0) {
              candidates.erase(pid);
            }
            continue;
          }
          if (entry.start_cpu == 0) {
            entry.start_cpu = cpu_time;
          }
          entry.last_cpu = cpu_time;
          entry.last_seen = now;
          if (working_set > entry.peak_working_set) {
            entry.peak_working_set = working_set;
          }
          if (entry.path.empty()) {
            if (auto path = query_process_image_path_optional(pid)) {
              entry.path = std::move(*path);
            }
          }
        }

        std::this_thread::sleep_for(k_lossless_poll_interval);
      }

      if (stop_flag.load(std::memory_order_acquire)) {
        return std::nullopt;
      }

      if (candidates.empty()) {
        return std::nullopt;
      }

      double max_cpu_ratio = 0.0;
      double max_mem = 0.0;

      struct candidate_score {
        DWORD pid;
        std::wstring path;
        double cpu_ratio;
        double mem_mb;
        bool preferred_match;
      };

      std::vector<candidate_score> scores;
      scores.reserve(candidates.size());

      for (auto &[pid, candidate] : candidates) {
        if (candidate.start_cpu == 0 || candidate.last_cpu < candidate.start_cpu) {
          continue;
        }
        if (candidate.last_seen <= candidate.first_seen) {
          continue;
        }
        if (candidate.path.empty()) {
          if (auto refreshed = query_process_image_path_optional(pid)) {
            candidate.path = std::move(*refreshed);
          }
        }
        if (candidate.path.empty()) {
          continue;
        }
        double elapsed = std::chrono::duration<double>(candidate.last_seen - candidate.first_seen).count();
        if (elapsed <= 0.1) {
          elapsed = 0.1;
        }
        double cpu_seconds = static_cast<double>(candidate.last_cpu - candidate.start_cpu) / 10000000.0;
        if (cpu_seconds < 0.0) {
          cpu_seconds = 0.0;
        }
        double cpu_ratio = cpu_seconds / (elapsed * cpu_count);
        if (cpu_ratio < 0.0) {
          cpu_ratio = 0.0;
        }
        double mem_mb = static_cast<double>(candidate.peak_working_set) / (1024.0 * 1024.0);
        bool matches = path_matches_preferred(candidate.path, preferred_normalized);
        scores.push_back({pid, candidate.path, cpu_ratio, mem_mb, matches});
        max_cpu_ratio = std::max(max_cpu_ratio, cpu_ratio);
        max_mem = std::max(max_mem, mem_mb);
      }

      if (scores.empty()) {
        return std::nullopt;
      }

      bool cpu_low = max_cpu_ratio < 0.08;
      double cpu_weight = cpu_low ? 0.5 : 0.7;
      double mem_weight = 1.0 - cpu_weight;

      auto ensure_dir_prefix = [](std::wstring value) {
        if (!value.empty() && value.back() != L'\\') {
          value.push_back(L'\\');
        }
        return normalize_lowercase_path(value);
      };

      std::wstring windows_dir_norm;
      {
        wchar_t windows_dir[MAX_PATH] = {};
        UINT len = GetWindowsDirectoryW(windows_dir, ARRAYSIZE(windows_dir));
        if (len > 0 && len < ARRAYSIZE(windows_dir)) {
          windows_dir_norm = ensure_dir_prefix(std::wstring(windows_dir, len));
        }
      }

      auto has_prefix = [](const std::wstring &value, const std::wstring &prefix) {
        return !prefix.empty() && value.size() >= prefix.size() && value.compare(0, prefix.size(), prefix) == 0;
      };

      const candidate_score *best = nullptr;
      double best_score = -1.0;

      for (const auto &score : scores) {
        double cpu_norm = max_cpu_ratio > 0.0 ? score.cpu_ratio / max_cpu_ratio : 0.0;
        double mem_norm = max_mem > 0.0 ? score.mem_mb / max_mem : 0.0;
        double combined = (cpu_weight * cpu_norm) + (mem_weight * mem_norm);
        if (score.preferred_match) {
          combined += 0.2;
        }
        if (score.pid == root_pid) {
          combined += score.preferred_match ? 0.05 : -0.05;
        }
        combined += std::min(score.cpu_ratio, 1.0) * 0.15;

        if (!windows_dir_norm.empty()) {
          auto normalized_path = normalize_lowercase_path(score.path);
          bool system_path = has_prefix(normalized_path, windows_dir_norm);
          if (system_path) {
            combined -= 0.2;
          }
          if (system_path && score.cpu_ratio < 0.02 && score.mem_mb < 48.0) {
            combined -= 0.05;
          }
        } else if (score.cpu_ratio < 0.015 && score.mem_mb < 32.0) {
          combined -= 0.05;
        }

        if (combined > best_score) {
          best_score = combined;
          best = &score;
        }
      }

      if (!best) {
        return std::nullopt;
      }

      lossless_selection selection;
      selection.pid = best->pid;
      selection.path_wide = best->path;
      selection.path_utf8 = platf::dxgi::wide_to_utf8(best->path);
      std::filesystem::path fs_path(best->path);
      auto parent = fs_path.parent_path();
      if (!parent.empty()) {
        selection.directory_utf8 = platf::dxgi::wide_to_utf8(parent.wstring());
      }

      BOOST_LOG(debug) << "Lossless Scaling: candidate PID=" << selection.pid << " exe=" << selection.path_utf8
                       << " cpu=" << best->cpu_ratio << " memMB=" << best->mem_mb;

      return selection;
    }
#endif
  }  // namespace

  proc_t proc;

  int input_only_app_id = -1;
  std::string input_only_app_id_str;
  int terminate_app_id = -1;
  std::string terminate_app_id_str;

#ifdef _WIN32
  VDISPLAY::DRIVER_STATUS vDisplayDriverStatus = VDISPLAY::DRIVER_STATUS::UNKNOWN;

  void onVDisplayWatchdogFailed() {
    vDisplayDriverStatus = VDISPLAY::DRIVER_STATUS::WATCHDOG_FAILED;
    VDISPLAY::closeVDisplayDevice();
  }

  void initVDisplayDriver() {
    vDisplayDriverStatus = VDISPLAY::openVDisplayDevice();
    if (vDisplayDriverStatus == VDISPLAY::DRIVER_STATUS::OK) {
      if (!VDISPLAY::startPingThread(onVDisplayWatchdogFailed)) {
        onVDisplayWatchdogFailed();
        return;
      }
    }
  }
#endif

  // Custom move operations to allow global proc replacement if ever needed
  proc_t::proc_t(proc_t &&other) noexcept:
      _app_id(other._app_id),
      _env(std::move(other._env)),
      _apps(std::move(other._apps)),
      _app(std::move(other._app)),
      _app_launch_time(other._app_launch_time),
      placebo(other.placebo),
      _process(std::move(other._process)),
      _process_group(std::move(other._process_group)),
      _pipe(std::move(other._pipe)),
      _app_prep_it(other._app_prep_it),
      _app_prep_begin(other._app_prep_begin)
#ifdef _WIN32
      ,
      _lossless_thread(std::move(other._lossless_thread)),
      _lossless_profile_applied(other._lossless_profile_applied),
      _lossless_backup(other._lossless_backup),
      _lossless_last_install_dir(std::move(other._lossless_last_install_dir)),
      _lossless_last_exe_path(std::move(other._lossless_last_exe_path))
#endif
  {
#ifdef _WIN32
    _lossless_stop_requested.store(other._lossless_stop_requested.load(std::memory_order_acquire), std::memory_order_release);
    other._lossless_profile_applied = false;
#endif
  }

  proc_t &proc_t::operator=(proc_t &&other) noexcept {
    if (this != &other) {
      std::scoped_lock lk(_apps_mutex, other._apps_mutex);
#ifdef _WIN32
      stop_lossless_scaling_support();
#endif
      _app_id = other._app_id;
      _env = std::move(other._env);
      _apps = std::move(other._apps);
      _app = std::move(other._app);
      _app_launch_time = other._app_launch_time;
      placebo = other.placebo;
      _process = std::move(other._process);
      _process_group = std::move(other._process_group);
      _pipe = std::move(other._pipe);
      _app_prep_it = other._app_prep_it;
      _app_prep_begin = other._app_prep_begin;
#ifdef _WIN32
      _lossless_thread = std::move(other._lossless_thread);
      _lossless_stop_requested.store(other._lossless_stop_requested.load(std::memory_order_acquire), std::memory_order_release);
      _lossless_profile_applied = other._lossless_profile_applied;
      _lossless_backup = other._lossless_backup;
      _lossless_last_install_dir = std::move(other._lossless_last_install_dir);
      _lossless_last_exe_path = std::move(other._lossless_last_exe_path);
      other._lossless_profile_applied = false;
#endif
    }
    return *this;
  }

#ifdef _WIN32
  void proc_t::start_lossless_scaling_support(std::unordered_set<DWORD> baseline_pids, const playnite_launcher::lossless::lossless_scaling_app_metadata &metadata, std::string install_dir_hint_utf8, DWORD root_pid) {
    stop_lossless_scaling_support();
    _lossless_stop_requested.store(false, std::memory_order_release);

    _lossless_thread = std::thread([this,
                                    baseline = std::move(baseline_pids),
                                    metadata,
                                    install_dir_hint = std::move(install_dir_hint_utf8),
                                    root_pid]() mutable {
      try {
        std::wstring preferred_directory;
        if (!install_dir_hint.empty()) {
          preferred_directory = platf::dxgi::utf8_to_wide(install_dir_hint);
          preferred_directory = normalize_lowercase_path(preferred_directory);
          while (!preferred_directory.empty() && preferred_directory.back() == L'\\') {
            preferred_directory.pop_back();
          }
        }

        BOOST_LOG(debug) << "Lossless Scaling: monitoring for new processes (baseline=" << baseline.size() << ", root_pid=" << root_pid << ")";

        auto selection = detect_lossless_candidate(baseline, root_pid, preferred_directory, _lossless_stop_requested);
        if (!selection || _lossless_stop_requested.load(std::memory_order_acquire)) {
          BOOST_LOG(debug) << "Lossless Scaling: no candidate detected within bootstrap window";
          return;
        }

        auto options = playnite_launcher::lossless::read_lossless_scaling_options(metadata);
        if (!options.enabled) {
          BOOST_LOG(debug) << "Lossless Scaling: disabled by configuration, skipping auto launch";
          return;
        }

        auto runtime = playnite_launcher::lossless::capture_lossless_scaling_state();
#ifdef _WIN32
        if (!runtime.exe_path && metadata.configured_path) {
          try {
            runtime.exe_path = metadata.configured_path->wstring();
          } catch (...) {
          }
        }
#endif
        if (_lossless_stop_requested.load(std::memory_order_acquire)) {
          return;
        }
        if (!runtime.running_pids.empty()) {
          playnite_launcher::lossless::lossless_scaling_stop_processes(runtime);
        }

        playnite_launcher::lossless::lossless_scaling_profile_backup backup;
        std::string install_dir = install_dir_hint.empty() ? selection->directory_utf8 : install_dir_hint;
        bool changed = playnite_launcher::lossless::lossless_scaling_apply_global_profile(options, install_dir, selection->path_utf8, backup);

        {
          std::lock_guard lk(_lossless_mutex);
          _lossless_backup = backup;
          _lossless_profile_applied = backup.valid;
          if (_lossless_profile_applied) {
            _lossless_last_install_dir = install_dir;
            _lossless_last_exe_path = selection->path_utf8;
          } else {
            _lossless_last_install_dir.clear();
            _lossless_last_exe_path.clear();
          }
        }

        if (_lossless_stop_requested.load(std::memory_order_acquire)) {
          return;
        }

        playnite_launcher::lossless::lossless_scaling_restart_foreground(runtime, changed, install_dir, selection->path_utf8, selection->pid);
        BOOST_LOG(info) << "Lossless Scaling: launched helper for PID=" << selection->pid << " (" << selection->path_utf8 << ')';
      } catch (const std::exception &e) {
        BOOST_LOG(warning) << "Lossless Scaling: exception during auto launch: " << e.what();
      } catch (...) {
        BOOST_LOG(warning) << "Lossless Scaling: unknown exception during auto launch";
      }
    });
  }

  void proc_t::stop_lossless_scaling_support() {
    _lossless_stop_requested.store(true, std::memory_order_release);
    if (_lossless_thread.joinable()) {
      _lossless_thread.join();
    }
    _lossless_stop_requested.store(false, std::memory_order_release);

    bool restore = false;
    playnite_launcher::lossless::lossless_scaling_profile_backup backup;
    {
      std::lock_guard lk(_lossless_mutex);
      if (_lossless_profile_applied) {
        backup = _lossless_backup;
        restore = backup.valid;
        _lossless_profile_applied = false;
      }
      _lossless_last_install_dir.clear();
      _lossless_last_exe_path.clear();
    }

    if (restore) {
      auto runtime = playnite_launcher::lossless::capture_lossless_scaling_state();
      if (!runtime.running_pids.empty()) {
        playnite_launcher::lossless::lossless_scaling_stop_processes(runtime);
      }
      if (playnite_launcher::lossless::lossless_scaling_restore_global_profile(backup)) {
        BOOST_LOG(info) << "Lossless Scaling: restored previous profile";
      }
    }
  }
#endif

  class deinit_t: public platf::deinit_t {
  public:
    ~deinit_t() {
      proc.terminate();
    }
  };

  std::unique_ptr<platf::deinit_t> init() {
    return std::make_unique<deinit_t>();
  }

  void terminate_process_group(boost::process::v1::child &proc, boost::process::v1::group &group, std::chrono::seconds exit_timeout) {
    if (group.valid() && platf::process_group_running((std::uintptr_t) group.native_handle())) {
      if (exit_timeout.count() > 0) {
        // Request processes in the group to exit gracefully
        if (platf::request_process_group_exit((std::uintptr_t) group.native_handle())) {
          // If the request was successful, wait for a little while for them to exit.
          BOOST_LOG(info) << "Successfully requested the app to exit. Waiting up to "sv << exit_timeout.count() << " seconds for it to close."sv;

          // group::wait_for() and similar functions are broken and deprecated, so we use a simple polling loop
          while (platf::process_group_running((std::uintptr_t) group.native_handle()) && (--exit_timeout).count() >= 0) {
            std::this_thread::sleep_for(1s);
          }

          if (exit_timeout.count() < 0) {
            BOOST_LOG(warning) << "App did not fully exit within the timeout. Terminating the app's remaining processes."sv;
          } else {
            BOOST_LOG(info) << "All app processes have successfully exited."sv;
          }
        } else {
          BOOST_LOG(info) << "App did not respond to a graceful termination request. Forcefully terminating the app's processes."sv;
        }
      } else {
        BOOST_LOG(info) << "No graceful exit timeout was specified for this app. Forcefully terminating the app's processes."sv;
      }

      // We always call terminate() even if we waited successfully for all processes above.
      // This ensures the process group state is consistent with the OS in boost.
      std::error_code ec;
      group.terminate(ec);
      group.detach();
    }

    if (proc.valid()) {
      // avoid zombie process
      proc.detach();
    }
  }

  boost::filesystem::path find_working_directory(const std::string &cmd, const boost::process::v1::environment &env) {
    // Parse the raw command string into parts to get the actual command portion
#ifdef _WIN32
    auto parts = boost::program_options::split_winmain(cmd);
#else
    auto parts = boost::program_options::split_unix(cmd);
#endif
    if (parts.empty()) {
      BOOST_LOG(error) << "Unable to parse command: "sv << cmd;
      return boost::filesystem::path();
    }

    BOOST_LOG(debug) << "Parsed target ["sv << parts.at(0) << "] from command ["sv << cmd << ']';

    // If the target is a URL, don't parse any further here
    if (parts.at(0).find("://") != std::string::npos) {
      return boost::filesystem::path();
    }

    // If the cmd path is not an absolute path, resolve it using our PATH variable
    boost::filesystem::path cmd_path(parts.at(0));
    if (!cmd_path.is_absolute()) {
      cmd_path = boost::process::v1::search_path(parts.at(0));
      if (cmd_path.empty()) {
        BOOST_LOG(error) << "Unable to find executable ["sv << parts.at(0) << "]. Is it in your PATH?"sv;
        return boost::filesystem::path();
      }
    }

    BOOST_LOG(debug) << "Resolved target ["sv << parts.at(0) << "] to path ["sv << cmd_path << ']';

    // Now that we have a complete path, we can just use parent_path()
    return cmd_path.parent_path();
  }

  void proc_t::launch_input_only() {
    _app_id = input_only_app_id;
    _app_name = "Remote Input";
    _app.uuid = REMOTE_INPUT_UUID;
    _app.terminate_on_pause = true;
    allow_client_commands = false;
    placebo = true;

<<<<<<< HEAD
#if defined SUNSHINE_TRAY && SUNSHINE_TRAY >= 1
    system_tray::update_tray_playing(_app_name);
#endif
  }
=======
#ifdef _WIN32
    std::unordered_set<DWORD> lossless_baseline_pids;
    playnite_launcher::lossless::lossless_scaling_app_metadata lossless_metadata;
    bool should_start_lossless_support = false;
    bool lossless_monitor_started = false;
    std::string lossless_install_dir_hint;
#endif

    auto iter = std::find_if(_apps.begin(), _apps.end(), [&app_id](const auto app) {
      return app.id == std::to_string(app_id);
    });
>>>>>>> a224ce31

  int proc_t::execute(const ctx_t &app, std::shared_ptr<rtsp_stream::launch_session_t> launch_session) {
    if (_app_id == input_only_app_id) {
      terminate(false, false);
      std::this_thread::sleep_for(1s);
    } else {
      // Ensure starting from a clean slate
      terminate(false, false);
    }

    _app = app;
    _app_id = util::from_view(app.id);
    _app_name = app.name;
    _launch_session = launch_session;
    allow_client_commands = app.allow_client_commands;
    launch_session->gen1_framegen_fix = _app.gen1_framegen_fix;
    launch_session->gen2_framegen_fix = _app.gen2_framegen_fix;
    launch_session->lossless_scaling_framegen = _app.lossless_scaling_framegen;
    launch_session->lossless_scaling_target_fps = _app.lossless_scaling_target_fps;
    launch_session->lossless_scaling_rtss_limit = _app.lossless_scaling_rtss_limit;
    launch_session->frame_generation_provider = _app.frame_generation_provider;
    _app_prep_begin = std::begin(_app.prep_cmds);
    _app_prep_it = _app_prep_begin;

    uint32_t client_width = launch_session->width ? launch_session->width : 1920;
    uint32_t client_height = launch_session->height ? launch_session->height : 1080;

    uint32_t render_width = client_width;
    uint32_t render_height = client_height;

    int scale_factor = launch_session->scale_factor;
    if (_app.scale_factor != 100) {
      scale_factor = _app.scale_factor;
    }

    if (scale_factor != 100) {
      render_width *= ((float) scale_factor / 100);
      render_height *= ((float) scale_factor / 100);

      // Chop the last bit to ensure the scaled resolution is even numbered
      // Most odd resolutions won't work well
      render_width &= ~1;
      render_height &= ~1;
    }

    launch_session->width = render_width;
    launch_session->height = render_height;

    this->initial_display = config::video.output_name;
    // Executed when returning from function
    auto fg = util::fail_guard([&]() {
      // Restore to user defined output name
      config::video.output_name = this->initial_display;
      terminate();
#ifdef _WIN32
      display_helper_integration::revert();
#endif
    });

    if (!app.gamepad.empty()) {
      _saved_input_config = std::make_shared<config::input_t>(config::input);
      if (app.gamepad == "disabled") {
        config::input.controller = false;
      } else {
        config::input.controller = true;
        config::input.gamepad = app.gamepad;
      }
    }

#ifdef _WIN32
    using dd_config_option_e = config::video_t::dd_t::config_option_e;
    const auto dd_config_option = config::video.dd.configuration_option;
    const bool forced_sudavda_virtual_display = config::video.output_name == VDISPLAY::SUDOVDA_VIRTUAL_DISPLAY_SELECTION;
    const bool dd_conflicts_with_virtual_display =
      dd_config_option == dd_config_option_e::ensure_only_display &&
      dd_config_option != dd_config_option_e::disabled &&
      !config::video.headless_mode;

    if (forced_sudavda_virtual_display) {
      launch_session->virtual_display = true;
    }

    bool should_use_virtual_display =
      config::video.headless_mode  // Headless mode
      || launch_session->virtual_display  // User requested virtual display
      || _app.virtual_display  // App is configured to use virtual display
      || !video::allow_encoder_probing();  // No active display presents

    if (should_use_virtual_display && dd_conflicts_with_virtual_display && !forced_sudavda_virtual_display) {
      if (launch_session->virtual_display || _app.virtual_display) {
        BOOST_LOG(info) << "Skipping virtual display activation because display device configuration is set to ensure-only-display.";
      }
      launch_session->virtual_display = false;
      should_use_virtual_display =
        config::video.headless_mode  // Headless mode still forces virtual display
        || !video::allow_encoder_probing();  // No active display presents
    }

    // Try DD API first if enabled and not in headless mode
    bool dd_api_handled = false;
    if (!forced_sudavda_virtual_display && (!should_use_virtual_display || (dd_config_option != dd_config_option_e::disabled && !config::video.headless_mode))) {
      dd_api_handled = display_helper_integration::apply_from_session(config::video, *launch_session);
      if (dd_api_handled) {
        const bool virtual_display_requested = launch_session->virtual_display || _app.virtual_display;
        const bool still_missing_active_display = !video::allow_encoder_probing();

        if (!virtual_display_requested && !still_missing_active_display) {
          BOOST_LOG(info) << "Display configuration handled by DD API, skipping SudoVDA virtual display.";
          should_use_virtual_display = false;
        } else {
          BOOST_LOG(info) << "Display configuration handled by DD API but virtual display support remains required; keeping SudoVDA virtual display active.";
        }
      }
    }

    // Use SudoVDA as fallback only if DD API didn't handle it or is disabled
    if (should_use_virtual_display && !dd_api_handled) {
      if (vDisplayDriverStatus != VDISPLAY::DRIVER_STATUS::OK) {
        // Try init driver again
        initVDisplayDriver();
      }

      if (vDisplayDriverStatus == VDISPLAY::DRIVER_STATUS::OK) {
        // Try set the render adapter matching the capture adapter if user has specified one
        if (!config::video.adapter_name.empty()) {
          VDISPLAY::setRenderAdapterByName(platf::from_utf8(config::video.adapter_name));
        }

        std::string device_name;
        std::string device_uuid_str;
        uuid_util::uuid_t device_uuid;

        if (_app.use_app_identity) {
          device_name = _app.name;
          if (_app.per_client_app_identity) {
            device_uuid = uuid_util::uuid_t::parse(launch_session->unique_id);
            auto app_uuid = uuid_util::uuid_t::parse(_app.uuid);

            // Use XOR to mix the two UUIDs
            device_uuid.b64[0] ^= app_uuid.b64[0];
            device_uuid.b64[1] ^= app_uuid.b64[1];

            device_uuid_str = device_uuid.string();
          } else {
            device_uuid_str = _app.uuid;
            device_uuid = uuid_util::uuid_t::parse(_app.uuid);
          }
        } else {
          device_name = launch_session->device_name;
          device_uuid_str = launch_session->unique_id;
          device_uuid = uuid_util::uuid_t::parse(launch_session->unique_id);
        }

        memcpy(&launch_session->display_guid, &device_uuid, sizeof(GUID));

        int target_fps = launch_session->fps ? launch_session->fps : 60000;

        if (target_fps < 1000) {
          target_fps *= 1000;
        }

        if (config::video.double_refreshrate) {
          target_fps *= 2;
        }

        std::wstring vdisplayName = VDISPLAY::createVirtualDisplay(
          device_uuid_str.c_str(),
          device_name.c_str(),
          render_width,
          render_height,
          target_fps,
          launch_session->display_guid
        );

        // No matter we get the display name or not, the virtual display might still be created.
        // We need to track it properly to remove the display when the session terminates.
        launch_session->virtual_display = true;

        if (!vdisplayName.empty()) {
          BOOST_LOG(info) << "Virtual Display created at " << vdisplayName;

          // Don't change display settings when no params are given
          if (launch_session->width && launch_session->height && launch_session->fps) {
            // Apply display settings
            VDISPLAY::changeDisplaySettings(vdisplayName.c_str(), render_width, render_height, target_fps);
          }

          // Check the ISOLATED DISPLAY configuration setting and rearrange the displays
          if (config::video.isolated_virtual_display_option == true) {
            // Apply the isolated display settings
            VDISPLAY::changeDisplaySettings2(vdisplayName.c_str(), render_width, render_height, target_fps, true);
          }

          // Set virtual_display to true when everything went fine
          this->virtual_display = true;
          this->display_name = platf::to_utf8(vdisplayName);

          // When using virtual display, we don't care which display user configured to use.
          // So we always set output_name to the newly created virtual display as a workaround for
          // empty name when probing graphics cards.

          config::video.output_name = this->display_name;
        } else {
          BOOST_LOG(warning) << "Virtual Display creation failed, or cannot get created display name in time!";
        }
      } else {
        // Driver isn't working so we don't need to track virtual display.
        launch_session->virtual_display = false;
      }
    }

    // Call DD API again if it wasn't already called above
    if (!dd_api_handled && !this->virtual_display) {
      display_helper_integration::apply_from_session(config::video, *launch_session);
    }

    // We should not preserve display state when using virtual display.
    // It is already handled by Windows properly.
    if (this->virtual_display) {
      display_helper_integration::reset_persistence();
    }

#endif  // _WIN32

    // Probe encoders again before streaming to ensure our chosen
    // encoder matches the active GPU (which could have changed
    // due to hotplugging, driver crash, primary monitor change,
    // or any number of other factors).
    if (rtsp_stream::session_count() == 0 && video::probe_encoders()) {
      if (config::video.ignore_encoder_probe_failure) {
        BOOST_LOG(warning) << "Encoder probe failed, but continuing due to user configuration.";
      } else {
        return 503;
      }
    }

    std::string fps_str;
    char fps_buf[8];
    snprintf(fps_buf, sizeof(fps_buf), "%.3f", (float) launch_session->fps / 1000.0f);
    fps_str = fps_buf;
    const std::string fps_scaled_str = std::to_string(launch_session->fps);

    // Add Stream-specific environment variables
    // Sunshine Compatibility
    _env["SUNSHINE_APP_ID"] = _app.id;
    _env["SUNSHINE_APP_NAME"] = _app.name;
    _env["SUNSHINE_CLIENT_WIDTH"] = std::to_string(render_width);
    _env["SUNSHINE_CLIENT_HEIGHT"] = std::to_string(render_height);
    _env["SUNSHINE_CLIENT_FPS"] = config::sunshine.envvar_compatibility_mode ? std::to_string(std::round((float) launch_session->fps / 1000.0f)) : fps_str;
    _env["SUNSHINE_CLIENT_HDR"] = launch_session->enable_hdr ? "true" : "false";
    _env["SUNSHINE_CLIENT_GCMAP"] = std::to_string(launch_session->gcmap);
    _env["SUNSHINE_CLIENT_HOST_AUDIO"] = launch_session->host_audio ? "true" : "false";
    _env["SUNSHINE_CLIENT_ENABLE_SOPS"] = launch_session->enable_sops ? "true" : "false";

    _env["APOLLO_APP_ID"] = _app.id;
    _env["APOLLO_APP_NAME"] = _app.name;
    _env["APOLLO_APP_UUID"] = _app.uuid;
    _env["APOLLO_APP_STATUS"] = "STARTING";
    _env["APOLLO_CLIENT_UUID"] = launch_session->unique_id;
    _env["APOLLO_CLIENT_NAME"] = launch_session->device_name;
    _env["APOLLO_CLIENT_WIDTH"] = std::to_string(render_width);
    _env["APOLLO_CLIENT_HEIGHT"] = std::to_string(render_height);
    _env["APOLLO_CLIENT_RENDER_WIDTH"] = std::to_string(launch_session->width);
    _env["APOLLO_CLIENT_RENDER_HEIGHT"] = std::to_string(launch_session->height);
    _env["APOLLO_CLIENT_SCALE_FACTOR"] = std::to_string(scale_factor);
    _env["APOLLO_CLIENT_FPS"] = fps_scaled_str;
    _env["APOLLO_CLIENT_HDR"] = launch_session->enable_hdr ? "true" : "false";
    _env["APOLLO_CLIENT_GCMAP"] = std::to_string(launch_session->gcmap);
    _env["APOLLO_CLIENT_HOST_AUDIO"] = launch_session->host_audio ? "true" : "false";
    _env["APOLLO_CLIENT_ENABLE_SOPS"] = launch_session->enable_sops ? "true" : "false";

    int channelCount = launch_session->surround_info & 65535;
    switch (channelCount) {
      case 2:
        _env["SUNSHINE_CLIENT_AUDIO_CONFIGURATION"] = "2.0";
        _env["APOLLO_CLIENT_AUDIO_CONFIGURATION"] = "2.0";
        break;
      case 6:
        _env["SUNSHINE_CLIENT_AUDIO_CONFIGURATION"] = "5.1";
        _env["APOLLO_CLIENT_AUDIO_CONFIGURATION"] = "5.1";
        break;
      case 8:
        _env["SUNSHINE_CLIENT_AUDIO_CONFIGURATION"] = "7.1";
        _env["APOLLO_CLIENT_AUDIO_CONFIGURATION"] = "7.1";
        break;
    }
    _env["SUNSHINE_CLIENT_AUDIO_SURROUND_PARAMS"] = launch_session->surround_params;
    _env["APOLLO_CLIENT_AUDIO_SURROUND_PARAMS"] = launch_session->surround_params;

    try {
      _env["SUNSHINE_LOSSLESS_SCALING_EXE"] = config::lossless_scaling.exe_path;
    } catch (...) {
      _env["SUNSHINE_LOSSLESS_SCALING_EXE"] = "";
    }

    auto clear_lossless_runtime_env = [&]() {
      _env[ENV_LOSSLESS_PROFILE] = "";
      _env[ENV_LOSSLESS_CAPTURE_API] = "";
      _env[ENV_LOSSLESS_QUEUE_TARGET] = "";
      _env[ENV_LOSSLESS_HDR] = "";
      _env[ENV_LOSSLESS_FLOW_SCALE] = "";
      _env[ENV_LOSSLESS_PERFORMANCE_MODE] = "";
      _env[ENV_LOSSLESS_RESOLUTION] = "";
      _env[ENV_LOSSLESS_FRAMEGEN_MODE] = "";
      _env[ENV_LOSSLESS_LSFG3_MODE] = "";
      _env[ENV_LOSSLESS_SCALING_TYPE] = "";
      _env[ENV_LOSSLESS_SHARPNESS] = "";
      _env[ENV_LOSSLESS_LS1_SHARPNESS] = "";
      _env[ENV_LOSSLESS_ANIME4K_TYPE] = "";
      _env[ENV_LOSSLESS_ANIME4K_VRS] = "";
    };

    _env["SUNSHINE_FRAME_GENERATION_PROVIDER"] = _app.lossless_scaling_framegen ? _app.frame_generation_provider : "";

    const bool using_lossless_provider = _app.lossless_scaling_framegen &&
                                         boost::iequals(_app.frame_generation_provider, "lossless-scaling");
    if (using_lossless_provider) {
      _env["SUNSHINE_LOSSLESS_SCALING_FRAMEGEN"] = "1";
      if (_app.lossless_scaling_target_fps) {
        _env["SUNSHINE_LOSSLESS_SCALING_TARGET_FPS"] = std::to_string(*_app.lossless_scaling_target_fps);
      } else {
        _env["SUNSHINE_LOSSLESS_SCALING_TARGET_FPS"] = "";
      }
      if (_app.lossless_scaling_rtss_limit) {
        _env["SUNSHINE_LOSSLESS_SCALING_RTSS_LIMIT"] = std::to_string(*_app.lossless_scaling_rtss_limit);
      } else {
        _env["SUNSHINE_LOSSLESS_SCALING_RTSS_LIMIT"] = "";
      }

      const bool wants_lossless_framegen = using_lossless_provider &&
                                           (_app.lossless_scaling_target_fps.has_value() || _app.lossless_scaling_rtss_limit.has_value());
      auto runtime = compute_lossless_runtime(_app, wants_lossless_framegen);
#ifdef _WIN32
      bool has_launch_commands = !_app.cmd.empty() || !_app.detached.empty();
      should_start_lossless_support = has_launch_commands && _app.playnite_id.empty() && !_app.playnite_fullscreen;
      if (should_start_lossless_support) {
        lossless_metadata.enabled = true;
        lossless_metadata.target_fps = _app.lossless_scaling_target_fps;
        lossless_metadata.rtss_limit = _app.lossless_scaling_rtss_limit;
        if (!config::lossless_scaling.exe_path.empty()) {
          lossless_metadata.configured_path = std::filesystem::u8path(config::lossless_scaling.exe_path);
        }
        lossless_metadata.active_profile = runtime.profile;
        lossless_metadata.capture_api = runtime.capture_api;
        lossless_metadata.queue_target = runtime.queue_target;
        lossless_metadata.hdr_enabled = runtime.hdr_enabled;
        lossless_metadata.flow_scale = runtime.flow_scale;
        lossless_metadata.performance_mode = runtime.performance_mode;
        lossless_metadata.resolution_scale_factor = runtime.resolution_scale_factor;
        lossless_metadata.frame_generation_mode = runtime.frame_generation;
        lossless_metadata.lsfg3_mode = runtime.lsfg3_mode;
        lossless_metadata.scaling_type = runtime.scaling_type;
        lossless_metadata.sharpness = runtime.sharpness;
        lossless_metadata.ls1_sharpness = runtime.ls1_sharpness;
        lossless_metadata.anime4k_type = runtime.anime4k_type;
        lossless_metadata.anime4k_vrs = runtime.anime4k_vrs;
      }
#endif

      auto set_string = [&](const char *key, const std::optional<std::string> &value) {
        if (value && !value->empty()) {
          _env[key] = *value;
        } else {
          _env[key] = "";
        }
      };
      auto set_int = [&](const char *key, const std::optional<int> &value) {
        if (value.has_value()) {
          _env[key] = std::to_string(*value);
        } else {
          _env[key] = "";
        }
      };
      auto set_double = [&](const char *key, const std::optional<double> &value) {
        if (value.has_value()) {
          std::ostringstream stream;
          stream.setf(std::ios::fixed);
          stream << std::setprecision(2) << *value;
          _env[key] = stream.str();
        } else {
          _env[key] = "";
        }
      };
      auto set_bool = [&](const char *key, const std::optional<bool> &value) {
        if (value.has_value()) {
          _env[key] = *value ? "1" : "0";
        } else {
          _env[key] = "";
        }
      };

      _env[ENV_LOSSLESS_PROFILE] = runtime.profile;
      set_string(ENV_LOSSLESS_CAPTURE_API, runtime.capture_api);
      set_int(ENV_LOSSLESS_QUEUE_TARGET, runtime.queue_target);
      set_bool(ENV_LOSSLESS_HDR, runtime.hdr_enabled);
      set_int(ENV_LOSSLESS_FLOW_SCALE, runtime.flow_scale);
      set_bool(ENV_LOSSLESS_PERFORMANCE_MODE, runtime.performance_mode);
      set_double(ENV_LOSSLESS_RESOLUTION, runtime.resolution_scale_factor);
      set_string(ENV_LOSSLESS_FRAMEGEN_MODE, runtime.frame_generation);
      set_string(ENV_LOSSLESS_LSFG3_MODE, runtime.lsfg3_mode);
      set_string(ENV_LOSSLESS_SCALING_TYPE, runtime.scaling_type);
      set_int(ENV_LOSSLESS_SHARPNESS, runtime.sharpness);
      set_int(ENV_LOSSLESS_LS1_SHARPNESS, runtime.ls1_sharpness);
      set_string(ENV_LOSSLESS_ANIME4K_TYPE, runtime.anime4k_type);
      set_bool(ENV_LOSSLESS_ANIME4K_VRS, runtime.anime4k_vrs);
    } else {
      _env["SUNSHINE_LOSSLESS_SCALING_FRAMEGEN"] = "";
      _env["SUNSHINE_LOSSLESS_SCALING_TARGET_FPS"] = "";
      _env["SUNSHINE_LOSSLESS_SCALING_RTSS_LIMIT"] = "";
      clear_lossless_runtime_env();
    }

    if (!_app.output.empty() && _app.output != "null"sv) {
#ifdef _WIN32
      // fopen() interprets the filename as an ANSI string on Windows, so we must convert it
      // to UTF-16 and use the wchar_t variants for proper Unicode log file path support.
      auto woutput = platf::from_utf8(_app.output);

      // Use _SH_DENYNO to allow us to open this log file again for writing even if it is
      // still open from a previous execution. This is required to handle the case of a
      // detached process executing again while the previous process is still running.
      _pipe.reset(_wfsopen(woutput.c_str(), L"a", _SH_DENYNO));
#else
      _pipe.reset(fopen(_app.output.c_str(), "a"));
#endif
    }

    std::error_code ec;
    _app_prep_begin = std::begin(_app.prep_cmds);
    _app_prep_it = _app_prep_begin;

    for (; _app_prep_it != std::end(_app.prep_cmds); ++_app_prep_it) {
      auto &cmd = *_app_prep_it;

      // Skip empty commands
      if (cmd.do_cmd.empty()) {
        continue;
      }

      boost::filesystem::path working_dir = _app.working_dir.empty() ?
                                              find_working_directory(cmd.do_cmd, _env) :
                                              boost::filesystem::path(_app.working_dir);
      BOOST_LOG(info) << "Executing Do Cmd: ["sv << cmd.do_cmd << "] elevated: " << cmd.elevated;
      auto child = platf::run_command(cmd.elevated, true, cmd.do_cmd, working_dir, _env, _pipe.get(), ec, nullptr);

      if (ec) {
        BOOST_LOG(error) << "Couldn't run ["sv << cmd.do_cmd << "]: System: "sv << ec.message();
        // We don't want any prep commands failing launch of the desktop.
        // This is to prevent the issue where users reboot their PC and need to log in with Sunshine.
        // permission_denied is typically returned when the user impersonation fails, which can happen when user is not signed in yet.
        if (!(_app.cmd.empty() && ec == std::errc::permission_denied)) {
          return -1;
        }
      }

      child.wait();
      auto ret = child.exit_code();
      if (ret != 0 && ec != std::errc::permission_denied) {
        BOOST_LOG(error) << '[' << cmd.do_cmd << "] failed with code ["sv << ret << ']';
        return -1;
      }
    }

    _env["APOLLO_APP_STATUS"] = "RUNNING";

    for (auto &cmd : _app.detached) {
      boost::filesystem::path working_dir = _app.working_dir.empty() ?
                                              find_working_directory(cmd, _env) :
                                              boost::filesystem::path(_app.working_dir);
#ifdef _WIN32
      if (should_start_lossless_support && !lossless_monitor_started && lossless_baseline_pids.empty()) {
        lossless_baseline_pids = capture_process_baseline_for_lossless();
      }
      if (should_start_lossless_support && !lossless_monitor_started && lossless_install_dir_hint.empty()) {
        try {
          lossless_install_dir_hint = platf::dxgi::wide_to_utf8(working_dir.wstring());
        } catch (...) {
          lossless_install_dir_hint.clear();
        }
      }
#endif
      BOOST_LOG(info) << "Spawning ["sv << cmd << "] in ["sv << working_dir << ']';
      auto child = platf::run_command(_app.elevated, true, cmd, working_dir, _env, _pipe.get(), ec, nullptr);
#ifdef _WIN32
      DWORD detached_pid = 0;
      if (!ec) {
        try {
          detached_pid = static_cast<DWORD>(child.id());
        } catch (...) {
          detached_pid = 0;
        }
      }
#endif
      if (ec) {
        BOOST_LOG(warning) << "Couldn't spawn ["sv << cmd << "]: System: "sv << ec.message();
      } else {
        child.detach();
#ifdef _WIN32
        if (should_start_lossless_support && !lossless_monitor_started) {
          if (lossless_baseline_pids.empty()) {
            lossless_baseline_pids = capture_process_baseline_for_lossless();
          }
          start_lossless_scaling_support(std::move(lossless_baseline_pids), lossless_metadata, std::move(lossless_install_dir_hint), detached_pid);
          lossless_monitor_started = true;
        }
#endif
      }
    }

    // Playnite-backed apps: invoke via Playnite and treat as placebo (lifetime managed via Playnite status)
#ifdef _WIN32
    if (!_app.playnite_id.empty() && _app.cmd.empty()) {
      // Auto-update Playnite plugin if an update is available
      try {
        std::string installed_ver, packaged_ver;
        bool have_installed = platf::playnite::get_installed_plugin_version(installed_ver);
        bool have_packaged = platf::playnite::get_packaged_plugin_version(packaged_ver);

        if (have_installed && have_packaged) {
          // Simple version comparison: compare as strings (works for semantic versioning)
          auto normalize_ver = [](std::string s) -> std::string {
            // Strip leading 'v' if present
            if (!s.empty() && (s[0] == 'v' || s[0] == 'V')) {
              s = s.substr(1);
            }
            // Remove whitespace
            s.erase(std::remove_if(s.begin(), s.end(), ::isspace), s.end());
            return s;
          };

          std::string installed_normalized = normalize_ver(installed_ver);
          std::string packaged_normalized = normalize_ver(packaged_ver);

          if (installed_normalized < packaged_normalized) {
            BOOST_LOG(info) << "Playnite plugin update available (" << installed_ver
                            << " -> " << packaged_ver << "), auto-updating before launch";
            std::string install_error;
            if (platf::playnite::install_plugin(install_error)) {
              BOOST_LOG(info) << "Playnite plugin auto-update succeeded";
            } else {
              BOOST_LOG(warning) << "Playnite plugin auto-update failed: " << install_error
                                 << " (continuing with game launch)";
            }
          }
        }
      } catch (const std::exception &e) {
        BOOST_LOG(warning) << "Exception during Playnite plugin auto-update check: " << e.what()
                           << " (continuing with game launch)";
      } catch (...) {
        BOOST_LOG(warning) << "Unknown exception during Playnite plugin auto-update check (continuing with game launch)";
      }

      BOOST_LOG(info) << "Launching Playnite game via helper, id=" << _app.playnite_id;
      bool launched = false;
      // Resolve launcher alongside sunshine.exe: tools\\playnite-launcher.exe
      try {
        WCHAR exePathW[MAX_PATH] = {};
        GetModuleFileNameW(nullptr, exePathW, ARRAYSIZE(exePathW));
        std::filesystem::path exeDir = std::filesystem::path(exePathW).parent_path();
        std::filesystem::path launcher = exeDir / L"tools" / L"playnite-launcher.exe";
        std::string lpath = launcher.string();
        std::string cmd = std::string("\"") + lpath + "\" --game-id " + _app.playnite_id;
        // Pass graceful-exit timeout to launcher for cleanup behavior
        try {
          int exit_to = (int) std::max<std::int64_t>(0, _app.exit_timeout.count());
          if (exit_to > 0) {
            cmd += std::string(" --exit-timeout ") + std::to_string(exit_to);
          }
        } catch (...) {}
        // Pass focus attempts from config so the helper can try to bring Playnite/game to foreground
        try {
          if (config::playnite.focus_attempts > 0) {
            cmd += std::string(" --focus-attempts ") + std::to_string(config::playnite.focus_attempts);
          }
          if (config::playnite.focus_timeout_secs > 0) {
            cmd += std::string(" --focus-timeout ") + std::to_string(config::playnite.focus_timeout_secs);
          }
          if (config::playnite.focus_exit_on_first) {
            cmd += std::string(" --focus-exit-on-first");
          }
        } catch (...) {}
        std::error_code fec;
        boost::filesystem::path wd;  // empty wd
        _process = platf::run_command(false, true, cmd, wd, _env, _pipe.get(), fec, &_process_group);
        if (fec) {
          BOOST_LOG(warning) << "Playnite helper launch failed: "sv << fec.message() << "; attempting URI fallback"sv;
        } else {
          BOOST_LOG(info) << "Playnite helper launched and is being monitored";
          try {
            auto pid = static_cast<uint32_t>(_process.id());
            if (!platf::playnite::announce_launcher(pid, _app.playnite_id)) {
              BOOST_LOG(debug) << "Playnite helper: announce_launcher reported inactive IPC";
            }
          } catch (...) {
          }
          launched = true;
        }
      } catch (...) {
        launched = false;
      }
      if (!launched) {
        // Best-effort fallback using Playnite URI protocol
        std::string uri = std::string("playnite://playnite/start/") + _app.playnite_id;
        std::error_code fec;
        boost::filesystem::path wd;  // empty working dir as lvalue
        auto child = platf::run_command(false, true, std::string("cmd /c start \"\" \"") + uri + "\"", wd, _env, _pipe.get(), fec, nullptr);
        if (fec) {
          BOOST_LOG(warning) << "Playnite URI launch failed: "sv << fec.message();
        } else {
          BOOST_LOG(info) << "Playnite URI launch started";
          child.detach();
          launched = true;
        }
      }
      if (!launched) {
        BOOST_LOG(error) << "Failed to launch Playnite game."sv;
        return -1;
      }
      // Track the helper process; when it exits, Sunshine will terminate the stream automatically
      placebo = false;
    } else
#endif
#ifdef _WIN32
      if (_app.playnite_fullscreen) {
      BOOST_LOG(info) << "Launching Playnite in fullscreen via helper";
      bool launched = false;
      try {
        WCHAR exePathW[MAX_PATH] = {};
        GetModuleFileNameW(nullptr, exePathW, ARRAYSIZE(exePathW));
        std::filesystem::path exeDir = std::filesystem::path(exePathW).parent_path();
        std::filesystem::path launcher = exeDir / L"tools" / L"playnite-launcher.exe";
        std::string lpath = launcher.string();
        std::string cmd = std::string("\"") + lpath + "\" --fullscreen";
        try {
          if (config::playnite.focus_attempts > 0) {
            cmd += std::string(" --focus-attempts ") + std::to_string(config::playnite.focus_attempts);
          }
          if (config::playnite.focus_timeout_secs > 0) {
            cmd += std::string(" --focus-timeout ") + std::to_string(config::playnite.focus_timeout_secs);
          }
          if (config::playnite.focus_exit_on_first) {
            cmd += std::string(" --focus-exit-on-first");
          }
        } catch (...) {}
        std::error_code fec;
        boost::filesystem::path wd;  // empty wd
        _process = platf::run_command(false, true, cmd, wd, _env, _pipe.get(), fec, &_process_group);
        if (fec) {
          BOOST_LOG(warning) << "Playnite fullscreen helper launch failed: "sv << fec.message();
        } else {
          BOOST_LOG(info) << "Playnite fullscreen helper launched";
          try {
            auto pid = static_cast<uint32_t>(_process.id());
            if (!platf::playnite::announce_launcher(pid, std::string())) {
              BOOST_LOG(debug) << "Playnite helper (fullscreen): announce_launcher reported inactive IPC";
            }
          } catch (...) {
          }
          launched = true;
        }
      } catch (...) {
        launched = false;
      }
      if (!launched) {
        BOOST_LOG(error) << "Failed to launch Playnite fullscreen."sv;
        return -1;
      }
      placebo = false;
    } else
#endif
      if (_app.cmd.empty()) {
      BOOST_LOG(info) << "Executing [Desktop]"sv;
      BOOST_LOG(info) << "Playnite launch path complete; treating app as placebo (status-driven).";
      placebo = true;
    } else {
      boost::filesystem::path working_dir = _app.working_dir.empty() ?
                                              find_working_directory(_app.cmd, _env) :
                                              boost::filesystem::path(_app.working_dir);
#ifdef _WIN32
      if (should_start_lossless_support && !lossless_monitor_started && lossless_baseline_pids.empty()) {
        lossless_baseline_pids = capture_process_baseline_for_lossless();
      }
      if (should_start_lossless_support && !lossless_monitor_started && lossless_install_dir_hint.empty()) {
        try {
          lossless_install_dir_hint = platf::dxgi::wide_to_utf8(working_dir.wstring());
        } catch (...) {
          lossless_install_dir_hint.clear();
        }
      }
#endif
      BOOST_LOG(info) << "Executing: ["sv << _app.cmd << "] in ["sv << working_dir << ']';
      _process = platf::run_command(_app.elevated, true, _app.cmd, working_dir, _env, _pipe.get(), ec, &_process_group);
      if (ec) {
        BOOST_LOG(warning) << "Couldn't run ["sv << _app.cmd << "]: System: "sv << ec.message();
        return -1;
      }
    }

#ifdef _WIN32
    if (should_start_lossless_support && !lossless_monitor_started) {
      if (lossless_baseline_pids.empty()) {
        lossless_baseline_pids = capture_process_baseline_for_lossless();
      }
      if (lossless_install_dir_hint.empty() && !_app.working_dir.empty()) {
        lossless_install_dir_hint = _app.working_dir;
      }
      if (lossless_baseline_pids.empty()) {
        // still proceed; detection handles empty baseline
      }
      DWORD candidate_pid = 0;
      if (_process) {
        try {
          candidate_pid = static_cast<DWORD>(_process.id());
        } catch (...) {
          candidate_pid = 0;
        }
      }
      start_lossless_scaling_support(std::move(lossless_baseline_pids), lossless_metadata, std::move(lossless_install_dir_hint), candidate_pid);
      lossless_monitor_started = true;
    }
#endif

    _app_launch_time = std::chrono::steady_clock::now();

#ifdef _WIN32
    auto resetHDRThread = std::thread([this, enable_hdr = launch_session->enable_hdr] {
      // Windows doesn't seem to be able to set HDR correctly when a display is just connected / changed resolution,
      // so we have tooggle HDR for the virtual display manually after a delay.
      auto retryInterval = 200ms;
      while (is_changing_settings_going_to_fail()) {
        if (retryInterval > 2s) {
          BOOST_LOG(warning) << "Restoring HDR settings failed due to retry timeout!";
          return;
        }
        std::this_thread::sleep_for(retryInterval);
        retryInterval *= 2;
      }

      retryInterval = 200ms;
      while (this->display_name.empty()) {
        if (retryInterval > 2s) {
          BOOST_LOG(warning) << "Not getting current display in time! HDR will not be toggled.";
          return;
        }
        std::this_thread::sleep_for(retryInterval);
        retryInterval *= 2;
      }

      // We should have got the actual streaming display by now
      std::string currentDisplay = this->display_name;
      auto currentDisplayW = platf::from_utf8(currentDisplay);

      initial_hdr = VDISPLAY::getDisplayHDRByName(currentDisplayW.c_str());

      if (config::video.dd.hdr_option == config::video_t::dd_t::hdr_option_e::automatic) {
        mode_changed_display = currentDisplay;

        // Try turn off HDR whatever
        // As we always have to apply the workaround by turining off HDR first
        VDISPLAY::setDisplayHDRByName(currentDisplayW.c_str(), false);

        if (enable_hdr) {
          if (VDISPLAY::setDisplayHDRByName(currentDisplayW.c_str(), true)) {
            BOOST_LOG(info) << "HDR enabled for display " << currentDisplay;
          } else {
            BOOST_LOG(info) << "HDR enable failed for display " << currentDisplay;
          }
        }
      } else if (initial_hdr) {
        if (VDISPLAY::setDisplayHDRByName(currentDisplayW.c_str(), false) && VDISPLAY::setDisplayHDRByName(currentDisplayW.c_str(), true)) {
          BOOST_LOG(info) << "HDR toggled successfully for display " << currentDisplay;
        } else {
          BOOST_LOG(info) << "HDR toggle failed for display " << currentDisplay;
        }
      }
    });

    resetHDRThread.detach();
#endif

    fg.disable();

#if defined SUNSHINE_TRAY && SUNSHINE_TRAY >= 1
    system_tray::update_tray_playing(_app.name);
#endif

    return 0;
  }

  int proc_t::running() {
#ifndef _WIN32
    // On POSIX OSes, we must periodically wait for our children to avoid
    // them becoming zombies. This must be synchronized carefully with
    // calls to bp::wait() and platf::process_group_running() which both
    // invoke waitpid() under the hood.
    auto reaper = util::fail_guard([]() {
      while (waitpid(-1, nullptr, WNOHANG) > 0);
    });
#endif

    if (placebo) {
      return _app_id;
    } else if (_app.wait_all && _process_group && platf::process_group_running((std::uintptr_t) _process_group.native_handle())) {
      // The app is still running if any process in the group is still running
      return _app_id;
    } else if (_process.running()) {
      // The app is still running only if the initial process launched is still running
      return _app_id;
    } else if (_app.auto_detach && std::chrono::steady_clock::now() - _app_launch_time < 5s) {
      BOOST_LOG(info) << "App exited with code ["sv << _process.native_exit_code() << "] within 5 seconds of launch. Treating the app as a detached command."sv;
      BOOST_LOG(info) << "Adjust this behavior in the Applications tab or apps.json if this is not what you want."sv;
      BOOST_LOG(info) << "Playnite launch path complete; treating app as placebo (status-driven).";
      placebo = true;

#if defined SUNSHINE_TRAY && SUNSHINE_TRAY >= 1
      if (_process.native_exit_code() != 0) {
        system_tray::update_tray_launch_error(proc::proc.get_last_run_app_name(), _process.native_exit_code());
      }
#endif

      return _app_id;
    }

    // Perform cleanup actions now if needed
    if (_process) {
      terminate();
    }

    return 0;
  }

  void proc_t::resume() {
    BOOST_LOG(info) << "Session resuming for app [" << _app_name << "].";

    if (!_app.state_cmds.empty()) {
      auto exec_thread = std::thread([cmd_list = _app.state_cmds, app_working_dir = _app.working_dir, _env = _env]() mutable {
        _env["APOLLO_APP_STATUS"] = "RESUMING";

        std::error_code ec;
        auto _state_resume_it = std::begin(cmd_list);

        for (; _state_resume_it != std::end(cmd_list); ++_state_resume_it) {
          auto &cmd = *_state_resume_it;

          // Skip empty commands
          if (cmd.do_cmd.empty()) {
            continue;
          }

          boost::filesystem::path working_dir = app_working_dir.empty() ?
                                                  find_working_directory(cmd.do_cmd, _env) :
                                                  boost::filesystem::path(app_working_dir);
          BOOST_LOG(info) << "Executing Resume Cmd: ["sv << cmd.do_cmd << "] elevated: " << cmd.elevated;
          auto child = platf::run_command(cmd.elevated, true, cmd.do_cmd, working_dir, _env, nullptr, ec, nullptr);

          if (ec) {
            BOOST_LOG(error) << "Couldn't run ["sv << cmd.do_cmd << "]: System: "sv << ec.message();
            break;
          }

          child.wait();

          auto ret = child.exit_code();
          if (ret != 0 && ec != std::errc::permission_denied) {
            BOOST_LOG(error) << '[' << cmd.do_cmd << "] failed with code ["sv << ret << ']';
            break;
          }
        }
      });

      exec_thread.detach();
    }
  }

  void proc_t::pause() {
    if (!running()) {
      BOOST_LOG(info) << "Session already stopped, do not run pause commands.";
      return;
    }

    if (_app.terminate_on_pause) {
      BOOST_LOG(info) << "Terminating app [" << _app_name << "] when all clients are disconnected. Pause commands are skipped.";
      terminate();
      return;
    }

    BOOST_LOG(info) << "Session pausing for app [" << _app_name << "].";

    if (!_app.state_cmds.empty()) {
      auto exec_thread = std::thread([cmd_list = _app.state_cmds, app_working_dir = _app.working_dir, _env = _env]() mutable {
        _env["APOLLO_APP_STATUS"] = "PAUSING";

        std::error_code ec;
        auto _state_pause_it = std::begin(cmd_list);

        for (; _state_pause_it != std::end(cmd_list); ++_state_pause_it) {
          auto &cmd = *_state_pause_it;

          // Skip empty commands
          if (cmd.undo_cmd.empty()) {
            continue;
          }

          boost::filesystem::path working_dir = app_working_dir.empty() ?
                                                  find_working_directory(cmd.undo_cmd, _env) :
                                                  boost::filesystem::path(app_working_dir);
          BOOST_LOG(info) << "Executing Pause Cmd: ["sv << cmd.undo_cmd << "] elevated: " << cmd.elevated;
          auto child = platf::run_command(cmd.elevated, true, cmd.undo_cmd, working_dir, _env, nullptr, ec, nullptr);

          if (ec) {
            BOOST_LOG(error) << "Couldn't run ["sv << cmd.undo_cmd << "]: System: "sv << ec.message();
            break;
          }

          child.wait();

          auto ret = child.exit_code();
          if (ret != 0 && ec != std::errc::permission_denied) {
            BOOST_LOG(error) << '[' << cmd.undo_cmd << "] failed with code ["sv << ret << ']';
            break;
          }
        }
      });

      exec_thread.detach();
    }

#if defined SUNSHINE_TRAY && SUNSHINE_TRAY >= 1
    system_tray::update_tray_pausing(proc::proc.get_last_run_app_name());
#endif
  }

  void proc_t::terminate(bool immediate, bool needs_refresh) {
    std::error_code ec;
    placebo = false;
#ifdef _WIN32
    stop_lossless_scaling_support();
#endif
    // For Playnite-managed apps, request a graceful stop via Playnite first
#ifdef _WIN32
    std::chrono::seconds remaining_timeout = _app.exit_timeout;
    if (!_app.playnite_id.empty()) {
      try {
        // Ask Playnite to stop the game; then wait up to exit-timeout to let it close
        platf::playnite::stop_game(_app.playnite_id);
        while (remaining_timeout.count() > 0 && _process_group && platf::process_group_running((std::uintptr_t) _process_group.native_handle())) {
          std::this_thread::sleep_for(1s);
          remaining_timeout -= 1s;
        }
      } catch (...) {}
    }
#endif
    // Regardless, ensure process group is terminated (graceful then forceful with remaining timeout)
    terminate_process_group(_process, _process_group, remaining_timeout);
    _process = boost::process::v1::child();
    _process_group = boost::process::v1::group();

    _env["APOLLO_APP_STATUS"] = "TERMINATING";

    for (; _app_prep_it != _app_prep_begin; --_app_prep_it) {
      auto &cmd = *(_app_prep_it - 1);

      if (cmd.undo_cmd.empty()) {
        continue;
      }

      boost::filesystem::path working_dir = _app.working_dir.empty() ?
                                              find_working_directory(cmd.undo_cmd, _env) :
                                              boost::filesystem::path(_app.working_dir);
      BOOST_LOG(info) << "Executing Undo Cmd: ["sv << cmd.undo_cmd << ']';
      auto child = platf::run_command(cmd.elevated, true, cmd.undo_cmd, working_dir, _env, _pipe.get(), ec, nullptr);

      if (ec) {
        BOOST_LOG(warning) << "System: "sv << ec.message();
      }

      child.wait();
      auto ret = child.exit_code();

      if (ret != 0) {
        BOOST_LOG(warning) << "Return code ["sv << ret << ']';
      }
    }

    _pipe.reset();

    bool has_run = _app_id > 0;

#ifdef _WIN32
    // Revert HDR state
    if (has_run && !mode_changed_display.empty()) {
      auto displayNameW = platf::from_utf8(mode_changed_display);
      if (VDISPLAY::setDisplayHDRByName(displayNameW.c_str(), initial_hdr)) {
        BOOST_LOG(info) << "HDR reverted for display " << mode_changed_display;
      } else {
        BOOST_LOG(info) << "HDR revert failed for display " << mode_changed_display;
      }
    }

    bool used_virtual_display = vDisplayDriverStatus == VDISPLAY::DRIVER_STATUS::OK && _launch_session && _launch_session->virtual_display;
    if (used_virtual_display) {
      if (VDISPLAY::removeVirtualDisplay(_launch_session->display_guid)) {
        BOOST_LOG(info) << "Virtual Display removed successfully";
      } else if (this->virtual_display) {
        BOOST_LOG(warning) << "Virtual Display remove failed";
      } else {
        BOOST_LOG(warning) << "Virtual Display remove failed, but it seems it was not created correctly either.";
      }
    }

    // Only show the Stopped notification if we actually have an app to stop
    // Since terminate() is always run when a new app has started
    if (proc::proc.get_last_run_app_name().length() > 0 && has_run) {
      if (used_virtual_display) {
        display_helper_integration::reset_persistence();
      } else {
        display_helper_integration::revert();
      }
#else
    if (proc::proc.get_last_run_app_name().length() > 0 && has_run) {
#endif

#if defined SUNSHINE_TRAY && SUNSHINE_TRAY >= 1
      system_tray::update_tray_stopped(proc::proc.get_last_run_app_name());
#endif
    }

    // Load the configured output_name first
    // to prevent the value being write to empty when the initial terminate happens
    if (!has_run && initial_display.empty()) {
      initial_display = config::video.output_name;
    } else {
      // Restore output name to its original value
      config::video.output_name = initial_display;

      if (config::video.dd.config_revert_on_disconnect) {
        display_helper_integration::revert();
      }
    }

    _app_id = -1;
    _app_name.clear();
    _app = {};
    display_name.clear();
    initial_display.clear();
    mode_changed_display.clear();
    _launch_session.reset();
    virtual_display = false;
    allow_client_commands = false;

    if (_saved_input_config) {
      config::input = *_saved_input_config;
      _saved_input_config.reset();
    }

    if (needs_refresh) {
      refresh(config::stream.file_apps, false);
    }
  }

  std::vector<ctx_t> proc_t::get_apps() const {
    std::scoped_lock lk(_apps_mutex);
    return _apps;
  }

  // Gets application image from application list.
  // Returns image from assets directory if found there.
  // Returns default image if image configuration is not set.
  // Returns http content-type header compatible image type.
  std::string proc_t::get_app_image(int app_id) {
    std::scoped_lock lk(_apps_mutex);
    auto iter = std::find_if(_apps.begin(), _apps.end(), [&app_id](const auto app) {
      return app.id == std::to_string(app_id);
    });
    auto app_image_path = iter == _apps.end() ? std::string() : iter->image_path;

    return validate_app_image_path(app_image_path);
  }

  std::string proc_t::get_last_run_app_name() {
    return _app_name;
  }

  std::string proc_t::get_running_app_uuid() {
    return _app.uuid;
  }

  boost::process::environment proc_t::get_env() {
    return _env;
  }

  bool proc_t::last_run_app_frame_gen_limiter_fix() const {
    return _app.frame_gen_limiter_fix;
  }

  proc_t::~proc_t() {
    // It's not safe to call terminate() here because our proc_t is a static variable
    // that may be destroyed after the Boost loggers have been destroyed. Instead,
    // we return a deinit_t to main() to handle termination when we're exiting.
    // Once we reach this point here, termination must have already happened.
    assert(!placebo);
    assert(!_process.running());
  }

  std::string_view::iterator find_match(std::string_view::iterator begin, std::string_view::iterator end) {
    int stack = 0;

    --begin;
    do {
      ++begin;
      switch (*begin) {
        case '(':
          ++stack;
          break;
        case ')':
          --stack;
      }
    } while (begin != end && stack != 0);

    if (begin == end) {
      throw std::out_of_range("Missing closing bracket \')\'");
    }
    return begin;
  }

  std::string parse_env_val(boost::process::v1::native_environment &env, const std::string_view &val_raw) {
    auto pos = std::begin(val_raw);
    auto dollar = std::find(pos, std::end(val_raw), '$');

    std::stringstream ss;

    while (dollar != std::end(val_raw)) {
      auto next = dollar + 1;
      if (next != std::end(val_raw)) {
        switch (*next) {
          case '(':
            {
              ss.write(pos, (dollar - pos));
              auto var_begin = next + 1;
              auto var_end = find_match(next, std::end(val_raw));
              auto var_name = std::string {var_begin, var_end};

#ifdef _WIN32
              // Windows treats environment variable names in a case-insensitive manner,
              // so we look for a case-insensitive match here. This is critical for
              // correctly appending to PATH on Windows.
              auto itr = std::find_if(env.cbegin(), env.cend(), [&](const auto &e) {
                return boost::iequals(e.get_name(), var_name);
              });
              if (itr != env.cend()) {
                // Use an existing case-insensitive match
                var_name = itr->get_name();
              }
#endif

              ss << env[var_name].to_string();

              pos = var_end + 1;
              next = var_end;

              break;
            }
          case '$':
            ss.write(pos, (next - pos));
            pos = next + 1;
            ++next;
            break;
        }

        dollar = std::find(next, std::end(val_raw), '$');
      } else {
        BOOST_LOG(info) << "Playnite URI launch started";
        dollar = next;
      }
    }

    ss.write(pos, (dollar - pos));

    return ss.str();
  }

  std::string validate_app_image_path(std::string app_image_path) {
    if (app_image_path.empty()) {
      return DEFAULT_APP_IMAGE_PATH;
    }

    // get the image extension and convert it to lowercase
    auto image_extension = std::filesystem::path(app_image_path).extension().string();
    boost::to_lower(image_extension);

    // return the default box image if extension is not "png"
    if (image_extension != ".png") {
      return DEFAULT_APP_IMAGE_PATH;
    }

    // check if image is in assets directory
    auto full_image_path = std::filesystem::path(SUNSHINE_ASSETS_DIR) / app_image_path;
    if (std::filesystem::exists(full_image_path)) {
      return full_image_path.string();
    } else if (app_image_path == "./assets/steam.png") {
      // handle old default steam image definition
      return SUNSHINE_ASSETS_DIR "/steam.png";
    }

    // check if specified image exists
    std::error_code code;
    if (!std::filesystem::exists(app_image_path, code)) {
      // return default box image if image does not exist
      BOOST_LOG(warning) << "Couldn't find app image at path ["sv << app_image_path << ']';
      return DEFAULT_APP_IMAGE_PATH;
    }

    // image is a png, and not in assets directory
    // return only "content-type" http header compatible image type
    return app_image_path;
  }

  std::optional<std::string> calculate_sha256(const std::string &filename) {
    crypto::md_ctx_t ctx {EVP_MD_CTX_create()};
    if (!ctx) {
      return std::nullopt;
    }

    if (!EVP_DigestInit_ex(ctx.get(), EVP_sha256(), nullptr)) {
      return std::nullopt;
    }

    // Read file and update calculated SHA
    char buf[1024 * 16];
    std::ifstream file(filename, std::ifstream::binary);
    while (file.good()) {
      file.read(buf, sizeof(buf));
      if (!EVP_DigestUpdate(ctx.get(), buf, file.gcount())) {
        return std::nullopt;
      }
    }
    file.close();

    unsigned char result[SHA256_DIGEST_LENGTH];
    if (!EVP_DigestFinal_ex(ctx.get(), result, nullptr)) {
      return std::nullopt;
    }

    // Transform byte-array to string
    std::stringstream ss;
    ss << std::hex << std::setfill('0');
    for (const auto &byte : result) {
      ss << std::setw(2) << (int) byte;
    }
    return ss.str();
  }

  uint32_t calculate_crc32(const std::string &input) {
    boost::crc_32_type result;
    result.process_bytes(input.data(), input.length());
    return result.checksum();
  }

  std::tuple<std::string, std::string> calculate_app_id(const std::string &app_name, std::string app_image_path, int index) {
    // Generate id by hashing name with image data if present
    std::vector<std::string> to_hash;
    to_hash.push_back(app_name);
    auto file_path = validate_app_image_path(app_image_path);
    if (file_path != DEFAULT_APP_IMAGE_PATH) {
      auto file_hash = calculate_sha256(file_path);
      if (file_hash) {
        to_hash.push_back(file_hash.value());
      } else {
        BOOST_LOG(info) << "Playnite URI launch started";
        // Fallback to just hashing image path
        to_hash.push_back(file_path);
      }
    }

    // Create combined strings for hash
    std::stringstream ss;
    for_each(to_hash.begin(), to_hash.end(), [&ss](const std::string &s) {
      ss << s;
    });
    auto input_no_index = ss.str();
    ss << index;
    auto input_with_index = ss.str();

    // CRC32 then truncate to signed 32-bit range due to client limitations
    auto id_no_index = std::to_string(abs((int32_t) calculate_crc32(input_no_index)));
    auto id_with_index = std::to_string(abs((int32_t) calculate_crc32(input_with_index)));

    return std::make_tuple(id_no_index, id_with_index);
  }

  /**
   * @brief Migrate the applications stored in the file tree by merging in a new app.
   *
   * This function updates the application entries in *fileTree_p* using the data in *inputTree_p*.
   * If an app in the file tree does not have a UUID, one is generated and inserted.
   * If an app with the same UUID as the new app is found, it is replaced.
   * Additionally, empty keys (such as "prep-cmd" or "detached") and keys no longer needed ("launching", "index")
   * are removed from the input.
   *
   * Legacy versions of Sunshine/Apollo stored boolean and integer values as strings.
   * The following keys are converted:
   *   - Boolean keys: "exclude-global-prep-cmd", "elevated", "auto-detach", "wait-all",
   *                     "use-app-identity", "per-client-app-identity", "virtual-display"
   *   - Integer keys: "exit-timeout"
   *
   * A migration version is stored in the file tree (under "version") so that future changes can be applied.
   *
   * @param fileTree_p Pointer to the JSON object representing the file tree.
   * @param inputTree_p Pointer to the JSON object representing the new app.
   */
  void migrate_apps(nlohmann::json *fileTree_p, nlohmann::json *inputTree_p) {
    std::string new_app_uuid;

    if (inputTree_p) {
      // If the input contains a non-empty "uuid", use it; otherwise generate one.
      if (inputTree_p->contains("uuid") && !(*inputTree_p)["uuid"].get<std::string>().empty()) {
        new_app_uuid = (*inputTree_p)["uuid"].get<std::string>();
      } else {
        new_app_uuid = uuid_util::uuid_t::generate().string();
        (*inputTree_p)["uuid"] = new_app_uuid;
      }

      // Remove "prep-cmd" if empty.
      if (inputTree_p->contains("prep-cmd") && (*inputTree_p)["prep-cmd"].empty()) {
        inputTree_p->erase("prep-cmd");
      }

      // Remove "detached" if empty.
      if (inputTree_p->contains("detached") && (*inputTree_p)["detached"].empty()) {
        inputTree_p->erase("detached");
      }

      // Remove keys that are no longer needed.
      inputTree_p->erase("launching");
      inputTree_p->erase("index");
    }

    // Get the current apps array; if it doesn't exist, create one.
    nlohmann::json newApps = nlohmann::json::array();
    if (fileTree_p->contains("apps") && (*fileTree_p)["apps"].is_array()) {
      for (auto &app : (*fileTree_p)["apps"]) {
        // For apps without a UUID, generate one and remove "launching".
        if (!app.contains("uuid") || app["uuid"].get<std::string>().empty()) {
          app["uuid"] = uuid_util::uuid_t::generate().string();
          app.erase("launching");
          newApps.push_back(std::move(app));
        } else {
          // If an app with the same UUID as the new app is found, replace it.
          if (!new_app_uuid.empty() && app["uuid"].get<std::string>() == new_app_uuid) {
            newApps.push_back(*inputTree_p);
            new_app_uuid.clear();
          } else {
            newApps.push_back(std::move(app));
          }
        }
      }
    }
    // If the new app's UUID has not been merged yet, add it.
    if (!new_app_uuid.empty() && inputTree_p) {
      newApps.push_back(*inputTree_p);
    }
    (*fileTree_p)["apps"] = newApps;
  }

  void migration_v2(nlohmann::json &fileTree) {
    static const int this_version = 2;
    // Determine the current migration version (default to 1 if not present).
    int file_version = 1;
    if (fileTree.contains("version")) {
      try {
        file_version = fileTree["version"].get<int>();
      } catch (const std::exception &e) {
        BOOST_LOG(info) << "Cannot parse apps.json version, treating as v1: " << e.what();
      }
    }

    // If the version is less than this_version, perform legacy conversion.
    if (file_version < this_version) {
      BOOST_LOG(info) << "Migrating app list from v1 to v2...";
      migrate_apps(&fileTree, nullptr);

      // List of keys to convert to booleans.
      std::vector<std::string> boolean_keys = {
        "allow-client-commands",
        "exclude-global-prep-cmd",
        "elevated",
        "auto-detach",
        "wait-all",
        "use-app-identity",
        "per-client-app-identity",
        "virtual-display"
      };

      // List of keys to convert to integers.
      std::vector<std::string> integer_keys = {
        "exit-timeout",
        "scale-factor"
      };

      // Walk through each app and convert legacy string values.
      for (auto &app : fileTree["apps"]) {
        for (const auto &key : boolean_keys) {
          if (app.contains(key)) {
            auto &_key = app[key];
            if (_key.is_string()) {
              std::string s = _key.get<std::string>();
              std::transform(s.begin(), s.end(), s.begin(), ::tolower);  // Normalize to lowercase for comparison
              _key = (s == "true" || s == "on" || s == "yes");
            } else if (_key.is_array()) {
              // Check if the array contains at least one item and interpret the first element
              if (!_key.empty() && _key[0].is_string()) {
                std::string first = _key[0].get<std::string>();
                std::transform(first.begin(), first.end(), first.begin(), ::tolower);  // Normalize
                if (first == "on" || first == "true" || first == "yes") {
                  _key = true;
                } else if (first == "off" || first == "false" || first == "no") {
                  _key = false;
                } else {
                  _key = false;  // Default for unknown values
                }
              } else {
                _key = false;  // Treat empty arrays or non-string first elements as false
              }
            } else {
              // Fallback: Treat truthy/falsey cases
              if (_key.is_boolean()) {
                // Leave booleans as they are
              } else if (_key.is_number()) {
                _key = (_key.get<double>() != 0);  // Non-zero numbers are truthy
              } else if (_key.is_null()) {
                _key = false;  // Null is false
              } else {
                _key = !_key.empty();  // Non-empty objects/arrays are truthy, empty ones are falsey
              }
            }
          }
        }

        for (const auto &key : integer_keys) {
          if (app.contains(key) && app[key].is_string()) {
            std::string s = app[key].get<std::string>();
            app[key] = std::stoi(s);
          }
        }

        // For each entry in the "prep-cmd" array, convert "elevated" if necessary.
        if (app.contains("prep-cmd") && app["prep-cmd"].is_array()) {
          for (auto &prep : app["prep-cmd"]) {
            if (prep.contains("elevated") && prep["elevated"].is_string()) {
              std::string s = prep["elevated"].get<std::string>();
              prep["elevated"] = (s == "true");
            }
          }
        }
      }

      // Update migration version to this_version.
      fileTree["version"] = this_version;

      BOOST_LOG(info) << "Migrated app list from v1 to v2.";
    }
  }

  void migrate(nlohmann::json &fileTree, const std::string &fileName) {
    int last_version = 2;

    int file_version = 0;
    if (fileTree.contains("version")) {
      file_version = fileTree["version"].get<int>();
    }

    if (file_version < last_version) {
      migration_v2(fileTree);
      file_handler::write_file(fileName.c_str(), fileTree.dump(4));
    }
  }

  std::optional<proc::proc_t> parse(const std::string &file_name) {
    // Prepare environment variables.
    auto this_env = boost::this_process::environment();

    std::set<std::string> ids;
    std::vector<proc::ctx_t> apps;
    int i = 0;

    size_t fail_count = 0;
    do {
      // Read the JSON file into a tree.
      nlohmann::json tree;
      try {
        std::string content = file_handler::read_file(file_name.c_str());
        tree = nlohmann::json::parse(content);
      } catch (const std::exception &e) {
        BOOST_LOG(warning) << "Couldn't read apps.json properly! Apps will not be loaded."sv;
        break;
      }

      try {
        migrate(tree, file_name);

        if (tree.contains("env") && tree["env"].is_object()) {
          for (auto &item : tree["env"].items()) {
            this_env[item.key()] = parse_env_val(this_env, item.value().get<std::string>());
          }
        }

        // Ensure the "apps" array exists.
        if (!tree.contains("apps") || !tree["apps"].is_array()) {
          BOOST_LOG(warning) << "No apps were defined in apps.json!!!"sv;
          break;
        }

        // Iterate over each application in the "apps" array.
        for (auto &app_node : tree["apps"]) {
          proc::ctx_t ctx {};
          ctx.idx = std::to_string(i);
          ctx.uuid = app_node.at("uuid");

          // Build the list of preparation commands.
          std::vector<proc::cmd_t> prep_cmds;
          bool exclude_global_prep = app_node.value("exclude-global-prep-cmd", false);
          if (!exclude_global_prep) {
            prep_cmds.reserve(config::sunshine.prep_cmds.size());
            for (auto &prep_cmd : config::sunshine.prep_cmds) {
              auto do_cmd = parse_env_val(this_env, prep_cmd.do_cmd);
              auto undo_cmd = parse_env_val(this_env, prep_cmd.undo_cmd);
              prep_cmds.emplace_back(
                std::move(do_cmd),
                std::move(undo_cmd),
                std::move(prep_cmd.elevated)
              );
            }
          }
          if (app_node.contains("prep-cmd") && app_node["prep-cmd"].is_array()) {
            for (auto &prep_node : app_node["prep-cmd"]) {
              std::string do_cmd = parse_env_val(this_env, prep_node.value("do", ""));
              std::string undo_cmd = parse_env_val(this_env, prep_node.value("undo", ""));
              bool elevated = prep_node.value("elevated", false);
              prep_cmds.emplace_back(
                std::move(do_cmd),
                std::move(undo_cmd),
                std::move(elevated)
              );
            }
          }

          // Build the list of pause/resume commands.
          std::vector<proc::cmd_t> state_cmds;
          bool exclude_global_state_cmds = app_node.value("exclude-global-state-cmd", false);
          if (!exclude_global_state_cmds) {
            state_cmds.reserve(config::sunshine.state_cmds.size());
            for (auto &state_cmd : config::sunshine.state_cmds) {
              auto do_cmd = parse_env_val(this_env, state_cmd.do_cmd);
              auto undo_cmd = parse_env_val(this_env, state_cmd.undo_cmd);
              state_cmds.emplace_back(
                std::move(do_cmd),
                std::move(undo_cmd),
                std::move(state_cmd.elevated)
              );
            }
          }
          if (app_node.contains("state-cmd") && app_node["state-cmd"].is_array()) {
            for (auto &prep_node : app_node["state-cmd"]) {
              std::string do_cmd = parse_env_val(this_env, prep_node.value("do", ""));
              std::string undo_cmd = parse_env_val(this_env, prep_node.value("undo", ""));
              bool elevated = prep_node.value("elevated", false);
              state_cmds.emplace_back(
                std::move(do_cmd),
                std::move(undo_cmd),
                std::move(elevated)
              );
            }
          }

          // Build the list of detached commands.
          std::vector<std::string> detached;
          if (app_node.contains("detached") && app_node["detached"].is_array()) {
            for (auto &detached_val : app_node["detached"]) {
              detached.emplace_back(parse_env_val(this_env, detached_val.get<std::string>()));
            }
          }

          // Process other fields.
          if (app_node.contains("output")) {
            ctx.output = parse_env_val(this_env, app_node.value("output", ""));
          }
          std::string name = parse_env_val(this_env, app_node.value("name", ""));
          if (app_node.contains("cmd")) {
            ctx.cmd = parse_env_val(this_env, app_node.value("cmd", ""));
          }
          if (app_node.contains("working-dir")) {
            ctx.working_dir = parse_env_val(this_env, app_node.value("working-dir", ""));
#ifdef _WIN32
            // The working directory, unlike the command itself, should not be quoted.
            boost::erase_all(ctx.working_dir, "\"");
            ctx.working_dir += '\\';
#endif
          }
          if (app_node.contains("image-path")) {
            ctx.image_path = parse_env_val(this_env, app_node.value("image-path", ""));
          }

          ctx.elevated = app_node.value("elevated", false);
          ctx.auto_detach = app_node.value("auto-detach", true);
          ctx.wait_all = app_node.value("wait-all", true);
          ctx.exit_timeout = std::chrono::seconds {app_node.value("exit-timeout", 5)};
          ctx.virtual_display = app_node.value("virtual-display", false);
          ctx.scale_factor = app_node.value("scale-factor", 100);
          ctx.use_app_identity = app_node.value("use-app-identity", false);
          ctx.per_client_app_identity = app_node.value("per-client-app-identity", false);
          ctx.allow_client_commands = app_node.value("allow-client-commands", true);
          ctx.terminate_on_pause = app_node.value("terminate-on-pause", false);
          ctx.gamepad = app_node.value("gamepad", "");

          ctx.playnite_id.clear();
          if (app_node.contains("playnite-id") && app_node["playnite-id"].is_string()) {
            try {
              ctx.playnite_id = parse_env_val(this_env, app_node["playnite-id"].get<std::string>());
            } catch (...) {
              ctx.playnite_id.clear();
            }
          }
          ctx.playnite_fullscreen = false;
          if (app_node.contains("playnite-fullscreen")) {
            try {
              const auto &flag = app_node["playnite-fullscreen"];
              if (flag.is_boolean()) {
                ctx.playnite_fullscreen = flag.get<bool>();
              } else if (flag.is_number_integer()) {
                ctx.playnite_fullscreen = flag.get<int>() != 0;
              } else if (flag.is_string()) {
                auto text = flag.get<std::string>();
                boost::algorithm::trim(text);
                boost::algorithm::to_lower(text);
                ctx.playnite_fullscreen = (text == "true" || text == "1" || text == "yes");
              }
            } catch (...) {
              ctx.playnite_fullscreen = false;
            }
          }

          // Calculate a unique application id.
          auto possible_ids = calculate_app_id(name, ctx.image_path, i++);
          if (ids.count(std::get<0>(possible_ids)) == 0) {
            ctx.id = std::get<0>(possible_ids);
          } else {
            ctx.id = std::get<1>(possible_ids);
          }
          ids.insert(ctx.id);

          ctx.name = std::move(name);
          ctx.prep_cmds = std::move(prep_cmds);
          ctx.state_cmds = std::move(state_cmds);
          ctx.detached = std::move(detached);

          apps.emplace_back(std::move(ctx));
        }

        fail_count = 0;
      } catch (std::exception &e) {
        BOOST_LOG(error) << "Error happened during app loading: "sv << e.what();

        fail_count += 1;

        if (fail_count >= 3) {
          // No hope for recovering
          BOOST_LOG(warning) << "Couldn't parse/migrate apps.json properly! Apps will not be loaded."sv;
          break;
        }

        BOOST_LOG(warning) << "App format is still invalid! Trying to re-migrate the app list..."sv;

        // Always try migrating from scratch when error happened
        tree["version"] = 0;

        try {
          migrate(tree, file_name);
        } catch (std::exception &e) {
          BOOST_LOG(error) << "Error happened during migration: "sv << e.what();
          break;
        }

        this_env = boost::this_process::environment();
        ids.clear();
        apps.clear();
        i = 0;

        continue;
      }

      break;
    } while (fail_count < 3);

    if (fail_count > 0) {
      BOOST_LOG(warning) << "No applications configured, adding fallback Desktop entry.";
      proc::ctx_t ctx {};
      ctx.idx = std::to_string(i);
      ctx.uuid = FALLBACK_DESKTOP_UUID;  // Placeholder UUID
      ctx.name = "Desktop (fallback)";
      ctx.image_path = parse_env_val(this_env, "desktop-alt.png");
      ctx.virtual_display = false;
      ctx.scale_factor = 100;
      ctx.use_app_identity = false;
      ctx.per_client_app_identity = false;
      ctx.allow_client_commands = false;
      ctx.terminate_on_pause = false;

      ctx.elevated = false;
      ctx.auto_detach = true;
      ctx.wait_all = false;  // Desktop doesn't have a specific command to wait for
      ctx.exit_timeout = 5s;

      // Calculate unique ID
      auto possible_ids = calculate_app_id(ctx.name, ctx.image_path, i++);
      if (ids.count(std::get<0>(possible_ids)) == 0) {
        // Avoid using index to generate id if possible
        ctx.id = std::get<0>(possible_ids);
      } else {
        // Fallback to include index on collision
        ctx.id = std::get<1>(possible_ids);
      }
      ids.insert(ctx.id);

      apps.emplace_back(std::move(ctx));
    }

    // Virtual Display entry
#ifdef _WIN32
    if (vDisplayDriverStatus == VDISPLAY::DRIVER_STATUS::OK) {
      proc::ctx_t ctx {};
      ctx.idx = std::to_string(i);
      ctx.uuid = VIRTUAL_DISPLAY_UUID;
      ctx.name = "Virtual Display";
      ctx.image_path = parse_env_val(this_env, "virtual_desktop.png");
      ctx.virtual_display = true;
      ctx.scale_factor = 100;
      ctx.use_app_identity = false;
      ctx.per_client_app_identity = false;
      ctx.allow_client_commands = false;
      ctx.terminate_on_pause = false;

      ctx.elevated = false;
      ctx.auto_detach = true;
      ctx.wait_all = false;
      ctx.exit_timeout = 5s;

      auto possible_ids = calculate_app_id(ctx.name, ctx.image_path, i++);
      if (ids.count(std::get<0>(possible_ids)) == 0) {
        // Avoid using index to generate id if possible
        ctx.id = std::get<0>(possible_ids);
      } else {
        // Fallback to include index on collision
        ctx.id = std::get<1>(possible_ids);
      }
      ids.insert(ctx.id);

      apps.emplace_back(std::move(ctx));
    }
#endif

    if (config::input.enable_input_only_mode) {
      // Input Only entry
      {
        proc::ctx_t ctx {};
        ctx.idx = std::to_string(i);
        ctx.uuid = REMOTE_INPUT_UUID;
        ctx.name = "Remote Input";
        ctx.image_path = parse_env_val(this_env, "input_only.png");
        ctx.virtual_display = false;
        ctx.scale_factor = 100;
        ctx.use_app_identity = false;
        ctx.per_client_app_identity = false;
        ctx.allow_client_commands = false;
        ctx.terminate_on_pause = true;  // There's no need to keep an active input only session ongoing

        ctx.elevated = false;
        ctx.auto_detach = true;
        ctx.wait_all = true;
        ctx.exit_timeout = 5s;

        auto possible_ids = calculate_app_id(ctx.name, ctx.image_path, i++);
        if (ids.count(std::get<0>(possible_ids)) == 0) {
          // Avoid using index to generate id if possible
          ctx.id = std::get<0>(possible_ids);
        } else {
          // Fallback to include index on collision
          ctx.id = std::get<1>(possible_ids);
        }
        ids.insert(ctx.id);

        input_only_app_id_str = ctx.id;
        input_only_app_id = util::from_view(ctx.id);

        apps.emplace_back(std::move(ctx));
      }
    }

    // Terminate entry
    {
      proc::ctx_t ctx {};
      ctx.idx = std::to_string(i);
      ctx.uuid = TERMINATE_APP_UUID;
      ctx.name = "Terminate";
      ctx.image_path = parse_env_val(this_env, "terminate.png");
      ctx.virtual_display = false;
      ctx.scale_factor = 100;
      ctx.use_app_identity = false;
      ctx.per_client_app_identity = false;
      ctx.allow_client_commands = false;
      ctx.terminate_on_pause = false;

      ctx.elevated = false;
      ctx.auto_detach = true;
      ctx.wait_all = true;
      ctx.exit_timeout = 5s;

      auto possible_ids = calculate_app_id(ctx.name, ctx.image_path, i++);
      if (ids.count(std::get<0>(possible_ids)) == 0) {
        // Avoid using index to generate id if possible
        ctx.id = std::get<0>(possible_ids);
      } else {
        // Fallback to include index on collision
        ctx.id = std::get<1>(possible_ids);
      }
      // ids.insert(ctx.id);

      terminate_app_id_str = ctx.id;
      terminate_app_id = util::from_view(ctx.id);

      apps.emplace_back(std::move(ctx));
    }

    return proc::proc_t {
      std::move(this_env),
      std::move(apps)
    };
  }

  void refresh(const std::string &file_name, bool needs_terminate) {
    if (needs_terminate) {
      proc.terminate(false, false);
    }

#ifdef _WIN32
    size_t fail_count = 0;
    while (fail_count < 5 && vDisplayDriverStatus != VDISPLAY::DRIVER_STATUS::OK) {
      initVDisplayDriver();
      if (vDisplayDriverStatus == VDISPLAY::DRIVER_STATUS::OK) {
        break;
      }

      fail_count += 1;
      std::this_thread::sleep_for(1s);
    }
#endif

    auto proc_opt = proc::parse(file_name);

    if (!proc_opt) {
      return;
    }

    // If an app is currently running, do not replace the entire proc_t instance.
    // Replacing it would drop tracking state and cause the active stream loop
    // to think no app is running, prematurely terminating the session.
    // Instead, update only the applications list to reflect the latest config.
    if (proc.running() > 0) {
      // Move the parsed apps list and environment into the existing proc instance
      // Use proc.update_apps(...) which safely replaces the app list and env
      proc.update_apps(proc_opt->release_apps(), proc_opt->release_env());

    } else {
      // No app running: safe to refresh full state (env + apps)
      proc = std::move(*proc_opt);
    }
  }

  void proc_t::update_apps(std::vector<ctx_t> &&apps, boost::process::v1::environment &&env) {
    // Replace app list and environment while keeping current running app intact
    {
      std::scoped_lock lk(_apps_mutex);
      _apps = std::move(apps);
      _env = std::move(env);
    }
  }

  std::vector<ctx_t> proc_t::release_apps() {
    return std::move(_apps);
  }

  boost::process::v1::environment proc_t::release_env() {
    return std::move(_env);
  }
}  // namespace proc<|MERGE_RESOLUTION|>--- conflicted
+++ resolved
@@ -981,12 +981,11 @@
     allow_client_commands = false;
     placebo = true;
 
-<<<<<<< HEAD
 #if defined SUNSHINE_TRAY && SUNSHINE_TRAY >= 1
     system_tray::update_tray_playing(_app_name);
 #endif
   }
-=======
+  int proc_t::execute(const ctx_t &app, std::shared_ptr<rtsp_stream::launch_session_t> launch_session) {
 #ifdef _WIN32
     std::unordered_set<DWORD> lossless_baseline_pids;
     playnite_launcher::lossless::lossless_scaling_app_metadata lossless_metadata;
@@ -994,13 +993,6 @@
     bool lossless_monitor_started = false;
     std::string lossless_install_dir_hint;
 #endif
-
-    auto iter = std::find_if(_apps.begin(), _apps.end(), [&app_id](const auto app) {
-      return app.id == std::to_string(app_id);
-    });
->>>>>>> a224ce31
-
-  int proc_t::execute(const ctx_t &app, std::shared_ptr<rtsp_stream::launch_session_t> launch_session) {
     if (_app_id == input_only_app_id) {
       terminate(false, false);
       std::this_thread::sleep_for(1s);
