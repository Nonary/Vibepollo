--- conflicted
+++ resolved
@@ -1061,17 +1061,12 @@
       terminate(false, false);
     }
 
-<<<<<<< HEAD
     _app = app;
     _app_id = util::from_view(app.id);
     _app_name = app.name;
     _launch_session = launch_session;
+    _active_client_uuid = launch_session ? launch_session->client_uuid : std::string();
     allow_client_commands = app.allow_client_commands;
-=======
-    _app_id = app_id;
-    _app = *iter;
-    _active_client_uuid = launch_session ? launch_session->client_uuid : std::string();
->>>>>>> edd7292f
     launch_session->gen1_framegen_fix = _app.gen1_framegen_fix;
     launch_session->gen2_framegen_fix = _app.gen2_framegen_fix;
     launch_session->lossless_scaling_framegen = _app.lossless_scaling_framegen;
