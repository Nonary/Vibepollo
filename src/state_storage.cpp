--- conflicted
+++ resolved
@@ -138,7 +138,6 @@
     });
   }
 
-<<<<<<< HEAD
   bool share_state_file() {
     const auto &sunshine = sunshine_state_path();
     const auto &vibeshine = vibeshine_state_path();
@@ -187,9 +186,6 @@
 
     return false;
   }
-
-=======
->>>>>>> 092e421c
   void save_snapshot_exclude_devices(const std::vector<std::string> &devices) {
     migrate_recent_state_keys();
     const auto &path_str = vibeshine_state_path();
