/**
 * @file src/uuid.h
 * @brief Declarations for UUID generation.
 */
#pragma once

// standard includes
#include <random>
#include <cstdio>

/**
 * @brief UUID utilities.
 */
namespace uuid_util {
  union uuid_t {
    std::uint8_t b8[16];
    std::uint16_t b16[8];
    std::uint32_t b32[4];
    std::uint64_t b64[2];

    static uuid_t generate(std::default_random_engine &engine) {
      std::uniform_int_distribution<std::uint8_t> dist(0, std::numeric_limits<std::uint8_t>::max());

      uuid_t buf;
      for (auto &el : buf.b8) {
        el = dist(engine);
      }

      buf.b8[7] &= (std::uint8_t) 0b00101111;
      buf.b8[9] &= (std::uint8_t) 0b10011111;

      return buf;
    }

    static uuid_t generate() {
      std::random_device r;

      std::default_random_engine engine {r()};

      return generate(engine);
    }

<<<<<<< HEAD
    static uuid_t
    parse(std::string& uuid_str) {
      if (uuid_str.length() != 36) {
        throw std::invalid_argument("Invalid UUID string length");
      }

      uuid_t uuid;
      unsigned int temp16_1;
      unsigned int temp32_1, temp32_2;

      // Parse UUID format: xxxxxxxx-xxxx-xxxx-xxxx-xxxxxxxxxxxx
      unsigned int data1, data2;
      std::sscanf(
        uuid_str.c_str(), "%8x-%4x-%4x-%4x-%8x%4x",
        &uuid.b32[0], &data1, &data2, &temp16_1, &temp32_1, &temp32_2
      );

      // Assign parsed values into uuid_t structure
      uuid.b16[2] = static_cast<std::uint16_t>(data1);
      uuid.b16[3] = static_cast<std::uint16_t>(data2);

      // Manually splitting the last segments into bytes
      uuid.b8[8] = (temp16_1 >> 8) & 0xFF;
      uuid.b8[9] = temp16_1 & 0xFF;
      uuid.b8[10] = (temp32_1 >> 24) & 0xFF;
      uuid.b8[11] = (temp32_1 >> 16) & 0xFF;
      uuid.b8[12] = (temp32_1 >> 8) & 0xFF;
      uuid.b8[13] = temp32_1 & 0xFF;
      uuid.b8[14] = (temp32_2 >> 8) & 0xFF;
      uuid.b8[15] = temp32_2 & 0xFF;

      return uuid;
    }

    [[nodiscard]] std::string
    string() const {
=======
    [[nodiscard]] std::string string() const {
>>>>>>> dbba364e
      std::string result;

      result.reserve(sizeof(uuid_t) * 2 + 4);

      auto hex = util::hex(*this, true);
      auto hex_view = hex.to_string_view();

      std::string_view slices[] = {
        hex_view.substr(0, 8),
        hex_view.substr(8, 4),
        hex_view.substr(12, 4),
        hex_view.substr(16, 4)
      };
      auto last_slice = hex_view.substr(20, 12);

      for (auto &slice : slices) {
        std::copy(std::begin(slice), std::end(slice), std::back_inserter(result));

        result.push_back('-');
      }

      std::copy(std::begin(last_slice), std::end(last_slice), std::back_inserter(result));

      return result;
    }

    constexpr bool operator==(const uuid_t &other) const {
      return b64[0] == other.b64[0] && b64[1] == other.b64[1];
    }

    constexpr bool operator<(const uuid_t &other) const {
      return (b64[0] < other.b64[0] || (b64[0] == other.b64[0] && b64[1] < other.b64[1]));
    }

    constexpr bool operator>(const uuid_t &other) const {
      return (b64[0] > other.b64[0] || (b64[0] == other.b64[0] && b64[1] > other.b64[1]));
    }
  };
}  // namespace uuid_util<|MERGE_RESOLUTION|>--- conflicted
+++ resolved
@@ -40,7 +40,6 @@
       return generate(engine);
     }
 
-<<<<<<< HEAD
     static uuid_t
     parse(std::string& uuid_str) {
       if (uuid_str.length() != 36) {
@@ -75,11 +74,7 @@
       return uuid;
     }
 
-    [[nodiscard]] std::string
-    string() const {
-=======
     [[nodiscard]] std::string string() const {
->>>>>>> dbba364e
       std::string result;
 
       result.reserve(sizeof(uuid_t) * 2 + 4);
