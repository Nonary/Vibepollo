/**
 * @file src/video.cpp
 * @brief Definitions for video.
 */
// standard includes
#include <atomic>
#include <bitset>
#include <list>
#include <thread>

// lib includes
#include <boost/pointer_cast.hpp>

extern "C" {
#include <libavutil/imgutils.h>
#include <libavutil/mastering_display_metadata.h>
#include <libavutil/opt.h>
#include <libavutil/pixdesc.h>
}

// local includes
#include "process.h"
#include "cbs.h"
#include "config.h"
#include "display_device.h"
#include "globals.h"
#include "input.h"
#include "logging.h"
#include "nvenc/nvenc_base.h"
#include "platform/common.h"
#include "sync.h"
#include "video.h"

#ifdef _WIN32
  #include "platform/windows/virtual_display.h"
extern "C" {
  #include <libavutil/hwcontext_d3d11va.h>
}
#endif

using namespace std::literals;

namespace video {

<<<<<<< HEAD
  /**
   * @brief Check if we can allow probing for the encoders.
   * @return True if there should be no issues with the probing, false if we should prevent it.
   */
  bool allow_encoder_probing() {
    const auto devices {display_device::enumerate_devices()};

    // // If there are no devices, then either the API is not working correctly or OS does not support the lib.
    // // Either way we should not block the probing in this case as we can't tell what's wrong.
    // if (devices.empty()) {
    //   return true;
    // }

    if (devices.empty()) {
      #ifdef _WIN32
      // We'll create a temporary virtual display for probing anyways.
      if (proc::vDisplayDriverStatus == VDISPLAY::DRIVER_STATUS::OK) {
        return false;
      }
      #endif
        return true;
    }

    // Since Windows 11 24H2, it is possible that there will be no active devices present
    // for some reason (probably a bug). Trying to probe encoders in such a state locks/breaks the DXGI
    // and also the display device for Windows. So we must have at least 1 active device.
    const bool at_least_one_device_is_active = std::any_of(std::begin(devices), std::end(devices), [](const auto &device) {
      // If device has additional info, it is active.
      return static_cast<bool>(device.m_info);
    });

    if (at_least_one_device_is_active) {
=======
  namespace {
    /**
     * @brief Check if we can allow probing for the encoders.
     * @return True if there should be no issues with the probing, false if we should prevent it.
     */
    bool allow_encoder_probing() {
      // Always allow probing; previous in-process display checks removed.
>>>>>>> ea9f5fec
      return true;
    }

    BOOST_LOG(error) << "No display devices are active at the moment! Cannot probe the encoders.";
    return false;
  }

  void free_ctx(AVCodecContext *ctx) {
    avcodec_free_context(&ctx);
  }

  void free_frame(AVFrame *frame) {
    av_frame_free(&frame);
  }

  void free_buffer(AVBufferRef *ref) {
    av_buffer_unref(&ref);
  }

  namespace nv {

    enum class profile_h264_e : int {
      high = 2,  ///< High profile
      high_444p = 3,  ///< High 4:4:4 Predictive profile
    };

    enum class profile_hevc_e : int {
      main = 0,  ///< Main profile
      main_10 = 1,  ///< Main 10 profile
      rext = 2,  ///< Rext profile
    };

  }  // namespace nv

  namespace qsv {

    enum class profile_h264_e : int {
      high = 100,  ///< High profile
      high_444p = 244,  ///< High 4:4:4 Predictive profile
    };

    enum class profile_hevc_e : int {
      main = 1,  ///< Main profile
      main_10 = 2,  ///< Main 10 profile
      rext = 4,  ///< RExt profile
    };

    enum class profile_av1_e : int {
      main = 1,  ///< Main profile
      high = 2,  ///< High profile
    };

  }  // namespace qsv

  util::Either<avcodec_buffer_t, int> dxgi_init_avcodec_hardware_input_buffer(platf::avcodec_encode_device_t *);
  util::Either<avcodec_buffer_t, int> vaapi_init_avcodec_hardware_input_buffer(platf::avcodec_encode_device_t *);
  util::Either<avcodec_buffer_t, int> cuda_init_avcodec_hardware_input_buffer(platf::avcodec_encode_device_t *);
  util::Either<avcodec_buffer_t, int> vt_init_avcodec_hardware_input_buffer(platf::avcodec_encode_device_t *);

  class avcodec_software_encode_device_t: public platf::avcodec_encode_device_t {
  public:
    int convert(platf::img_t &img) override {
      // If we need to add aspect ratio padding, we need to scale into an intermediate output buffer
      bool requires_padding = (sw_frame->width != sws_output_frame->width || sw_frame->height != sws_output_frame->height);

      // Setup the input frame using the caller's img_t
      sws_input_frame->data[0] = img.data;
      sws_input_frame->linesize[0] = img.row_pitch;

      // Perform color conversion and scaling to the final size
      auto status = sws_scale_frame(sws.get(), requires_padding ? sws_output_frame.get() : sw_frame.get(), sws_input_frame.get());
      if (status < 0) {
        char string[AV_ERROR_MAX_STRING_SIZE];
        BOOST_LOG(error) << "Couldn't scale frame: "sv << av_make_error_string(string, AV_ERROR_MAX_STRING_SIZE, status);
        return -1;
      }

      // If we require aspect ratio padding, copy the output frame into the final padded frame
      if (requires_padding) {
        auto fmt_desc = av_pix_fmt_desc_get((AVPixelFormat) sws_output_frame->format);
        auto planes = av_pix_fmt_count_planes((AVPixelFormat) sws_output_frame->format);
        for (int plane = 0; plane < planes; plane++) {
          auto shift_h = plane == 0 ? 0 : fmt_desc->log2_chroma_h;
          auto shift_w = plane == 0 ? 0 : fmt_desc->log2_chroma_w;
          auto offset = ((offsetW >> shift_w) * fmt_desc->comp[plane].step) + (offsetH >> shift_h) * sw_frame->linesize[plane];

          // Copy line-by-line to preserve leading padding for each row
          for (int line = 0; line < sws_output_frame->height >> shift_h; line++) {
            memcpy(sw_frame->data[plane] + offset + (line * sw_frame->linesize[plane]), sws_output_frame->data[plane] + (line * sws_output_frame->linesize[plane]), (size_t) (sws_output_frame->width >> shift_w) * fmt_desc->comp[plane].step);
          }
        }
      }

      // If frame is not a software frame, it means we still need to transfer from main memory
      // to vram memory
      if (frame->hw_frames_ctx) {
        auto status = av_hwframe_transfer_data(frame, sw_frame.get(), 0);
        if (status < 0) {
          char string[AV_ERROR_MAX_STRING_SIZE];
          BOOST_LOG(error) << "Failed to transfer image data to hardware frame: "sv << av_make_error_string(string, AV_ERROR_MAX_STRING_SIZE, status);
          return -1;
        }
      }

      return 0;
    }

    int set_frame(AVFrame *frame, AVBufferRef *hw_frames_ctx) override {
      this->frame = frame;

      // If it's a hwframe, allocate buffers for hardware
      if (hw_frames_ctx) {
        hw_frame.reset(frame);

        if (av_hwframe_get_buffer(hw_frames_ctx, frame, 0)) {
          return -1;
        }
      } else {
        sw_frame.reset(frame);
      }

      return 0;
    }

    void apply_colorspace() override {
      auto avcodec_colorspace = avcodec_colorspace_from_sunshine_colorspace(colorspace);
      sws_setColorspaceDetails(sws.get(), sws_getCoefficients(SWS_CS_DEFAULT), 0, sws_getCoefficients(avcodec_colorspace.software_format), avcodec_colorspace.range - 1, 0, 1 << 16, 1 << 16);
    }

    /**
     * When preserving aspect ratio, ensure that padding is black
     */
    void prefill() {
      auto frame = sw_frame ? sw_frame.get() : this->frame;
      av_frame_get_buffer(frame, 0);
      av_frame_make_writable(frame);
      ptrdiff_t linesize[4] = {frame->linesize[0], frame->linesize[1], frame->linesize[2], frame->linesize[3]};
      av_image_fill_black(frame->data, linesize, (AVPixelFormat) frame->format, frame->color_range, frame->width, frame->height);
    }

    int init(int in_width, int in_height, AVFrame *frame, AVPixelFormat format, bool hardware) {
      // If the device used is hardware, yet the image resides on main memory
      if (hardware) {
        sw_frame.reset(av_frame_alloc());

        sw_frame->width = frame->width;
        sw_frame->height = frame->height;
        sw_frame->format = format;
      } else {
        this->frame = frame;
      }

      // Fill aspect ratio padding in the destination frame
      prefill();

      auto out_width = frame->width;
      auto out_height = frame->height;

      // Ensure aspect ratio is maintained
      auto scalar = std::fminf((float) out_width / in_width, (float) out_height / in_height);
      out_width = in_width * scalar;
      out_height = in_height * scalar;

      sws_input_frame.reset(av_frame_alloc());
      sws_input_frame->width = in_width;
      sws_input_frame->height = in_height;
      sws_input_frame->format = AV_PIX_FMT_BGR0;

      sws_output_frame.reset(av_frame_alloc());
      sws_output_frame->width = out_width;
      sws_output_frame->height = out_height;
      sws_output_frame->format = format;

      // Result is always positive
      offsetW = (frame->width - out_width) / 2;
      offsetH = (frame->height - out_height) / 2;

      sws.reset(sws_alloc_context());
      if (!sws) {
        return -1;
      }

      AVDictionary *options {nullptr};
      av_dict_set_int(&options, "srcw", sws_input_frame->width, 0);
      av_dict_set_int(&options, "srch", sws_input_frame->height, 0);
      av_dict_set_int(&options, "src_format", sws_input_frame->format, 0);
      av_dict_set_int(&options, "dstw", sws_output_frame->width, 0);
      av_dict_set_int(&options, "dsth", sws_output_frame->height, 0);
      av_dict_set_int(&options, "dst_format", sws_output_frame->format, 0);
      av_dict_set_int(&options, "sws_flags", SWS_LANCZOS | SWS_ACCURATE_RND, 0);
      av_dict_set_int(&options, "threads", config::video.min_threads, 0);

      auto status = av_opt_set_dict(sws.get(), &options);
      av_dict_free(&options);
      if (status < 0) {
        char string[AV_ERROR_MAX_STRING_SIZE];
        BOOST_LOG(error) << "Failed to set SWS options: "sv << av_make_error_string(string, AV_ERROR_MAX_STRING_SIZE, status);
        return -1;
      }

      status = sws_init_context(sws.get(), nullptr, nullptr);
      if (status < 0) {
        char string[AV_ERROR_MAX_STRING_SIZE];
        BOOST_LOG(error) << "Failed to initialize SWS: "sv << av_make_error_string(string, AV_ERROR_MAX_STRING_SIZE, status);
        return -1;
      }

      return 0;
    }

    // Store ownership when frame is hw_frame
    avcodec_frame_t hw_frame;

    avcodec_frame_t sw_frame;
    avcodec_frame_t sws_input_frame;
    avcodec_frame_t sws_output_frame;
    sws_t sws;

    // Offset of input image to output frame in pixels
    int offsetW;
    int offsetH;
  };

  enum flag_e : uint32_t {
    DEFAULT = 0,  ///< Default flags
    PARALLEL_ENCODING = 1 << 1,  ///< Capture and encoding can run concurrently on separate threads
    H264_ONLY = 1 << 2,  ///< When HEVC is too heavy
    LIMITED_GOP_SIZE = 1 << 3,  ///< Some encoders don't like it when you have an infinite GOP_SIZE. e.g. VAAPI
    SINGLE_SLICE_ONLY = 1 << 4,  ///< Never use multiple slices. Older intel iGPU's ruin it for everyone else
    CBR_WITH_VBR = 1 << 5,  ///< Use a VBR rate control mode to simulate CBR
    RELAXED_COMPLIANCE = 1 << 6,  ///< Use FF_COMPLIANCE_UNOFFICIAL compliance mode
    NO_RC_BUF_LIMIT = 1 << 7,  ///< Don't set rc_buffer_size
    REF_FRAMES_INVALIDATION = 1 << 8,  ///< Support reference frames invalidation
    ALWAYS_REPROBE = 1 << 9,  ///< This is an encoder of last resort and we want to aggressively probe for a better one
    YUV444_SUPPORT = 1 << 10,  ///< Encoder may support 4:4:4 chroma sampling depending on hardware
    ASYNC_TEARDOWN = 1 << 11,  ///< Encoder supports async teardown on a different thread
  };

  class avcodec_encode_session_t: public encode_session_t {
  public:
    avcodec_encode_session_t() = default;

    avcodec_encode_session_t(avcodec_ctx_t &&avcodec_ctx, std::unique_ptr<platf::avcodec_encode_device_t> encode_device, int inject):
        avcodec_ctx {std::move(avcodec_ctx)},
        device {std::move(encode_device)},
        inject {inject} {
    }

    avcodec_encode_session_t(avcodec_encode_session_t &&other) noexcept = default;

    ~avcodec_encode_session_t() {
      // Flush any remaining frames in the encoder
      if (avcodec_send_frame(avcodec_ctx.get(), nullptr) == 0) {
        packet_raw_avcodec pkt;
        while (avcodec_receive_packet(avcodec_ctx.get(), pkt.av_packet) == 0);
      }

      // Order matters here because the context relies on the hwdevice still being valid
      avcodec_ctx.reset();
      device.reset();
    }

    // Ensure objects are destroyed in the correct order
    avcodec_encode_session_t &operator=(avcodec_encode_session_t &&other) {
      device = std::move(other.device);
      avcodec_ctx = std::move(other.avcodec_ctx);
      replacements = std::move(other.replacements);
      sps = std::move(other.sps);
      vps = std::move(other.vps);

      inject = other.inject;

      return *this;
    }

    int convert(platf::img_t &img) override {
      if (!device) {
        return -1;
      }
      return device->convert(img);
    }

    void request_idr_frame() override {
      if (device && device->frame) {
        auto &frame = device->frame;
        frame->pict_type = AV_PICTURE_TYPE_I;
        frame->flags |= AV_FRAME_FLAG_KEY;
      }
    }

    void request_normal_frame() override {
      if (device && device->frame) {
        auto &frame = device->frame;
        frame->pict_type = AV_PICTURE_TYPE_NONE;
        frame->flags &= ~AV_FRAME_FLAG_KEY;
      }
    }

    void invalidate_ref_frames(int64_t first_frame, int64_t last_frame) override {
      BOOST_LOG(error) << "Encoder doesn't support reference frame invalidation";
      request_idr_frame();
    }

    avcodec_ctx_t avcodec_ctx;
    std::unique_ptr<platf::avcodec_encode_device_t> device;

    std::vector<packet_raw_t::replace_t> replacements;

    cbs::nal_t sps;
    cbs::nal_t vps;

    // inject sps/vps data into idr pictures
    int inject;
  };

  class nvenc_encode_session_t: public encode_session_t {
  public:
    nvenc_encode_session_t(std::unique_ptr<platf::nvenc_encode_device_t> encode_device):
        device(std::move(encode_device)) {
    }

    int convert(platf::img_t &img) override {
      if (!device) {
        return -1;
      }
      return device->convert(img);
    }

    void request_idr_frame() override {
      force_idr = true;
    }

    void request_normal_frame() override {
      force_idr = false;
    }

    void invalidate_ref_frames(int64_t first_frame, int64_t last_frame) override {
      if (!device || !device->nvenc) {
        return;
      }

      if (!device->nvenc->invalidate_ref_frames(first_frame, last_frame)) {
        force_idr = true;
      }
    }

    nvenc::nvenc_encoded_frame encode_frame(uint64_t frame_index) {
      if (!device || !device->nvenc) {
        return {};
      }

      auto result = device->nvenc->encode_frame(frame_index, force_idr);
      force_idr = false;
      return result;
    }

  private:
    std::unique_ptr<platf::nvenc_encode_device_t> device;
    bool force_idr = false;
  };

  struct sync_session_ctx_t {
    safe::signal_t *join_event;
    safe::mail_raw_t::event_t<bool> shutdown_event;
    safe::mail_raw_t::queue_t<packet_t> packets;
    safe::mail_raw_t::event_t<bool> idr_events;
    safe::mail_raw_t::event_t<hdr_info_t> hdr_events;
    safe::mail_raw_t::event_t<input::touch_port_t> touch_port_events;

    config_t config;
    int frame_nr;
    void *channel_data;
  };

  struct sync_session_t {
    sync_session_ctx_t *ctx;
    std::unique_ptr<encode_session_t> session;
  };

  using encode_session_ctx_queue_t = safe::queue_t<sync_session_ctx_t>;
  using encode_e = platf::capture_e;

  struct capture_ctx_t {
    img_event_t images;
    config_t config;
  };

  struct capture_thread_async_ctx_t {
    std::shared_ptr<safe::queue_t<capture_ctx_t>> capture_ctx_queue;
    std::thread capture_thread;

    safe::signal_t reinit_event;
    const encoder_t *encoder_p;
    sync_util::sync_t<std::weak_ptr<platf::display_t>> display_wp;
  };

  struct capture_thread_sync_ctx_t {
    encode_session_ctx_queue_t encode_session_ctx_queue {30};
  };

  int start_capture_sync(capture_thread_sync_ctx_t &ctx);
  void end_capture_sync(capture_thread_sync_ctx_t &ctx);
  int start_capture_async(capture_thread_async_ctx_t &ctx);
  void end_capture_async(capture_thread_async_ctx_t &ctx);

  // Keep a reference counter to ensure the capture thread only runs when other threads have a reference to the capture thread
  auto capture_thread_async = safe::make_shared<capture_thread_async_ctx_t>(start_capture_async, end_capture_async);
  auto capture_thread_sync = safe::make_shared<capture_thread_sync_ctx_t>(start_capture_sync, end_capture_sync);

#ifdef _WIN32
  encoder_t nvenc {
    "nvenc"sv,
    std::make_unique<encoder_platform_formats_nvenc>(
      platf::mem_type_e::dxgi,
      platf::pix_fmt_e::nv12,
      platf::pix_fmt_e::p010,
      platf::pix_fmt_e::ayuv,
      platf::pix_fmt_e::yuv444p16
    ),
    {
      {},  // Common options
      {},  // SDR-specific options
      {},  // HDR-specific options
      {},  // YUV444 SDR-specific options
      {},  // YUV444 HDR-specific options
      {},  // Fallback options
      "av1_nvenc"s,
    },
    {
      {},  // Common options
      {},  // SDR-specific options
      {},  // HDR-specific options
      {},  // YUV444 SDR-specific options
      {},  // YUV444 HDR-specific options
      {},  // Fallback options
      "hevc_nvenc"s,
    },
    {
      {},  // Common options
      {},  // SDR-specific options
      {},  // HDR-specific options
      {},  // YUV444 SDR-specific options
      {},  // YUV444 HDR-specific options
      {},  // Fallback options
      "h264_nvenc"s,
    },
    PARALLEL_ENCODING | REF_FRAMES_INVALIDATION | YUV444_SUPPORT | ASYNC_TEARDOWN  // flags
  };
#elif !defined(__APPLE__)
  encoder_t nvenc {
    "nvenc"sv,
    std::make_unique<encoder_platform_formats_avcodec>(
  #ifdef _WIN32
      AV_HWDEVICE_TYPE_D3D11VA,
      AV_HWDEVICE_TYPE_NONE,
      AV_PIX_FMT_D3D11,
  #else
      AV_HWDEVICE_TYPE_CUDA,
      AV_HWDEVICE_TYPE_NONE,
      AV_PIX_FMT_CUDA,
  #endif
      AV_PIX_FMT_NV12,
      AV_PIX_FMT_P010,
      AV_PIX_FMT_NONE,
      AV_PIX_FMT_NONE,
  #ifdef _WIN32
      dxgi_init_avcodec_hardware_input_buffer
  #else
      cuda_init_avcodec_hardware_input_buffer
  #endif
    ),
    {
      // Common options
      {
        {"delay"s, 0},
        {"forced-idr"s, 1},
        {"zerolatency"s, 1},
        {"surfaces"s, 1},
        {"cbr_padding"s, false},
        {"preset"s, &config::video.nv_legacy.preset},
        {"tune"s, NV_ENC_TUNING_INFO_ULTRA_LOW_LATENCY},
        {"rc"s, NV_ENC_PARAMS_RC_CBR},
        {"multipass"s, &config::video.nv_legacy.multipass},
        {"aq"s, &config::video.nv_legacy.aq},
      },
      {},  // SDR-specific options
      {},  // HDR-specific options
      {},  // YUV444 SDR-specific options
      {},  // YUV444 HDR-specific options
      {},  // Fallback options
      "av1_nvenc"s,
    },
    {
      // Common options
      {
        {"delay"s, 0},
        {"forced-idr"s, 1},
        {"zerolatency"s, 1},
        {"surfaces"s, 1},
        {"cbr_padding"s, false},
        {"preset"s, &config::video.nv_legacy.preset},
        {"tune"s, NV_ENC_TUNING_INFO_ULTRA_LOW_LATENCY},
        {"rc"s, NV_ENC_PARAMS_RC_CBR},
        {"multipass"s, &config::video.nv_legacy.multipass},
        {"aq"s, &config::video.nv_legacy.aq},
      },
      {
        // SDR-specific options
        {"profile"s, (int) nv::profile_hevc_e::main},
      },
      {
        // HDR-specific options
        {"profile"s, (int) nv::profile_hevc_e::main_10},
      },
      {},  // YUV444 SDR-specific options
      {},  // YUV444 HDR-specific options
      {},  // Fallback options
      "hevc_nvenc"s,
    },
    {
      {
        {"delay"s, 0},
        {"forced-idr"s, 1},
        {"zerolatency"s, 1},
        {"surfaces"s, 1},
        {"cbr_padding"s, false},
        {"preset"s, &config::video.nv_legacy.preset},
        {"tune"s, NV_ENC_TUNING_INFO_ULTRA_LOW_LATENCY},
        {"rc"s, NV_ENC_PARAMS_RC_CBR},
        {"coder"s, &config::video.nv_legacy.h264_coder},
        {"multipass"s, &config::video.nv_legacy.multipass},
        {"aq"s, &config::video.nv_legacy.aq},
      },
      {
        // SDR-specific options
        {"profile"s, (int) nv::profile_h264_e::high},
      },
      {},  // HDR-specific options
      {},  // YUV444 SDR-specific options
      {},  // YUV444 HDR-specific options
      {},  // Fallback options
      "h264_nvenc"s,
    },
    PARALLEL_ENCODING
  };
#endif

#ifdef _WIN32
  encoder_t quicksync {
    "quicksync"sv,
    std::make_unique<encoder_platform_formats_avcodec>(
      AV_HWDEVICE_TYPE_D3D11VA,
      AV_HWDEVICE_TYPE_QSV,
      AV_PIX_FMT_QSV,
      AV_PIX_FMT_NV12,
      AV_PIX_FMT_P010,
      AV_PIX_FMT_VUYX,
      AV_PIX_FMT_XV30,
      dxgi_init_avcodec_hardware_input_buffer
    ),
    {
      // Common options
      {
        {"preset"s, &config::video.qsv.qsv_preset},
        {"forced_idr"s, 1},
        {"async_depth"s, 1},
        {"low_delay_brc"s, 1},
        {"low_power"s, 1},
      },
      {
        // SDR-specific options
        {"profile"s, (int) qsv::profile_av1_e::main},
      },
      {
        // HDR-specific options
        {"profile"s, (int) qsv::profile_av1_e::main},
      },
      {
        // YUV444 SDR-specific options
        {"profile"s, (int) qsv::profile_av1_e::high},
      },
      {
        // YUV444 HDR-specific options
        {"profile"s, (int) qsv::profile_av1_e::high},
      },
      {},  // Fallback options
      "av1_qsv"s,
    },
    {
      // Common options
      {
        {"preset"s, &config::video.qsv.qsv_preset},
        {"forced_idr"s, 1},
        {"async_depth"s, 1},
        {"low_delay_brc"s, 1},
        {"low_power"s, 1},
        {"recovery_point_sei"s, 0},
        {"pic_timing_sei"s, 0},
      },
      {
        // SDR-specific options
        {"profile"s, (int) qsv::profile_hevc_e::main},
      },
      {
        // HDR-specific options
        {"profile"s, (int) qsv::profile_hevc_e::main_10},
      },
      {
        // YUV444 SDR-specific options
        {"profile"s, (int) qsv::profile_hevc_e::rext},
      },
      {
        // YUV444 HDR-specific options
        {"profile"s, (int) qsv::profile_hevc_e::rext},
      },
      {
        // Fallback options
        {"low_power"s, []() {
           return config::video.qsv.qsv_slow_hevc ? 0 : 1;
         }},
      },
      "hevc_qsv"s,
    },
    {
      // Common options
      {
        {"preset"s, &config::video.qsv.qsv_preset},
        {"cavlc"s, &config::video.qsv.qsv_cavlc},
        {"forced_idr"s, 1},
        {"async_depth"s, 1},
        {"low_delay_brc"s, 1},
        {"low_power"s, 1},
        {"recovery_point_sei"s, 0},
        {"vcm"s, 1},
        {"pic_timing_sei"s, 0},
        {"max_dec_frame_buffering"s, 1},
      },
      {
        // SDR-specific options
        {"profile"s, (int) qsv::profile_h264_e::high},
      },
      {},  // HDR-specific options
      {
        // YUV444 SDR-specific options
        {"profile"s, (int) qsv::profile_h264_e::high_444p},
      },
      {},  // YUV444 HDR-specific options
      {
        // Fallback options
        {"low_power"s, 0},  // Some old/low-end Intel GPUs don't support low power encoding
      },
      "h264_qsv"s,
    },
    PARALLEL_ENCODING | CBR_WITH_VBR | RELAXED_COMPLIANCE | NO_RC_BUF_LIMIT | YUV444_SUPPORT
  };

  encoder_t amdvce {
    "amdvce"sv,
    std::make_unique<encoder_platform_formats_avcodec>(
      AV_HWDEVICE_TYPE_D3D11VA,
      AV_HWDEVICE_TYPE_NONE,
      AV_PIX_FMT_D3D11,
      AV_PIX_FMT_NV12,
      AV_PIX_FMT_P010,
      AV_PIX_FMT_NONE,
      AV_PIX_FMT_NONE,
      dxgi_init_avcodec_hardware_input_buffer
    ),
    {
      // Common options
      {
        {"filler_data"s, false},
        {"forced_idr"s, 1},
        {"latency"s, "lowest_latency"s},
        {"async_depth"s, 1},
        {"skip_frame"s, 0},
        {"log_to_dbg"s, []() {
           return config::sunshine.min_log_level < 2 ? 1 : 0;
         }},
        {"preencode"s, &config::video.amd.amd_preanalysis},
        {"quality"s, &config::video.amd.amd_quality_av1},
        {"rc"s, &config::video.amd.amd_rc_av1},
        {"usage"s, &config::video.amd.amd_usage_av1},
        {"enforce_hrd"s, &config::video.amd.amd_enforce_hrd},
      },
      {},  // SDR-specific options
      {},  // HDR-specific options
      {},  // YUV444 SDR-specific options
      {},  // YUV444 HDR-specific options
      {},  // Fallback options
      "av1_amf"s,
    },
    {
      // Common options
      {
        {"filler_data"s, false},
        {"forced_idr"s, 1},
        {"latency"s, 1},
        {"async_depth"s, 1},
        {"skip_frame"s, 0},
        {"log_to_dbg"s, []() {
           return config::sunshine.min_log_level < 2 ? 1 : 0;
         }},
        {"gops_per_idr"s, 1},
        {"header_insertion_mode"s, "idr"s},
        {"preencode"s, &config::video.amd.amd_preanalysis},
        {"quality"s, &config::video.amd.amd_quality_hevc},
        {"rc"s, &config::video.amd.amd_rc_hevc},
        {"usage"s, &config::video.amd.amd_usage_hevc},
        {"vbaq"s, &config::video.amd.amd_vbaq},
        {"enforce_hrd"s, &config::video.amd.amd_enforce_hrd},
        {"level"s, [](const config_t &cfg) {
           auto size = cfg.width * cfg.height;
           // For 4K and below, try to use level 5.1 or 5.2 if possible
           if (size <= 8912896) {
             if (size * cfg.framerate <= 534773760) {
               return "5.1"s;
             } else if (size * cfg.framerate <= 1069547520) {
               return "5.2"s;
             }
           }
           return "auto"s;
         }},
      },
      {},  // SDR-specific options
      {},  // HDR-specific options
      {},  // YUV444 SDR-specific options
      {},  // YUV444 HDR-specific options
      {},  // Fallback options
      "hevc_amf"s,
    },
    {
      // Common options
      {
        {"filler_data"s, false},
        {"forced_idr"s, 1},
        {"latency"s, 1},
        {"async_depth"s, 1},
        {"frame_skipping"s, 0},
        {"log_to_dbg"s, []() {
           return config::sunshine.min_log_level < 2 ? 1 : 0;
         }},
        {"preencode"s, &config::video.amd.amd_preanalysis},
        {"quality"s, &config::video.amd.amd_quality_h264},
        {"rc"s, &config::video.amd.amd_rc_h264},
        {"usage"s, &config::video.amd.amd_usage_h264},
        {"vbaq"s, &config::video.amd.amd_vbaq},
        {"enforce_hrd"s, &config::video.amd.amd_enforce_hrd},
      },
      {},  // SDR-specific options
      {},  // HDR-specific options
      {},  // YUV444 SDR-specific options
      {},  // YUV444 HDR-specific options
      {
        // Fallback options
        {"usage"s, 2 /* AMF_VIDEO_ENCODER_USAGE_LOW_LATENCY */},  // Workaround for https://github.com/GPUOpen-LibrariesAndSDKs/AMF/issues/410
      },
      "h264_amf"s,
    },
    PARALLEL_ENCODING
  };
#endif

  encoder_t software {
    "software"sv,
    std::make_unique<encoder_platform_formats_avcodec>(
      AV_HWDEVICE_TYPE_NONE,
      AV_HWDEVICE_TYPE_NONE,
      AV_PIX_FMT_NONE,
      AV_PIX_FMT_YUV420P,
      AV_PIX_FMT_YUV420P10,
      AV_PIX_FMT_YUV444P,
      AV_PIX_FMT_YUV444P10,
      nullptr
    ),
    {
      // libsvtav1 takes different presets than libx264/libx265.
      // We set an infinite GOP length, use a low delay prediction structure,
      // force I frames to be key frames, and set max bitrate to default to work
      // around a FFmpeg bug with CBR mode.
      {
        {"svtav1-params"s, "keyint=-1:pred-struct=1:force-key-frames=1:mbr=0"s},
        {"preset"s, &config::video.sw.svtav1_preset},
      },
      {},  // SDR-specific options
      {},  // HDR-specific options
      {},  // YUV444 SDR-specific options
      {},  // YUV444 HDR-specific options
      {},  // Fallback options

#ifdef ENABLE_BROKEN_AV1_ENCODER
           // Due to bugs preventing on-demand IDR frames from working and very poor
           // real-time encoding performance, we do not enable libsvtav1 by default.
           // It is only suitable for testing AV1 until the IDR frame issue is fixed.
      "libsvtav1"s,
#else
      {},
#endif
    },
    {
      // x265's Info SEI is so long that it causes the IDR picture data to be
      // kicked to the 2nd packet in the frame, breaking Moonlight's parsing logic.
      // It also looks like gop_size isn't passed on to x265, so we have to set
      // 'keyint=-1' in the parameters ourselves.
      {
        {"forced-idr"s, 1},
        {"x265-params"s, "info=0:keyint=-1"s},
        {"preset"s, &config::video.sw.sw_preset},
        {"tune"s, &config::video.sw.sw_tune},
      },
      {},  // SDR-specific options
      {},  // HDR-specific options
      {},  // YUV444 SDR-specific options
      {},  // YUV444 HDR-specific options
      {},  // Fallback options
      "libx265"s,
    },
    {
      // Common options
      {
        {"preset"s, &config::video.sw.sw_preset},
        {"tune"s, &config::video.sw.sw_tune},
      },
      {},  // SDR-specific options
      {},  // HDR-specific options
      {},  // YUV444 SDR-specific options
      {},  // YUV444 HDR-specific options
      {},  // Fallback options
      "libx264"s,
    },
    H264_ONLY | PARALLEL_ENCODING | ALWAYS_REPROBE | YUV444_SUPPORT
  };

#ifdef __linux__
  encoder_t vaapi {
    "vaapi"sv,
    std::make_unique<encoder_platform_formats_avcodec>(
      AV_HWDEVICE_TYPE_VAAPI,
      AV_HWDEVICE_TYPE_NONE,
      AV_PIX_FMT_VAAPI,
      AV_PIX_FMT_NV12,
      AV_PIX_FMT_P010,
      AV_PIX_FMT_NONE,
      AV_PIX_FMT_NONE,
      vaapi_init_avcodec_hardware_input_buffer
    ),
    {
      // Common options
      {
        {"async_depth"s, 1},
        {"idr_interval"s, std::numeric_limits<int>::max()},
      },
      {},  // SDR-specific options
      {},  // HDR-specific options
      {},  // YUV444 SDR-specific options
      {},  // YUV444 HDR-specific options
      {},  // Fallback options
      "av1_vaapi"s,
    },
    {
      // Common options
      {
        {"async_depth"s, 1},
        {"sei"s, 0},
        {"idr_interval"s, std::numeric_limits<int>::max()},
      },
      {},  // SDR-specific options
      {},  // HDR-specific options
      {},  // YUV444 SDR-specific options
      {},  // YUV444 HDR-specific options
      {},  // Fallback options
      "hevc_vaapi"s,
    },
    {
      // Common options
      {
        {"async_depth"s, 1},
        {"sei"s, 0},
        {"idr_interval"s, std::numeric_limits<int>::max()},
      },
      {},  // SDR-specific options
      {},  // HDR-specific options
      {},  // YUV444 SDR-specific options
      {},  // YUV444 HDR-specific options
      {},  // Fallback options
      "h264_vaapi"s,
    },
    // RC buffer size will be set in platform code if supported
    LIMITED_GOP_SIZE | PARALLEL_ENCODING | NO_RC_BUF_LIMIT
  };
#endif

#ifdef __APPLE__
  encoder_t videotoolbox {
    "videotoolbox"sv,
    std::make_unique<encoder_platform_formats_avcodec>(
      AV_HWDEVICE_TYPE_VIDEOTOOLBOX,
      AV_HWDEVICE_TYPE_NONE,
      AV_PIX_FMT_VIDEOTOOLBOX,
      AV_PIX_FMT_NV12,
      AV_PIX_FMT_P010,
      AV_PIX_FMT_NONE,
      AV_PIX_FMT_NONE,
      vt_init_avcodec_hardware_input_buffer
    ),
    {
      // Common options
      {
        {"allow_sw"s, &config::video.vt.vt_allow_sw},
        {"require_sw"s, &config::video.vt.vt_require_sw},
        {"realtime"s, &config::video.vt.vt_realtime},
        {"prio_speed"s, 1},
        {"max_ref_frames"s, 1},
      },
      {},  // SDR-specific options
      {},  // HDR-specific options
      {},  // YUV444 SDR-specific options
      {},  // YUV444 HDR-specific options
      {},  // Fallback options
      "av1_videotoolbox"s,
    },
    {
      // Common options
      {
        {"allow_sw"s, &config::video.vt.vt_allow_sw},
        {"require_sw"s, &config::video.vt.vt_require_sw},
        {"realtime"s, &config::video.vt.vt_realtime},
        {"prio_speed"s, 1},
        {"max_ref_frames"s, 1},
      },
      {},  // SDR-specific options
      {},  // HDR-specific options
      {},  // YUV444 SDR-specific options
      {},  // YUV444 HDR-specific options
      {},  // Fallback options
      "hevc_videotoolbox"s,
    },
    {
      // Common options
      {
        {"allow_sw"s, &config::video.vt.vt_allow_sw},
        {"require_sw"s, &config::video.vt.vt_require_sw},
        {"realtime"s, &config::video.vt.vt_realtime},
        {"prio_speed"s, 1},
        {"max_ref_frames"s, 1},
      },
      {},  // SDR-specific options
      {},  // HDR-specific options
      {},  // YUV444 SDR-specific options
      {},  // YUV444 HDR-specific options
      {
        // Fallback options
        {"flags"s, "-low_delay"},
      },
      "h264_videotoolbox"s,
    },
    DEFAULT
  };
#endif

  static const std::vector<encoder_t *> encoders {
#ifndef __APPLE__
    &nvenc,
#endif
#ifdef _WIN32
    &quicksync,
    &amdvce,
#endif
#ifdef __linux__
    &vaapi,
#endif
#ifdef __APPLE__
    &videotoolbox,
#endif
    &software
  };

  static encoder_t *chosen_encoder;
  int active_hevc_mode;
  int active_av1_mode;
  bool last_encoder_probe_supported_ref_frames_invalidation = false;
  std::array<bool, 3> last_encoder_probe_supported_yuv444_for_codec = {
    true,
    true,
    true
  };

  void reset_display(std::shared_ptr<platf::display_t> &disp, const platf::mem_type_e &type, const std::string &display_name, const config_t &config) {
    // We try this twice, in case we still get an error on reinitialization
    for (int x = 0; x < 2; ++x) {
      disp.reset();
      disp = platf::display(type, display_name, config);
      if (disp) {
        break;
      }

      // The capture code depends on us to sleep between failures
      std::this_thread::sleep_for(200ms);
    }
  }

  /**
   * @brief Update the list of display names before or during a stream.
   * @details This will attempt to keep `current_display_index` pointing at the same display.
   * @param dev_type The encoder device type used for display lookup.
   * @param display_names The list of display names to repopulate.
   * @param current_display_index The current display index or -1 if not yet known.
   */
  void refresh_displays(platf::mem_type_e dev_type, std::vector<std::string> &display_names, int &current_display_index, std::string &preferred_display_name) {
    // It is possible that the output name may be empty even if it wasn't before (device disconnected) or vice-versa
<<<<<<< HEAD
    const auto output_name { display_device::map_output_name(config::video.output_name) };
    std::string current_display_name = preferred_display_name;
=======
    const auto output_name = display_device::map_output_name(config::video.output_name);
    std::string current_display_name;
>>>>>>> ea9f5fec

    // If we have a current display index, let's start with that
    if (current_display_name.empty() && current_display_index >= 0 && current_display_index < display_names.size()) {
      current_display_name = display_names.at(current_display_index);
    }

    // Refresh the display names
    auto old_display_names = std::move(display_names);
    display_names = platf::display_names(dev_type);

    // If we now have no displays, let's put the old display array back and fail
    if (display_names.empty() && !old_display_names.empty()) {
      BOOST_LOG(error) << "No displays were found after reenumeration!"sv;
      display_names = std::move(old_display_names);
      return;
    } else if (display_names.empty()) {
      display_names.emplace_back(output_name);
    }

    // We now have a new display name list, so reset the index back to 0
    current_display_index = 0;

    if (current_display_name.empty()) {
      current_display_name = display_device::map_output_name(config::video.output_name);
    }

    // If we had a name previously, let's try to find it in the new list
    if (!current_display_name.empty()) {
      for (int x = 0; x < display_names.size(); ++x) {
        if (display_names[x] == current_display_name) {
          current_display_index = x;
          return;
        }
      }

      // The old display was removed, so we'll start back at the first display again
      BOOST_LOG(warning) << "Previous active display ["sv << current_display_name << "] is no longer present"sv;
    } else {
      for (int x = 0; x < display_names.size(); ++x) {
        if (display_names[x] == output_name) {
          current_display_index = x;
          return;
        }
      }
    }
  }

  void refresh_displays(platf::mem_type_e dev_type, std::vector<std::string> &display_names, int &current_display_index) {
    static std::string empty_str = "";
    refresh_displays(dev_type, display_names, current_display_index, empty_str);
  }

  void captureThread(
    std::shared_ptr<safe::queue_t<capture_ctx_t>> capture_ctx_queue,
    sync_util::sync_t<std::weak_ptr<platf::display_t>> &display_wp,
    safe::signal_t &reinit_event,
    const encoder_t &encoder
  ) {
    std::vector<capture_ctx_t> capture_ctxs;

    auto fg = util::fail_guard([&]() {
      capture_ctx_queue->stop();

      // Stop all sessions listening to this thread
      for (auto &capture_ctx : capture_ctxs) {
        capture_ctx.images->stop();
      }
      for (auto &capture_ctx : capture_ctx_queue->unsafe()) {
        capture_ctx.images->stop();
      }
    });

    auto switch_display_event = mail::man->event<int>(mail::switch_display);

    // Wait for the initial capture context or a request to stop the queue
    auto initial_capture_ctx = capture_ctx_queue->pop();
    if (!initial_capture_ctx) {
      return;
    }
    capture_ctxs.emplace_back(std::move(*initial_capture_ctx));

    std::vector<std::string> display_names;
    int display_p = -1;
    std::shared_ptr<platf::display_t> disp;
    if (!proc::proc.display_name.empty()) {
      disp = platf::display(encoder.platform_formats->dev_type, proc::proc.display_name, capture_ctxs.front().config);
    }
    if (!disp) {
      // Get all the monitor names now, rather than at boot, to
      // get the most up-to-date list available monitors
      refresh_displays(encoder.platform_formats->dev_type, display_names, display_p);
      disp = platf::display(encoder.platform_formats->dev_type, display_names[display_p], capture_ctxs.front().config);
      if (disp) {
        proc::proc.display_name = display_names[display_p];
      } else {
        return;
      }
    }

    display_wp = disp;

    constexpr auto capture_buffer_size = 12;
    std::list<std::shared_ptr<platf::img_t>> imgs(capture_buffer_size);

    std::vector<std::optional<std::chrono::steady_clock::time_point>> imgs_used_timestamps;
    const std::chrono::seconds trim_timeot = 3s;
    auto trim_imgs = [&]() {
      // count allocated and used within current pool
      size_t allocated_count = 0;
      size_t used_count = 0;
      for (const auto &img : imgs) {
        if (img) {
          allocated_count += 1;
          if (img.use_count() > 1) {
            used_count += 1;
          }
        }
      }

      // remember the timestamp of currently used count
      const auto now = std::chrono::steady_clock::now();
      if (imgs_used_timestamps.size() <= used_count) {
        imgs_used_timestamps.resize(used_count + 1);
      }
      imgs_used_timestamps[used_count] = now;

      // decide whether to trim allocated unused above the currently used count
      // based on last used timestamp and universal timeout
      size_t trim_target = used_count;
      for (size_t i = used_count; i < imgs_used_timestamps.size(); i++) {
        if (imgs_used_timestamps[i] && now - *imgs_used_timestamps[i] < trim_timeot) {
          trim_target = i;
        }
      }

      // trim allocated unused above the newly decided trim target
      if (allocated_count > trim_target) {
        size_t to_trim = allocated_count - trim_target;
        // prioritize trimming least recently used
        for (auto it = imgs.rbegin(); it != imgs.rend(); it++) {
          auto &img = *it;
          if (img && img.use_count() == 1) {
            img.reset();
            to_trim -= 1;
            if (to_trim == 0) {
              break;
            }
          }
        }
        // forget timestamps that no longer relevant
        imgs_used_timestamps.resize(trim_target + 1);
      }
    };

    auto pull_free_image_callback = [&](std::shared_ptr<platf::img_t> &img_out) -> bool {
      img_out.reset();
      while (capture_ctx_queue->running()) {
        // pick first allocated but unused
        for (auto it = imgs.begin(); it != imgs.end(); it++) {
          if (*it && it->use_count() == 1) {
            img_out = *it;
            if (it != imgs.begin()) {
              // move image to the front of the list to prioritize its reusal
              imgs.erase(it);
              imgs.push_front(img_out);
            }
            break;
          }
        }
        // otherwise pick first unallocated
        if (!img_out) {
          for (auto it = imgs.begin(); it != imgs.end(); it++) {
            if (!*it) {
              // allocate image
              *it = disp->alloc_img();
              img_out = *it;
              if (it != imgs.begin()) {
                // move image to the front of the list to prioritize its reusal
                imgs.erase(it);
                imgs.push_front(img_out);
              }
              break;
            }
          }
        }
        if (img_out) {
          // trim allocated but unused portion of the pool based on timeouts
          trim_imgs();
          img_out->frame_timestamp.reset();
          return true;
        } else {
          // sleep and retry if image pool is full
          std::this_thread::sleep_for(1ms);
        }
      }
      return false;
    };

    // Capture takes place on this thread
    platf::adjust_thread_priority(platf::thread_priority_e::critical);

    while (capture_ctx_queue->running()) {
      bool artificial_reinit = false;

      auto push_captured_image_callback = [&](std::shared_ptr<platf::img_t> &&img, bool frame_captured) -> bool {
        KITTY_WHILE_LOOP(auto capture_ctx = std::begin(capture_ctxs), capture_ctx != std::end(capture_ctxs), {
          if (!capture_ctx->images->running()) {
            capture_ctx = capture_ctxs.erase(capture_ctx);

            continue;
          }

          if (frame_captured) {
            capture_ctx->images->raise(img);
          }

          ++capture_ctx;
        })

        if (!capture_ctx_queue->running()) {
          return false;
        }

        while (capture_ctx_queue->peek()) {
          capture_ctxs.emplace_back(std::move(*capture_ctx_queue->pop()));
        }

        if (switch_display_event->peek()) {
          artificial_reinit = true;
          return false;
        }

        return true;
      };

      auto status = disp->capture(push_captured_image_callback, pull_free_image_callback, &display_cursor);

      if (artificial_reinit && status != platf::capture_e::error) {
        status = platf::capture_e::reinit;

        artificial_reinit = false;
      }

      switch (status) {
        case platf::capture_e::reinit:
          {
            reinit_event.raise(true);

            // Some classes of images contain references to the display --> display won't delete unless img is deleted
            for (auto &img : imgs) {
              img.reset();
            }

            // display_wp is modified in this thread only
            // Wait for the other shared_ptr's of display to be destroyed.
            // New displays will only be created in this thread.
            while (display_wp->use_count() != 1) {
              // Free images that weren't consumed by the encoders. These can reference the display and prevent
              // the ref count from reaching 1. We do this here rather than on the encoder thread to avoid race
              // conditions where the encoding loop might free a good frame after reinitializing if we capture
              // a new frame here before the encoder has finished reinitializing.
              KITTY_WHILE_LOOP(auto capture_ctx = std::begin(capture_ctxs), capture_ctx != std::end(capture_ctxs), {
                if (!capture_ctx->images->running()) {
                  capture_ctx = capture_ctxs.erase(capture_ctx);
                  continue;
                }

                while (capture_ctx->images->peek()) {
                  capture_ctx->images->pop();
                }

                ++capture_ctx;
              });

              std::this_thread::sleep_for(20ms);
            }

            while (capture_ctx_queue->running()) {
              // Release the display before reenumerating displays, since some capture backends
              // only support a single display session per device/application.
              disp.reset();

              // Refresh display names since a display removal might have caused the reinitialization
              refresh_displays(encoder.platform_formats->dev_type, display_names, display_p, proc::proc.display_name);

              // Process any pending display switch with the new list of displays
              if (switch_display_event->peek()) {
                display_p = std::clamp(*switch_display_event->pop(), 0, (int) display_names.size() - 1);
              }

              // reset_display() will sleep between retries
              reset_display(disp, encoder.platform_formats->dev_type, display_names[display_p], capture_ctxs.front().config);
              if (disp) {
                proc::proc.display_name = display_names[display_p];
                break;
              }
            }
            if (!disp) {
              return;
            }

            display_wp = disp;

            reinit_event.reset();
            continue;
          }
        case platf::capture_e::error:
        case platf::capture_e::ok:
        case platf::capture_e::timeout:
        case platf::capture_e::interrupted:
          return;
        default:
          BOOST_LOG(error) << "Unrecognized capture status ["sv << (int) status << ']';
          return;
      }
    }
  }

  int encode_avcodec(int64_t frame_nr, avcodec_encode_session_t &session, safe::mail_raw_t::queue_t<packet_t> &packets, void *channel_data, std::optional<std::chrono::steady_clock::time_point> frame_timestamp) {
    auto &frame = session.device->frame;
    frame->pts = frame_nr;

    auto &ctx = session.avcodec_ctx;

    auto &sps = session.sps;
    auto &vps = session.vps;

    // send the frame to the encoder
    auto ret = avcodec_send_frame(ctx.get(), frame);
    if (ret < 0) {
      char err_str[AV_ERROR_MAX_STRING_SIZE] {0};
      BOOST_LOG(error) << "Could not send a frame for encoding: "sv << av_make_error_string(err_str, AV_ERROR_MAX_STRING_SIZE, ret);

      return -1;
    }

    while (ret >= 0) {
      auto packet = std::make_unique<packet_raw_avcodec>();
      auto av_packet = packet.get()->av_packet;

      ret = avcodec_receive_packet(ctx.get(), av_packet);
      if (ret == AVERROR(EAGAIN) || ret == AVERROR_EOF) {
        return 0;
      } else if (ret < 0) {
        return ret;
      }

      if (av_packet->flags & AV_PKT_FLAG_KEY) {
        BOOST_LOG(debug) << "Frame "sv << frame_nr << ": IDR Keyframe (AV_FRAME_FLAG_KEY)"sv;
      }

      if ((frame->flags & AV_FRAME_FLAG_KEY) && !(av_packet->flags & AV_PKT_FLAG_KEY)) {
        BOOST_LOG(error) << "Encoder did not produce IDR frame when requested!"sv;
      }

      if (session.inject) {
        if (session.inject == 1) {
          auto h264 = cbs::make_sps_h264(ctx.get(), av_packet);

          sps = std::move(h264.sps);
        } else {
          auto hevc = cbs::make_sps_hevc(ctx.get(), av_packet);

          sps = std::move(hevc.sps);
          vps = std::move(hevc.vps);

          session.replacements.emplace_back(
            std::string_view((char *) std::begin(vps.old), vps.old.size()),
            std::string_view((char *) std::begin(vps._new), vps._new.size())
          );
        }

        session.inject = 0;

        session.replacements.emplace_back(
          std::string_view((char *) std::begin(sps.old), sps.old.size()),
          std::string_view((char *) std::begin(sps._new), sps._new.size())
        );
      }

      if (av_packet && av_packet->pts == frame_nr) {
        packet->frame_timestamp = frame_timestamp;
      }

      packet->replacements = &session.replacements;
      packet->channel_data = channel_data;
      packets->raise(std::move(packet));
    }

    return 0;
  }

  int encode_nvenc(int64_t frame_nr, nvenc_encode_session_t &session, safe::mail_raw_t::queue_t<packet_t> &packets, void *channel_data, std::optional<std::chrono::steady_clock::time_point> frame_timestamp) {
    auto encoded_frame = session.encode_frame(frame_nr);
    if (encoded_frame.data.empty()) {
      BOOST_LOG(error) << "NvENC returned empty packet";
      return -1;
    }

    if (frame_nr != encoded_frame.frame_index) {
      BOOST_LOG(error) << "NvENC frame index mismatch " << frame_nr << " " << encoded_frame.frame_index;
    }

    auto packet = std::make_unique<packet_raw_generic>(std::move(encoded_frame.data), encoded_frame.frame_index, encoded_frame.idr);
    packet->channel_data = channel_data;
    packet->after_ref_frame_invalidation = encoded_frame.after_ref_frame_invalidation;
    packet->frame_timestamp = frame_timestamp;
    packets->raise(std::move(packet));

    return 0;
  }

  int encode(int64_t frame_nr, encode_session_t &session, safe::mail_raw_t::queue_t<packet_t> &packets, void *channel_data, std::optional<std::chrono::steady_clock::time_point> frame_timestamp) {
    if (auto avcodec_session = dynamic_cast<avcodec_encode_session_t *>(&session)) {
      return encode_avcodec(frame_nr, *avcodec_session, packets, channel_data, frame_timestamp);
    } else if (auto nvenc_session = dynamic_cast<nvenc_encode_session_t *>(&session)) {
      return encode_nvenc(frame_nr, *nvenc_session, packets, channel_data, frame_timestamp);
    }

    return -1;
  }

  std::unique_ptr<avcodec_encode_session_t> make_avcodec_encode_session(
    platf::display_t *disp,
    const encoder_t &encoder,
    const config_t &config,
    int width,
    int height,
    std::unique_ptr<platf::avcodec_encode_device_t> encode_device
  ) {
    auto platform_formats = dynamic_cast<const encoder_platform_formats_avcodec *>(encoder.platform_formats.get());
    if (!platform_formats) {
      return nullptr;
    }

    bool hardware = platform_formats->avcodec_base_dev_type != AV_HWDEVICE_TYPE_NONE;

    auto &video_format = encoder.codec_from_config(config);
    if (!video_format[encoder_t::PASSED] || !disp->is_codec_supported(video_format.name, config)) {
      BOOST_LOG(error) << encoder.name << ": "sv << video_format.name << " mode not supported"sv;
      return nullptr;
    }

    if (config.dynamicRange && !video_format[encoder_t::DYNAMIC_RANGE]) {
      BOOST_LOG(error) << video_format.name << ": dynamic range not supported"sv;
      return nullptr;
    }

    if (config.chromaSamplingType == 1 && !video_format[encoder_t::YUV444]) {
      BOOST_LOG(error) << video_format.name << ": YUV 4:4:4 not supported"sv;
      return nullptr;
    }

    auto codec = avcodec_find_encoder_by_name(video_format.name.c_str());
    if (!codec) {
      BOOST_LOG(error) << "Couldn't open ["sv << video_format.name << ']';

      return nullptr;
    }

    auto colorspace = encode_device->colorspace;
    auto sw_fmt = (colorspace.bit_depth == 8 && config.chromaSamplingType == 0)  ? platform_formats->avcodec_pix_fmt_8bit :
                  (colorspace.bit_depth == 8 && config.chromaSamplingType == 1)  ? platform_formats->avcodec_pix_fmt_yuv444_8bit :
                  (colorspace.bit_depth == 10 && config.chromaSamplingType == 0) ? platform_formats->avcodec_pix_fmt_10bit :
                  (colorspace.bit_depth == 10 && config.chromaSamplingType == 1) ? platform_formats->avcodec_pix_fmt_yuv444_10bit :
                                                                                   AV_PIX_FMT_NONE;

    // Allow up to 1 retry to apply the set of fallback options.
    //
    // Note: If we later end up needing multiple sets of
    // fallback options, we may need to allow more retries
    // to try applying each set.
    avcodec_ctx_t ctx;
    for (int retries = 0; retries < 2; retries++) {
      ctx.reset(avcodec_alloc_context3(codec));
      ctx->width = config.width;
      ctx->height = config.height;
      ctx->time_base = AVRational {1, config.framerate};
      ctx->framerate = AVRational {config.framerate, 1};

      switch (config.videoFormat) {
        case 0:
          // 10-bit h264 encoding is not supported by our streaming protocol
          assert(!config.dynamicRange);
          ctx->profile = (config.chromaSamplingType == 1) ? AV_PROFILE_H264_HIGH_444_PREDICTIVE : AV_PROFILE_H264_HIGH;
          break;

        case 1:
          if (config.chromaSamplingType == 1) {
            // HEVC uses the same RExt profile for both 8 and 10 bit YUV 4:4:4 encoding
            ctx->profile = AV_PROFILE_HEVC_REXT;
          } else {
            ctx->profile = config.dynamicRange ? AV_PROFILE_HEVC_MAIN_10 : AV_PROFILE_HEVC_MAIN;
          }
          break;

        case 2:
          // AV1 supports both 8 and 10 bit encoding with the same Main profile
          // but YUV 4:4:4 sampling requires High profile
          ctx->profile = (config.chromaSamplingType == 1) ? AV_PROFILE_AV1_HIGH : AV_PROFILE_AV1_MAIN;
          break;
      }

      // B-frames delay decoder output, so never use them
      ctx->max_b_frames = 0;

      // Use an infinite GOP length since I-frames are generated on demand
      ctx->gop_size = encoder.flags & LIMITED_GOP_SIZE ?
                        std::numeric_limits<std::int16_t>::max() :
                        std::numeric_limits<int>::max();

      ctx->keyint_min = std::numeric_limits<int>::max();

      // Some client decoders have limits on the number of reference frames
      if (config.numRefFrames) {
        if (video_format[encoder_t::REF_FRAMES_RESTRICT]) {
          ctx->refs = config.numRefFrames;
        } else {
          BOOST_LOG(warning) << "Client requested reference frame limit, but encoder doesn't support it!"sv;
        }
      }

      // We forcefully reset the flags to avoid clash on reuse of AVCodecContext
      ctx->flags = 0;
      ctx->flags |= AV_CODEC_FLAG_CLOSED_GOP | AV_CODEC_FLAG_LOW_DELAY;

      ctx->flags2 |= AV_CODEC_FLAG2_FAST;

      auto avcodec_colorspace = avcodec_colorspace_from_sunshine_colorspace(colorspace);

      ctx->color_range = avcodec_colorspace.range;
      ctx->color_primaries = avcodec_colorspace.primaries;
      ctx->color_trc = avcodec_colorspace.transfer_function;
      ctx->colorspace = avcodec_colorspace.matrix;

      // Used by cbs::make_sps_hevc
      ctx->sw_pix_fmt = sw_fmt;

      if (hardware) {
        avcodec_buffer_t encoding_stream_context;

        ctx->pix_fmt = platform_formats->avcodec_dev_pix_fmt;

        // Create the base hwdevice context
        auto buf_or_error = platform_formats->init_avcodec_hardware_input_buffer(encode_device.get());
        if (buf_or_error.has_right()) {
          return nullptr;
        }
        encoding_stream_context = std::move(buf_or_error.left());

        // If this encoder requires derivation from the base, derive the desired type
        if (platform_formats->avcodec_derived_dev_type != AV_HWDEVICE_TYPE_NONE) {
          avcodec_buffer_t derived_context;

          // Allow the hwdevice to prepare for this type of context to be derived
          if (encode_device->prepare_to_derive_context(platform_formats->avcodec_derived_dev_type)) {
            return nullptr;
          }

          auto err = av_hwdevice_ctx_create_derived(&derived_context, platform_formats->avcodec_derived_dev_type, encoding_stream_context.get(), 0);
          if (err) {
            char err_str[AV_ERROR_MAX_STRING_SIZE] {0};
            BOOST_LOG(error) << "Failed to derive device context: "sv << av_make_error_string(err_str, AV_ERROR_MAX_STRING_SIZE, err);

            return nullptr;
          }

          encoding_stream_context = std::move(derived_context);
        }

        // Initialize avcodec hardware frames
        {
          avcodec_buffer_t frame_ref {av_hwframe_ctx_alloc(encoding_stream_context.get())};

          auto frame_ctx = (AVHWFramesContext *) frame_ref->data;
          frame_ctx->format = ctx->pix_fmt;
          frame_ctx->sw_format = sw_fmt;
          frame_ctx->height = ctx->height;
          frame_ctx->width = ctx->width;
          frame_ctx->initial_pool_size = 0;

          // Allow the hwdevice to modify hwframe context parameters
          encode_device->init_hwframes(frame_ctx);

          if (auto err = av_hwframe_ctx_init(frame_ref.get()); err < 0) {
            return nullptr;
          }

          ctx->hw_frames_ctx = av_buffer_ref(frame_ref.get());
        }

        ctx->slices = config.slicesPerFrame;
      } else /* software */ {
        ctx->pix_fmt = sw_fmt;

        // Clients will request for the fewest slices per frame to get the
        // most efficient encode, but we may want to provide more slices than
        // requested to ensure we have enough parallelism for good performance.
        ctx->slices = std::max(config.slicesPerFrame, config::video.min_threads);
      }

      if (encoder.flags & SINGLE_SLICE_ONLY) {
        ctx->slices = 1;
      }

      ctx->thread_type = FF_THREAD_SLICE;
      ctx->thread_count = ctx->slices;

      AVDictionary *options {nullptr};
      auto handle_option = [&options, &config](const encoder_t::option_t &option) {
        std::visit(
          util::overloaded {
            [&](int v) {
              av_dict_set_int(&options, option.name.c_str(), v, 0);
            },
            [&](int *v) {
              av_dict_set_int(&options, option.name.c_str(), *v, 0);
            },
            [&](std::optional<int> *v) {
              if (*v) {
                av_dict_set_int(&options, option.name.c_str(), **v, 0);
              }
            },
            [&](const std::function<int()> &v) {
              av_dict_set_int(&options, option.name.c_str(), v(), 0);
            },
            [&](const std::string &v) {
              av_dict_set(&options, option.name.c_str(), v.c_str(), 0);
            },
            [&](std::string *v) {
              if (!v->empty()) {
                av_dict_set(&options, option.name.c_str(), v->c_str(), 0);
              }
            },
            [&](const std::function<const std::string(const config_t &cfg)> &v) {
              av_dict_set(&options, option.name.c_str(), v(config).c_str(), 0);
            }
          },
          option.value
        );
      };

      // Apply common options, then format-specific overrides
      for (auto &option : video_format.common_options) {
        handle_option(option);
      }
      for (auto &option : (config.dynamicRange ? video_format.hdr_options : video_format.sdr_options)) {
        handle_option(option);
      }
      if (config.chromaSamplingType == 1) {
        for (auto &option : (config.dynamicRange ? video_format.hdr444_options : video_format.sdr444_options)) {
          handle_option(option);
        }
      }
      if (retries > 0) {
        for (auto &option : video_format.fallback_options) {
          handle_option(option);
        }
      }

      auto bitrate = config.bitrate * 1000;
      ctx->rc_max_rate = bitrate;
      ctx->bit_rate = bitrate;

      if (encoder.flags & CBR_WITH_VBR) {
        // Ensure rc_max_bitrate != bit_rate to force VBR mode
        ctx->bit_rate--;
      } else {
        ctx->rc_min_rate = bitrate;
      }

      if (encoder.flags & RELAXED_COMPLIANCE) {
        ctx->strict_std_compliance = FF_COMPLIANCE_UNOFFICIAL;
      }

      if (!(encoder.flags & NO_RC_BUF_LIMIT)) {
        if (!hardware && (ctx->slices > 1 || config.videoFormat == 1)) {
          // Use a larger rc_buffer_size for software encoding when slices are enabled,
          // because libx264 can severely degrade quality if the buffer is too small.
          // libx265 encounters this issue more frequently, so always scale the
          // buffer by 1.5x for software HEVC encoding.
          ctx->rc_buffer_size = bitrate / ((config.framerate * 10) / 15);
        } else {
          ctx->rc_buffer_size = bitrate / config.framerate;

#ifndef __APPLE__
          if (encoder.name == "nvenc" && config::video.nv_legacy.vbv_percentage_increase > 0) {
            ctx->rc_buffer_size += ctx->rc_buffer_size * config::video.nv_legacy.vbv_percentage_increase / 100;
          }
#endif
        }
      }

      // Allow the encoding device a final opportunity to set/unset or override any options
      encode_device->init_codec_options(ctx.get(), &options);

      if (auto status = avcodec_open2(ctx.get(), codec, &options)) {
        char err_str[AV_ERROR_MAX_STRING_SIZE] {0};

        if (!video_format.fallback_options.empty() && retries == 0) {
          BOOST_LOG(info)
            << "Retrying with fallback configuration options for ["sv << video_format.name << "] after error: "sv
            << av_make_error_string(err_str, AV_ERROR_MAX_STRING_SIZE, status);

          continue;
        } else {
          BOOST_LOG(error)
            << "Could not open codec ["sv
            << video_format.name << "]: "sv
            << av_make_error_string(err_str, AV_ERROR_MAX_STRING_SIZE, status);

          return nullptr;
        }
      }

      // Successfully opened the codec
      break;
    }

    avcodec_frame_t frame {av_frame_alloc()};
    frame->format = ctx->pix_fmt;
    frame->width = ctx->width;
    frame->height = ctx->height;
    frame->color_range = ctx->color_range;
    frame->color_primaries = ctx->color_primaries;
    frame->color_trc = ctx->color_trc;
    frame->colorspace = ctx->colorspace;
    frame->chroma_location = ctx->chroma_sample_location;

    // Attach HDR metadata to the AVFrame
    if (colorspace_is_hdr(colorspace)) {
      SS_HDR_METADATA hdr_metadata;
      if (disp->get_hdr_metadata(hdr_metadata)) {
        auto mdm = av_mastering_display_metadata_create_side_data(frame.get());

        mdm->display_primaries[0][0] = av_make_q(hdr_metadata.displayPrimaries[0].x, 50000);
        mdm->display_primaries[0][1] = av_make_q(hdr_metadata.displayPrimaries[0].y, 50000);
        mdm->display_primaries[1][0] = av_make_q(hdr_metadata.displayPrimaries[1].x, 50000);
        mdm->display_primaries[1][1] = av_make_q(hdr_metadata.displayPrimaries[1].y, 50000);
        mdm->display_primaries[2][0] = av_make_q(hdr_metadata.displayPrimaries[2].x, 50000);
        mdm->display_primaries[2][1] = av_make_q(hdr_metadata.displayPrimaries[2].y, 50000);

        mdm->white_point[0] = av_make_q(hdr_metadata.whitePoint.x, 50000);
        mdm->white_point[1] = av_make_q(hdr_metadata.whitePoint.y, 50000);

        mdm->min_luminance = av_make_q(hdr_metadata.minDisplayLuminance, 10000);
        mdm->max_luminance = av_make_q(hdr_metadata.maxDisplayLuminance, 1);

        mdm->has_luminance = hdr_metadata.maxDisplayLuminance != 0 ? 1 : 0;
        mdm->has_primaries = hdr_metadata.displayPrimaries[0].x != 0 ? 1 : 0;

        if (hdr_metadata.maxContentLightLevel != 0 || hdr_metadata.maxFrameAverageLightLevel != 0) {
          auto clm = av_content_light_metadata_create_side_data(frame.get());

          clm->MaxCLL = hdr_metadata.maxContentLightLevel;
          clm->MaxFALL = hdr_metadata.maxFrameAverageLightLevel;
        }
      } else {
        BOOST_LOG(error) << "Couldn't get display hdr metadata when colorspace selection indicates it should have one";
      }
    }

    std::unique_ptr<platf::avcodec_encode_device_t> encode_device_final;

    if (!encode_device->data) {
      auto software_encode_device = std::make_unique<avcodec_software_encode_device_t>();

      if (software_encode_device->init(width, height, frame.get(), sw_fmt, hardware)) {
        return nullptr;
      }
      software_encode_device->colorspace = colorspace;

      encode_device_final = std::move(software_encode_device);
    } else {
      encode_device_final = std::move(encode_device);
    }

    if (encode_device_final->set_frame(frame.release(), ctx->hw_frames_ctx)) {
      return nullptr;
    }

    encode_device_final->apply_colorspace();

    auto session = std::make_unique<avcodec_encode_session_t>(
      std::move(ctx),
      std::move(encode_device_final),

      // 0 ==> don't inject, 1 ==> inject for h264, 2 ==> inject for hevc
      config.videoFormat <= 1 ? (1 - (int) video_format[encoder_t::VUI_PARAMETERS]) * (1 + config.videoFormat) : 0
    );

    return session;
  }

  std::unique_ptr<nvenc_encode_session_t> make_nvenc_encode_session(const config_t &client_config, std::unique_ptr<platf::nvenc_encode_device_t> encode_device) {
    if (!encode_device->init_encoder(client_config, encode_device->colorspace)) {
      return nullptr;
    }

    return std::make_unique<nvenc_encode_session_t>(std::move(encode_device));
  }

  std::unique_ptr<encode_session_t> make_encode_session(platf::display_t *disp, const encoder_t &encoder, const config_t &config, int width, int height, std::unique_ptr<platf::encode_device_t> encode_device) {
    if (dynamic_cast<platf::avcodec_encode_device_t *>(encode_device.get())) {
      auto avcodec_encode_device = boost::dynamic_pointer_cast<platf::avcodec_encode_device_t>(std::move(encode_device));
      return make_avcodec_encode_session(disp, encoder, config, width, height, std::move(avcodec_encode_device));
    } else if (dynamic_cast<platf::nvenc_encode_device_t *>(encode_device.get())) {
      auto nvenc_encode_device = boost::dynamic_pointer_cast<platf::nvenc_encode_device_t>(std::move(encode_device));
      return make_nvenc_encode_session(config, std::move(nvenc_encode_device));
    }

    return nullptr;
  }

  void encode_run(
    int &frame_nr,  // Store progress of the frame number
    safe::mail_t mail,
    img_event_t images,
    config_t config,
    std::shared_ptr<platf::display_t> disp,
    std::unique_ptr<platf::encode_device_t> encode_device,
    safe::signal_t &reinit_event,
    const encoder_t &encoder,
    void *channel_data
  ) {
    auto session = make_encode_session(disp.get(), encoder, config, disp->width, disp->height, std::move(encode_device));
    if (!session) {
      return;
    }

    // As a workaround for NVENC hangs and to generally speed up encoder reinit,
    // we will complete the encoder teardown in a separate thread if supported.
    // This will move expensive processing off the encoder thread to allow us
    // to restart encoding as soon as possible. For cases where the NVENC driver
    // hang occurs, this thread may probably never exit, but it will allow
    // streaming to continue without requiring a full restart of Sunshine.
    auto fail_guard = util::fail_guard([&encoder, &session] {
      if (encoder.flags & ASYNC_TEARDOWN) {
        std::thread encoder_teardown_thread {[session = std::move(session)]() mutable {
          BOOST_LOG(info) << "Starting async encoder teardown";
          session.reset();
          BOOST_LOG(info) << "Async encoder teardown complete";
        }};
        encoder_teardown_thread.detach();
      }
    });

    // set max frame time based on client-requested target framerate.
    double minimum_fps_target = (config::video.minimum_fps_target > 0.0) ? config::video.minimum_fps_target * 1000 : std::max(config.encodingFramerate / 5, 10000);
    auto max_frametime = std::chrono::nanoseconds(1000ms) * 1000 / minimum_fps_target;
    auto encode_frame_threshold = std::chrono::nanoseconds(1000ms) * 1000 / config.encodingFramerate;
    auto frame_variation_threshold = encode_frame_threshold / 4;
    auto min_frame_diff = encode_frame_threshold - frame_variation_threshold;
    BOOST_LOG(info) << "Minimum FPS target set to ~"sv << (minimum_fps_target / 2000) << "fps ("sv << max_frametime * 2 << ")"sv;
    BOOST_LOG(info) << "Encoding Frame threshold: "sv << encode_frame_threshold;

    auto shutdown_event = mail->event<bool>(mail::shutdown);
    auto packets = mail::man->queue<packet_t>(mail::video_packets);
    auto idr_events = mail->event<bool>(mail::idr);
    auto invalidate_ref_frames_events = mail->event<std::pair<int64_t, int64_t>>(mail::invalidate_ref_frames);

    {
      // Load a dummy image into the AVFrame to ensure we have something to encode
      // even if we timeout waiting on the first frame. This is a relatively large
      // allocation which can be freed immediately after convert(), so we do this
      // in a separate scope.
      auto dummy_img = disp->alloc_img();
      if (!dummy_img || disp->dummy_img(dummy_img.get()) || session->convert(*dummy_img)) {
        return;
      }
    }

    if (config.input_only) {
      BOOST_LOG(info) << "Input only session, video will not be captured."sv;

      // Encode the dummy img only once
      if (encode(frame_nr++, *session, packets, channel_data, std::chrono::steady_clock::now())) {
        BOOST_LOG(error) << "Could not encode dummy video packet"sv;
        return;
      }

      while (true) {
        if (shutdown_event->peek() || !images->running() || (reinit_event.peek())) {
          return;
        } else {
          std::this_thread::sleep_for(300ms);
        }
      }
    }

    std::chrono::steady_clock::time_point encode_frame_timestamp;

    while (true) {
      // Break out of the encoding loop if any of the following are true:
      // a) The stream is ending
      // b) Sunshine is quitting
      // c) The capture side is waiting to reinit and we've encoded at least one frame
      //
      // If we have to reinit before we have received any captured frames, we will encode
      // the blank dummy frame just to let Moonlight know that we're alive.
      if (shutdown_event->peek() || !images->running() || (reinit_event.peek() && frame_nr > 1)) {
        break;
      }

      bool requested_idr_frame = false;

      while (invalidate_ref_frames_events->peek()) {
        if (auto frames = invalidate_ref_frames_events->pop(0ms)) {
          session->invalidate_ref_frames(frames->first, frames->second);
        }
      }

      if (idr_events->peek()) {
        requested_idr_frame = true;
        idr_events->pop();
      }

      if (requested_idr_frame) {
        session->request_idr_frame();
      }

      std::optional<std::chrono::steady_clock::time_point> frame_timestamp;

      // Encode at a minimum FPS to avoid image quality issues with static content
      if (!requested_idr_frame || images->peek()) {
        if (auto img = images->pop(max_frametime)) {
          frame_timestamp = img->frame_timestamp;
          auto time_diff = *frame_timestamp - encode_frame_timestamp;

          // If new frame comes in way too fast, just drop
          if (time_diff < -frame_variation_threshold) {
            continue;
          }

          if (session->convert(*img)) {
            BOOST_LOG(error) << "Could not convert image"sv;
            break;
          }

          if (time_diff < frame_variation_threshold) {
            *frame_timestamp = encode_frame_timestamp;
          } else {
            encode_frame_timestamp = *frame_timestamp;
          }

          encode_frame_timestamp += encode_frame_threshold;
        } else if (!images->running()) {
          break;
        }
      }

      if (encode(frame_nr++, *session, packets, channel_data, frame_timestamp)) {
        BOOST_LOG(error) << "Could not encode video packet"sv;
        break;
      }

      session->request_normal_frame();
    }
  }

  input::touch_port_t make_port(platf::display_t *display, const config_t &config) {
    float wd = display->width;
    float hd = display->height;

    float wt = config.width;
    float ht = config.height;

    auto scalar = std::fminf(wt / wd, ht / hd);

    auto w2 = scalar * wd;
    auto h2 = scalar * hd;

    auto offsetX = (config.width - w2) * 0.5f;
    auto offsetY = (config.height - h2) * 0.5f;

    return input::touch_port_t {
      {
        display->offset_x,
        display->offset_y,
        config.width,
        config.height,
      },
      display->env_width,
      display->env_height,
      offsetX,
      offsetY,
      1.0f / scalar,
    };
  }

  std::unique_ptr<platf::encode_device_t> make_encode_device(platf::display_t &disp, const encoder_t &encoder, const config_t &config) {
    std::unique_ptr<platf::encode_device_t> result;

    auto colorspace = colorspace_from_client_config(config, disp.is_hdr());

    platf::pix_fmt_e pix_fmt;
    if (config.chromaSamplingType == 1) {
      // YUV 4:4:4
      if (!(encoder.flags & YUV444_SUPPORT)) {
        // Encoder can't support YUV 4:4:4 regardless of hardware capabilities
        return {};
      }
      pix_fmt = (colorspace.bit_depth == 10) ?
                  encoder.platform_formats->pix_fmt_yuv444_10bit :
                  encoder.platform_formats->pix_fmt_yuv444_8bit;
    } else {
      // YUV 4:2:0
      pix_fmt = (colorspace.bit_depth == 10) ?
                  encoder.platform_formats->pix_fmt_10bit :
                  encoder.platform_formats->pix_fmt_8bit;
    }

    {
      auto encoder_name = encoder.codec_from_config(config).name;

      BOOST_LOG(info) << "Creating encoder " << logging::bracket(encoder_name);

      auto color_coding = colorspace.colorspace == colorspace_e::bt2020    ? "HDR (Rec. 2020 + SMPTE 2084 PQ)" :
                          colorspace.colorspace == colorspace_e::rec601    ? "SDR (Rec. 601)" :
                          colorspace.colorspace == colorspace_e::rec709    ? "SDR (Rec. 709)" :
                          colorspace.colorspace == colorspace_e::bt2020sdr ? "SDR (Rec. 2020)" :
                                                                             "unknown";

      BOOST_LOG(info) << "Color coding: " << color_coding;
      BOOST_LOG(info) << "Color depth: " << colorspace.bit_depth << "-bit";
      BOOST_LOG(info) << "Color range: " << (colorspace.full_range ? "JPEG" : "MPEG");
    }

    if (dynamic_cast<const encoder_platform_formats_avcodec *>(encoder.platform_formats.get())) {
      result = disp.make_avcodec_encode_device(pix_fmt);
    } else if (dynamic_cast<const encoder_platform_formats_nvenc *>(encoder.platform_formats.get())) {
      result = disp.make_nvenc_encode_device(pix_fmt);
    }

    if (result) {
      result->colorspace = colorspace;
    }

    return result;
  }

  std::optional<sync_session_t> make_synced_session(platf::display_t *disp, const encoder_t &encoder, platf::img_t &img, sync_session_ctx_t &ctx) {
    sync_session_t encode_session;

    encode_session.ctx = &ctx;

    auto encode_device = make_encode_device(*disp, encoder, ctx.config);
    if (!encode_device) {
      return std::nullopt;
    }

    // absolute mouse coordinates require that the dimensions of the screen are known
    ctx.touch_port_events->raise(make_port(disp, ctx.config));

    // Update client with our current HDR display state
    hdr_info_t hdr_info = std::make_unique<hdr_info_raw_t>(false);
    if (colorspace_is_hdr(encode_device->colorspace)) {
      if (disp->get_hdr_metadata(hdr_info->metadata)) {
        hdr_info->enabled = true;
      } else {
        BOOST_LOG(error) << "Couldn't get display hdr metadata when colorspace selection indicates it should have one";
      }
    }
    ctx.hdr_events->raise(std::move(hdr_info));

    auto session = make_encode_session(disp, encoder, ctx.config, img.width, img.height, std::move(encode_device));
    if (!session) {
      return std::nullopt;
    }

    // Load the initial image to prepare for encoding
    if (session->convert(img)) {
      BOOST_LOG(error) << "Could not convert initial image"sv;
      return std::nullopt;
    }

    encode_session.session = std::move(session);

    return encode_session;
  }

  encode_e encode_run_sync(
    std::vector<std::unique_ptr<sync_session_ctx_t>> &synced_session_ctxs,
    encode_session_ctx_queue_t &encode_session_ctx_queue,
    std::vector<std::string> &display_names,
    int &display_p
  ) {
    const auto &encoder = *chosen_encoder;

    std::shared_ptr<platf::display_t> disp;

    auto switch_display_event = mail::man->event<int>(mail::switch_display);

    if (synced_session_ctxs.empty()) {
      auto ctx = encode_session_ctx_queue.pop();
      if (!ctx) {
        return encode_e::ok;
      }

      synced_session_ctxs.emplace_back(std::make_unique<sync_session_ctx_t>(std::move(*ctx)));
    }

    while (encode_session_ctx_queue.running()) {
      // Refresh display names since a display removal might have caused the reinitialization
      refresh_displays(encoder.platform_formats->dev_type, display_names, display_p);

      // Process any pending display switch with the new list of displays
      if (switch_display_event->peek()) {
        display_p = std::clamp(*switch_display_event->pop(), 0, (int) display_names.size() - 1);
      }

      // reset_display() will sleep between retries
      reset_display(disp, encoder.platform_formats->dev_type, display_names[display_p], synced_session_ctxs.front()->config);
      if (disp) {
        break;
      }
    }

    if (!disp) {
      return encode_e::error;
    }

    auto img = disp->alloc_img();
    if (!img || disp->dummy_img(img.get())) {
      return encode_e::error;
    }

    std::vector<sync_session_t> synced_sessions;
    for (auto &ctx : synced_session_ctxs) {
      auto synced_session = make_synced_session(disp.get(), encoder, *img, *ctx);
      if (!synced_session) {
        return encode_e::error;
      }

      synced_sessions.emplace_back(std::move(*synced_session));
    }

    auto ec = platf::capture_e::ok;
    while (encode_session_ctx_queue.running()) {
      auto push_captured_image_callback = [&](std::shared_ptr<platf::img_t> &&img, bool frame_captured) -> bool {
        while (encode_session_ctx_queue.peek()) {
          auto encode_session_ctx = encode_session_ctx_queue.pop();
          if (!encode_session_ctx) {
            return false;
          }

          synced_session_ctxs.emplace_back(std::make_unique<sync_session_ctx_t>(std::move(*encode_session_ctx)));

          auto encode_session = make_synced_session(disp.get(), encoder, *img, *synced_session_ctxs.back());
          if (!encode_session) {
            ec = platf::capture_e::error;
            return false;
          }

          synced_sessions.emplace_back(std::move(*encode_session));
        }

        KITTY_WHILE_LOOP(auto pos = std::begin(synced_sessions), pos != std::end(synced_sessions), {
          auto ctx = pos->ctx;
          if (ctx->shutdown_event->peek()) {
            // Let waiting thread know it can delete shutdown_event
            ctx->join_event->raise(true);

            pos = synced_sessions.erase(pos);
            synced_session_ctxs.erase(std::find_if(std::begin(synced_session_ctxs), std::end(synced_session_ctxs), [&ctx_p = ctx](auto &ctx) {
              return ctx.get() == ctx_p;
            }));

            if (synced_sessions.empty()) {
              return false;
            }

            continue;
          }

          if (ctx->idr_events->peek()) {
            pos->session->request_idr_frame();
            ctx->idr_events->pop();
          }

          if (frame_captured && pos->session->convert(*img)) {
            BOOST_LOG(error) << "Could not convert image"sv;
            ctx->shutdown_event->raise(true);

            continue;
          }

          std::optional<std::chrono::steady_clock::time_point> frame_timestamp;
          if (img) {
            frame_timestamp = img->frame_timestamp;
          }

          if (encode(ctx->frame_nr++, *pos->session, ctx->packets, ctx->channel_data, frame_timestamp)) {
            BOOST_LOG(error) << "Could not encode video packet"sv;
            ctx->shutdown_event->raise(true);

            continue;
          }

          pos->session->request_normal_frame();

          ++pos;
        })

        if (switch_display_event->peek()) {
          ec = platf::capture_e::reinit;
          return false;
        }

        return true;
      };

      auto pull_free_image_callback = [&img](std::shared_ptr<platf::img_t> &img_out) -> bool {
        img_out = img;
        img_out->frame_timestamp.reset();
        return true;
      };

      auto status = disp->capture(push_captured_image_callback, pull_free_image_callback, &display_cursor);
      switch (status) {
        case platf::capture_e::reinit:
        case platf::capture_e::error:
        case platf::capture_e::ok:
        case platf::capture_e::timeout:
        case platf::capture_e::interrupted:
          return ec != platf::capture_e::ok ? ec : status;
      }
    }

    return encode_e::ok;
  }

  void captureThreadSync() {
    auto ref = capture_thread_sync.ref();

    std::vector<std::unique_ptr<sync_session_ctx_t>> synced_session_ctxs;

    auto &ctx = ref->encode_session_ctx_queue;
    auto lg = util::fail_guard([&]() {
      ctx.stop();

      for (auto &ctx : synced_session_ctxs) {
        ctx->shutdown_event->raise(true);
        ctx->join_event->raise(true);
      }

      for (auto &ctx : ctx.unsafe()) {
        ctx.shutdown_event->raise(true);
        ctx.join_event->raise(true);
      }
    });

    // Encoding and capture takes place on this thread
    platf::adjust_thread_priority(platf::thread_priority_e::high);

    std::vector<std::string> display_names;
    int display_p = -1;
    while (encode_run_sync(synced_session_ctxs, ctx, display_names, display_p) == encode_e::reinit) {}
  }

  void capture_async(
    safe::mail_t mail,
    config_t &config,
    void *channel_data
  ) {
    auto shutdown_event = mail->event<bool>(mail::shutdown);

    auto images = std::make_shared<img_event_t::element_type>();
    auto lg = util::fail_guard([&]() {
      images->stop();
      shutdown_event->raise(true);
    });

    auto ref = capture_thread_async.ref();
    if (!ref) {
      return;
    }

    ref->capture_ctx_queue->raise(capture_ctx_t {images, config});

    if (!ref->capture_ctx_queue->running()) {
      return;
    }

    int frame_nr = 1;

    auto touch_port_event = mail->event<input::touch_port_t>(mail::touch_port);
    auto hdr_event = mail->event<hdr_info_t>(mail::hdr);

    // Encoding takes place on this thread
    platf::adjust_thread_priority(platf::thread_priority_e::high);

    while (!shutdown_event->peek() && images->running()) {
      // Wait for the main capture event when the display is being reinitialized
      if (ref->reinit_event.peek()) {
        std::this_thread::sleep_for(20ms);
        continue;
      }
      // Wait for the display to be ready
      std::shared_ptr<platf::display_t> display;
      {
        auto lg = ref->display_wp.lock();
        if (ref->display_wp->expired()) {
          continue;
        }

        display = ref->display_wp->lock();
      }

      auto &encoder = *chosen_encoder;

      auto encode_device = make_encode_device(*display, encoder, config);
      if (!encode_device) {
        return;
      }

      // absolute mouse coordinates require that the dimensions of the screen are known
      touch_port_event->raise(make_port(display.get(), config));

      // Update client with our current HDR display state
      hdr_info_t hdr_info = std::make_unique<hdr_info_raw_t>(false);
      if (colorspace_is_hdr(encode_device->colorspace)) {
        if (display->get_hdr_metadata(hdr_info->metadata)) {
          hdr_info->enabled = true;
        } else {
          BOOST_LOG(error) << "Couldn't get display hdr metadata when colorspace selection indicates it should have one";
        }
      }
      hdr_event->raise(std::move(hdr_info));

      encode_run(
        frame_nr,
        mail,
        images,
        config,
        display,
        std::move(encode_device),
        ref->reinit_event,
        *ref->encoder_p,
        channel_data
      );
    }
  }

  void capture(
    safe::mail_t mail,
    config_t config,
    void *channel_data
  ) {
    auto idr_events = mail->event<bool>(mail::idr);

    idr_events->raise(true);
    if (chosen_encoder->flags & PARALLEL_ENCODING) {
      capture_async(std::move(mail), config, channel_data);
    } else {
      safe::signal_t join_event;
      auto ref = capture_thread_sync.ref();
      ref->encode_session_ctx_queue.raise(sync_session_ctx_t {
        &join_event,
        mail->event<bool>(mail::shutdown),
        mail::man->queue<packet_t>(mail::video_packets),
        std::move(idr_events),
        mail->event<hdr_info_t>(mail::hdr),
        mail->event<input::touch_port_t>(mail::touch_port),
        config,
        1,
        channel_data,
      });

      // Wait for join signal
      join_event.view();
    }
  }

  enum validate_flag_e {
    VUI_PARAMS = 0x01,  ///< VUI parameters
  };

  int validate_config(std::shared_ptr<platf::display_t> disp, const encoder_t &encoder, const config_t &config) {
    auto encode_device = make_encode_device(*disp, encoder, config);
    if (!encode_device) {
      return -1;
    }

    auto session = make_encode_session(disp.get(), encoder, config, disp->width, disp->height, std::move(encode_device));
    if (!session) {
      return -1;
    }

    {
      // Image buffers are large, so we use a separate scope to free it immediately after convert()
      auto img = disp->alloc_img();
      if (!img || disp->dummy_img(img.get()) || session->convert(*img)) {
        return -1;
      }
    }

    session->request_idr_frame();

    auto packets = mail::man->queue<packet_t>(mail::video_packets);
    while (!packets->peek()) {
      if (encode(1, *session, packets, nullptr, {})) {
        return -1;
      }
    }

    auto packet = packets->pop();
    if (!packet->is_idr()) {
      BOOST_LOG(error) << "First packet type is not an IDR frame"sv;

      return -1;
    }

    int flag = 0;

    // This check only applies for H.264 and HEVC
    if (config.videoFormat <= 1) {
      if (auto packet_avcodec = dynamic_cast<packet_raw_avcodec *>(packet.get())) {
        if (cbs::validate_sps(packet_avcodec->av_packet, config.videoFormat ? AV_CODEC_ID_H265 : AV_CODEC_ID_H264)) {
          flag |= VUI_PARAMS;
        }
      } else {
        // Don't check it for non-avcodec encoders.
        flag |= VUI_PARAMS;
      }
    }

    return flag;
  }

  static thread_local std::shared_ptr<platf::display_t> cached_probe_display;
  static thread_local platf::mem_type_e cached_display_type = platf::mem_type_e::system;

  bool validate_encoder(encoder_t &encoder, bool expect_failure) {
    // During encoder probing, always use the current active display and do not
    // attempt to select/swap displays based on configured output_name. Display
    // swaps are now handled externally when a stream starts.
    const std::string probe_display_name;  // empty selects the current active display
    
    std::shared_ptr<platf::display_t> disp;

    BOOST_LOG(info) << "Trying encoder ["sv << encoder.name << ']';
    auto fg = util::fail_guard([&]() {
      BOOST_LOG(info) << "Encoder ["sv << encoder.name << "] failed"sv;
    });

    auto test_hevc = active_hevc_mode >= 2 || (active_hevc_mode == 0 && !(encoder.flags & H264_ONLY));
    auto test_av1 = active_av1_mode >= 2 || (active_av1_mode == 0 && !(encoder.flags & H264_ONLY));

    encoder.h264.capabilities.set();
    encoder.hevc.capabilities.set();
    encoder.av1.capabilities.set();

    // First, test encoder viability
    config_t config_max_ref_frames {1920, 1080, 60, 1000, 1, 1, 1, 0, 0, 0};
    config_t config_autoselect {1920, 1080, 60, 1000, 1, 0, 1, 0, 0, 0};

    // If the encoder isn't supported at all (not even H.264), bail early
    // Try to reuse cached display if same device type
    if (cached_probe_display && cached_display_type == encoder.platform_formats->dev_type) {
      disp = cached_probe_display;
    } else {
      reset_display(disp, encoder.platform_formats->dev_type, probe_display_name, config_autoselect);
      cached_probe_display = disp;
      cached_display_type = encoder.platform_formats->dev_type;
    }
    
    if (!disp) {
      return false;
    }
    if (!disp->is_codec_supported(encoder.h264.name, config_autoselect)) {
      fg.disable();
      BOOST_LOG(info) << "Encoder ["sv << encoder.name << "] is not supported on this GPU"sv;
      return false;
    }

    // If we're expecting failure, use the autoselect ref config first since that will always succeed
    // if the encoder is available.
    auto max_ref_frames_h264 = expect_failure ? -1 : validate_config(disp, encoder, config_max_ref_frames);
    auto autoselect_h264 = max_ref_frames_h264 >= 0 ? max_ref_frames_h264 : validate_config(disp, encoder, config_autoselect);
    if (autoselect_h264 < 0) {
      return false;
    } else if (expect_failure) {
      // We expected failure, but actually succeeded. Do the max_ref_frames probe we skipped.
      max_ref_frames_h264 = validate_config(disp, encoder, config_max_ref_frames);
    }

    std::vector<std::pair<validate_flag_e, encoder_t::flag_e>> packet_deficiencies {
      {VUI_PARAMS, encoder_t::VUI_PARAMETERS},
    };

    for (auto [validate_flag, encoder_flag] : packet_deficiencies) {
      encoder.h264[encoder_flag] = (max_ref_frames_h264 & validate_flag && autoselect_h264 & validate_flag);
    }

    encoder.h264[encoder_t::REF_FRAMES_RESTRICT] = max_ref_frames_h264 >= 0;
    encoder.h264[encoder_t::PASSED] = true;

    if (test_hevc) {
      config_max_ref_frames.videoFormat = 1;
      config_autoselect.videoFormat = 1;

      if (disp->is_codec_supported(encoder.hevc.name, config_autoselect)) {
        auto max_ref_frames_hevc = validate_config(disp, encoder, config_max_ref_frames);

        // If H.264 succeeded with max ref frames specified, assume that we can count on
        // HEVC to also succeed with max ref frames specified if HEVC is supported.
        auto autoselect_hevc = (max_ref_frames_hevc >= 0 || max_ref_frames_h264 >= 0) ?
                                 max_ref_frames_hevc :
                                 validate_config(disp, encoder, config_autoselect);

        for (auto [validate_flag, encoder_flag] : packet_deficiencies) {
          encoder.hevc[encoder_flag] = (max_ref_frames_hevc & validate_flag && autoselect_hevc & validate_flag);
        }

        encoder.hevc[encoder_t::REF_FRAMES_RESTRICT] = max_ref_frames_hevc >= 0;
        encoder.hevc[encoder_t::PASSED] = max_ref_frames_hevc >= 0 || autoselect_hevc >= 0;
      } else {
        BOOST_LOG(info) << "Encoder ["sv << encoder.hevc.name << "] is not supported on this GPU"sv;
        encoder.hevc.capabilities.reset();
      }
    } else {
      // Clear all cap bits for HEVC if we didn't probe it
      encoder.hevc.capabilities.reset();
    }

    if (test_av1) {
      config_max_ref_frames.videoFormat = 2;
      config_autoselect.videoFormat = 2;

      if (disp->is_codec_supported(encoder.av1.name, config_autoselect)) {
        auto max_ref_frames_av1 = validate_config(disp, encoder, config_max_ref_frames);

        // If H.264 succeeded with max ref frames specified, assume that we can count on
        // AV1 to also succeed with max ref frames specified if AV1 is supported.
        auto autoselect_av1 = (max_ref_frames_av1 >= 0 || max_ref_frames_h264 >= 0) ?
                                max_ref_frames_av1 :
                                validate_config(disp, encoder, config_autoselect);

        for (auto [validate_flag, encoder_flag] : packet_deficiencies) {
          encoder.av1[encoder_flag] = (max_ref_frames_av1 & validate_flag && autoselect_av1 & validate_flag);
        }

        encoder.av1[encoder_t::REF_FRAMES_RESTRICT] = max_ref_frames_av1 >= 0;
        encoder.av1[encoder_t::PASSED] = max_ref_frames_av1 >= 0 || autoselect_av1 >= 0;
      } else {
        BOOST_LOG(info) << "Encoder ["sv << encoder.av1.name << "] is not supported on this GPU"sv;
        encoder.av1.capabilities.reset();
      }
    } else {
      // Clear all cap bits for AV1 if we didn't probe it
      encoder.av1.capabilities.reset();
    }

    // Test HDR and YUV444 support
    {
      // H.264 is special because encoders may support YUV 4:4:4 without supporting 10-bit color depth
      if (encoder.flags & YUV444_SUPPORT) {
        config_t config_h264_yuv444 {1920, 1080, 60, 1000, 1, 0, 1, 0, 0, 1};
        encoder.h264[encoder_t::YUV444] = disp->is_codec_supported(encoder.h264.name, config_h264_yuv444) &&
                                          validate_config(disp, encoder, config_h264_yuv444) >= 0;
      } else {
        encoder.h264[encoder_t::YUV444] = false;
      }

      const config_t generic_hdr_config = {1920, 1080, 60, 1000, 1, 0, 3, 1, 1, 0};

      // Reset the display since we're switching from SDR to HDR. Keep probing on the
      // current active display without attempting a display swap.
      // Clear the cache since we need a fresh display for HDR testing
      cached_probe_display.reset();
      reset_display(disp, encoder.platform_formats->dev_type, probe_display_name, generic_hdr_config);
      if (!disp) {
        return false;
      }

      auto test_hdr_and_yuv444 = [&](auto &flag_map, auto video_format) {
        auto config = generic_hdr_config;
        config.videoFormat = video_format;

        if (!flag_map[encoder_t::PASSED]) {
          return;
        }

        auto encoder_codec_name = encoder.codec_from_config(config).name;

        // Test 4:4:4 HDR first. If 4:4:4 is supported, 4:2:0 should also be supported.
        config.chromaSamplingType = 1;
        if ((encoder.flags & YUV444_SUPPORT) &&
            disp->is_codec_supported(encoder_codec_name, config) &&
            validate_config(disp, encoder, config) >= 0) {
          flag_map[encoder_t::DYNAMIC_RANGE] = true;
          flag_map[encoder_t::YUV444] = true;
          return;
        } else {
          flag_map[encoder_t::YUV444] = false;
        }

        // Test 4:2:0 HDR
        config.chromaSamplingType = 0;
        if (disp->is_codec_supported(encoder_codec_name, config) &&
            validate_config(disp, encoder, config) >= 0) {
          flag_map[encoder_t::DYNAMIC_RANGE] = true;
        } else {
          flag_map[encoder_t::DYNAMIC_RANGE] = false;
        }
      };

      // HDR is not supported with H.264. Don't bother even trying it.
      encoder.h264[encoder_t::DYNAMIC_RANGE] = false;

      test_hdr_and_yuv444(encoder.hevc, 1);
      test_hdr_and_yuv444(encoder.av1, 2);
    }

    encoder.h264[encoder_t::VUI_PARAMETERS] = encoder.h264[encoder_t::VUI_PARAMETERS] && !config::sunshine.flags[config::flag::FORCE_VIDEO_HEADER_REPLACE];
    encoder.hevc[encoder_t::VUI_PARAMETERS] = encoder.hevc[encoder_t::VUI_PARAMETERS] && !config::sunshine.flags[config::flag::FORCE_VIDEO_HEADER_REPLACE];

    if (!encoder.h264[encoder_t::VUI_PARAMETERS]) {
      BOOST_LOG(warning) << encoder.name << ": h264 missing sps->vui parameters"sv;
    }
    if (encoder.hevc[encoder_t::PASSED] && !encoder.hevc[encoder_t::VUI_PARAMETERS]) {
      BOOST_LOG(warning) << encoder.name << ": hevc missing sps->vui parameters"sv;
    }

    fg.disable();
    return true;
  }

  int probe_encoders() {
    if (!allow_encoder_probing()) {
      // Error already logged
      return -1;
    }

    auto encoder_list = encoders;

    // If we already have a good encoder, check to see if another probe is required
    if (chosen_encoder && !(chosen_encoder->flags & ALWAYS_REPROBE) && !platf::needs_encoder_reenumeration()) {
      return 0;
    }

    // Restart encoder selection
    auto previous_encoder = chosen_encoder;
    chosen_encoder = nullptr;
    active_hevc_mode = config::video.hevc_mode;
    active_av1_mode = config::video.av1_mode;
    last_encoder_probe_supported_ref_frames_invalidation = false;

    // Clear any cached display from previous probes to ensure fresh start
    cached_probe_display.reset();

    auto adjust_encoder_constraints = [&](encoder_t *encoder) {
      // If we can't satisfy both the encoder and codec requirement, prefer the encoder over codec support
      if (active_hevc_mode == 3 && !encoder->hevc[encoder_t::DYNAMIC_RANGE]) {
        BOOST_LOG(warning) << "Encoder ["sv << encoder->name << "] does not support HEVC Main10 on this system"sv;
        active_hevc_mode = 0;
      } else if (active_hevc_mode == 2 && !encoder->hevc[encoder_t::PASSED]) {
        BOOST_LOG(warning) << "Encoder ["sv << encoder->name << "] does not support HEVC on this system"sv;
        active_hevc_mode = 0;
      }

      if (active_av1_mode == 3 && !encoder->av1[encoder_t::DYNAMIC_RANGE]) {
        BOOST_LOG(warning) << "Encoder ["sv << encoder->name << "] does not support AV1 Main10 on this system"sv;
        active_av1_mode = 0;
      } else if (active_av1_mode == 2 && !encoder->av1[encoder_t::PASSED]) {
        BOOST_LOG(warning) << "Encoder ["sv << encoder->name << "] does not support AV1 on this system"sv;
        active_av1_mode = 0;
      }
    };

    if (!config::video.encoder.empty()) {
      // If there is a specific encoder specified, use it if it passes validation
      KITTY_WHILE_LOOP(auto pos = std::begin(encoder_list), pos != std::end(encoder_list), {
        auto encoder = *pos;

        if (encoder->name == config::video.encoder) {
          // Remove the encoder from the list entirely if it fails validation
          if (!validate_encoder(*encoder, previous_encoder && previous_encoder != encoder)) {
            pos = encoder_list.erase(pos);
            break;
          }

          // We will return an encoder here even if it fails one of the codec requirements specified by the user
          adjust_encoder_constraints(encoder);

          chosen_encoder = encoder;
          break;
        }

        pos++;
      });

      if (chosen_encoder == nullptr) {
        BOOST_LOG(error) << "Couldn't find any working encoder matching ["sv << config::video.encoder << ']';
      }
    }

    BOOST_LOG(info) << "// Testing for available encoders, this may generate errors. You can safely ignore those errors. //"sv;

    // If we haven't found an encoder yet, but we want one with specific codec support, search for that now.
    if (chosen_encoder == nullptr && (active_hevc_mode >= 2 || active_av1_mode >= 2)) {
      KITTY_WHILE_LOOP(auto pos = std::begin(encoder_list), pos != std::end(encoder_list), {
        auto encoder = *pos;

        // Remove the encoder from the list entirely if it fails validation
        if (!validate_encoder(*encoder, previous_encoder && previous_encoder != encoder)) {
          pos = encoder_list.erase(pos);
          continue;
        }

        // Skip it if it doesn't support the specified codec at all
        if ((active_hevc_mode >= 2 && !encoder->hevc[encoder_t::PASSED]) ||
            (active_av1_mode >= 2 && !encoder->av1[encoder_t::PASSED])) {
          pos++;
          continue;
        }

        // Skip it if it doesn't support HDR on the specified codec
        if ((active_hevc_mode == 3 && !encoder->hevc[encoder_t::DYNAMIC_RANGE]) ||
            (active_av1_mode == 3 && !encoder->av1[encoder_t::DYNAMIC_RANGE])) {
          pos++;
          continue;
        }

        chosen_encoder = encoder;
        break;
      });

      if (chosen_encoder == nullptr) {
        BOOST_LOG(error) << "Couldn't find any working encoder that meets HEVC/AV1 requirements"sv;
      }
    }

    // If no encoder was specified or the specified encoder was unusable, keep trying
    // the remaining encoders until we find one that passes validation.
    if (chosen_encoder == nullptr) {
      KITTY_WHILE_LOOP(auto pos = std::begin(encoder_list), pos != std::end(encoder_list), {
        auto encoder = *pos;

        // If we've used a previous encoder and it's not this one, we expect this encoder to
        // fail to validate. It will use a slightly different order of checks to more quickly
        // eliminate failing encoders.
        if (!validate_encoder(*encoder, previous_encoder && previous_encoder != encoder)) {
          pos = encoder_list.erase(pos);
          continue;
        }

        // We will return an encoder here even if it fails one of the codec requirements specified by the user
        adjust_encoder_constraints(encoder);

        chosen_encoder = encoder;
        break;
      });
    }

    if (chosen_encoder == nullptr) {
      const auto output_name = display_device::map_output_name(config::video.output_name);
      BOOST_LOG(fatal) << "Unable to find display or encoder during startup."sv;
      if (!config::video.adapter_name.empty() || !output_name.empty()) {
        BOOST_LOG(fatal) << "Please ensure your manually chosen GPU and monitor are connected and powered on."sv;
      } else {
        BOOST_LOG(fatal) << "Please check that a display is connected and powered on."sv;
      }
      return -1;
    }

    BOOST_LOG(info);
    BOOST_LOG(info) << "// Ignore any errors mentioned above, they are not relevant. //"sv;
    BOOST_LOG(info);

    auto &encoder = *chosen_encoder;

    last_encoder_probe_supported_ref_frames_invalidation = (encoder.flags & REF_FRAMES_INVALIDATION);
    last_encoder_probe_supported_yuv444_for_codec[0] = encoder.h264[encoder_t::PASSED] &&
                                                       encoder.h264[encoder_t::YUV444];
    last_encoder_probe_supported_yuv444_for_codec[1] = encoder.hevc[encoder_t::PASSED] &&
                                                       encoder.hevc[encoder_t::YUV444];
    last_encoder_probe_supported_yuv444_for_codec[2] = encoder.av1[encoder_t::PASSED] &&
                                                       encoder.av1[encoder_t::YUV444];

    BOOST_LOG(debug) << "------  h264 ------"sv;
    for (int x = 0; x < encoder_t::MAX_FLAGS; ++x) {
      auto flag = (encoder_t::flag_e) x;
      BOOST_LOG(debug) << encoder_t::from_flag(flag) << (encoder.h264[flag] ? ": supported"sv : ": unsupported"sv);
    }
    BOOST_LOG(debug) << "-------------------"sv;
    BOOST_LOG(info) << "Found H.264 encoder: "sv << encoder.h264.name << " ["sv << encoder.name << ']';

    if (encoder.hevc[encoder_t::PASSED]) {
      BOOST_LOG(debug) << "------  hevc ------"sv;
      for (int x = 0; x < encoder_t::MAX_FLAGS; ++x) {
        auto flag = (encoder_t::flag_e) x;
        BOOST_LOG(debug) << encoder_t::from_flag(flag) << (encoder.hevc[flag] ? ": supported"sv : ": unsupported"sv);
      }
      BOOST_LOG(debug) << "-------------------"sv;

      BOOST_LOG(info) << "Found HEVC encoder: "sv << encoder.hevc.name << " ["sv << encoder.name << ']';
    }

    if (encoder.av1[encoder_t::PASSED]) {
      BOOST_LOG(debug) << "------  av1 ------"sv;
      for (int x = 0; x < encoder_t::MAX_FLAGS; ++x) {
        auto flag = (encoder_t::flag_e) x;
        BOOST_LOG(debug) << encoder_t::from_flag(flag) << (encoder.av1[flag] ? ": supported"sv : ": unsupported"sv);
      }
      BOOST_LOG(debug) << "-------------------"sv;

      BOOST_LOG(info) << "Found AV1 encoder: "sv << encoder.av1.name << " ["sv << encoder.name << ']';
    }

    if (active_hevc_mode == 0) {
      active_hevc_mode = encoder.hevc[encoder_t::PASSED] ? (encoder.hevc[encoder_t::DYNAMIC_RANGE] ? 3 : 2) : 1;
    }

    if (active_av1_mode == 0) {
      active_av1_mode = encoder.av1[encoder_t::PASSED] ? (encoder.av1[encoder_t::DYNAMIC_RANGE] ? 3 : 2) : 1;
    }

    return 0;
  }

  // Linux only declaration
  typedef int (*vaapi_init_avcodec_hardware_input_buffer_fn)(platf::avcodec_encode_device_t *encode_device, AVBufferRef **hw_device_buf);

  util::Either<avcodec_buffer_t, int> vaapi_init_avcodec_hardware_input_buffer(platf::avcodec_encode_device_t *encode_device) {
    avcodec_buffer_t hw_device_buf;

    // If an egl hwdevice
    if (encode_device->data) {
      if (((vaapi_init_avcodec_hardware_input_buffer_fn) encode_device->data)(encode_device, &hw_device_buf)) {
        return -1;
      }

      return hw_device_buf;
    }

    auto render_device = config::video.adapter_name.empty() ? nullptr : config::video.adapter_name.c_str();

    auto status = av_hwdevice_ctx_create(&hw_device_buf, AV_HWDEVICE_TYPE_VAAPI, render_device, nullptr, 0);
    if (status < 0) {
      char string[AV_ERROR_MAX_STRING_SIZE];
      BOOST_LOG(error) << "Failed to create a VAAPI device: "sv << av_make_error_string(string, AV_ERROR_MAX_STRING_SIZE, status);
      return -1;
    }

    return hw_device_buf;
  }

  util::Either<avcodec_buffer_t, int> cuda_init_avcodec_hardware_input_buffer(platf::avcodec_encode_device_t *encode_device) {
    avcodec_buffer_t hw_device_buf;

    auto status = av_hwdevice_ctx_create(&hw_device_buf, AV_HWDEVICE_TYPE_CUDA, nullptr, nullptr, 1 /* AV_CUDA_USE_PRIMARY_CONTEXT */);
    if (status < 0) {
      char string[AV_ERROR_MAX_STRING_SIZE];
      BOOST_LOG(error) << "Failed to create a CUDA device: "sv << av_make_error_string(string, AV_ERROR_MAX_STRING_SIZE, status);
      return -1;
    }

    return hw_device_buf;
  }

  util::Either<avcodec_buffer_t, int> vt_init_avcodec_hardware_input_buffer(platf::avcodec_encode_device_t *encode_device) {
    avcodec_buffer_t hw_device_buf;

    auto status = av_hwdevice_ctx_create(&hw_device_buf, AV_HWDEVICE_TYPE_VIDEOTOOLBOX, nullptr, nullptr, 0);
    if (status < 0) {
      char string[AV_ERROR_MAX_STRING_SIZE];
      BOOST_LOG(error) << "Failed to create a VideoToolbox device: "sv << av_make_error_string(string, AV_ERROR_MAX_STRING_SIZE, status);
      return -1;
    }

    return hw_device_buf;
  }

#ifdef _WIN32
}

void do_nothing(void *) {
}

namespace video {
  util::Either<avcodec_buffer_t, int> dxgi_init_avcodec_hardware_input_buffer(platf::avcodec_encode_device_t *encode_device) {
    avcodec_buffer_t ctx_buf {av_hwdevice_ctx_alloc(AV_HWDEVICE_TYPE_D3D11VA)};
    auto ctx = (AVD3D11VADeviceContext *) ((AVHWDeviceContext *) ctx_buf->data)->hwctx;

    std::fill_n((std::uint8_t *) ctx, sizeof(AVD3D11VADeviceContext), 0);

    auto device = (ID3D11Device *) encode_device->data;

    device->AddRef();
    ctx->device = device;

    ctx->lock_ctx = (void *) 1;
    ctx->lock = do_nothing;
    ctx->unlock = do_nothing;

    auto err = av_hwdevice_ctx_init(ctx_buf.get());
    if (err) {
      char err_str[AV_ERROR_MAX_STRING_SIZE] {0};
      BOOST_LOG(error) << "Failed to create FFMpeg hardware device context: "sv << av_make_error_string(err_str, AV_ERROR_MAX_STRING_SIZE, err);

      return err;
    }

    return ctx_buf;
  }
#endif

  int start_capture_async(capture_thread_async_ctx_t &capture_thread_ctx) {
    capture_thread_ctx.encoder_p = chosen_encoder;
    capture_thread_ctx.reinit_event.reset();

    capture_thread_ctx.capture_ctx_queue = std::make_shared<safe::queue_t<capture_ctx_t>>(30);

    capture_thread_ctx.capture_thread = std::thread {
      captureThread,
      capture_thread_ctx.capture_ctx_queue,
      std::ref(capture_thread_ctx.display_wp),
      std::ref(capture_thread_ctx.reinit_event),
      std::ref(*capture_thread_ctx.encoder_p)
    };

    return 0;
  }

  void end_capture_async(capture_thread_async_ctx_t &capture_thread_ctx) {
    capture_thread_ctx.capture_ctx_queue->stop();

    capture_thread_ctx.capture_thread.join();
  }

  int start_capture_sync(capture_thread_sync_ctx_t &ctx) {
    std::thread {&captureThreadSync}.detach();
    return 0;
  }

  void end_capture_sync(capture_thread_sync_ctx_t &ctx) {
  }

  platf::mem_type_e map_base_dev_type(AVHWDeviceType type) {
    switch (type) {
      case AV_HWDEVICE_TYPE_D3D11VA:
        return platf::mem_type_e::dxgi;
      case AV_HWDEVICE_TYPE_VAAPI:
        return platf::mem_type_e::vaapi;
      case AV_HWDEVICE_TYPE_CUDA:
        return platf::mem_type_e::cuda;
      case AV_HWDEVICE_TYPE_NONE:
        return platf::mem_type_e::system;
      case AV_HWDEVICE_TYPE_VIDEOTOOLBOX:
        return platf::mem_type_e::videotoolbox;
      default:
        return platf::mem_type_e::unknown;
    }

    return platf::mem_type_e::unknown;
  }

  platf::pix_fmt_e map_pix_fmt(AVPixelFormat fmt) {
    switch (fmt) {
      case AV_PIX_FMT_VUYX:
        return platf::pix_fmt_e::ayuv;
      case AV_PIX_FMT_XV30:
        return platf::pix_fmt_e::y410;
      case AV_PIX_FMT_YUV420P10:
        return platf::pix_fmt_e::yuv420p10;
      case AV_PIX_FMT_YUV420P:
        return platf::pix_fmt_e::yuv420p;
      case AV_PIX_FMT_NV12:
        return platf::pix_fmt_e::nv12;
      case AV_PIX_FMT_P010:
        return platf::pix_fmt_e::p010;
      default:
        return platf::pix_fmt_e::unknown;
    }

    return platf::pix_fmt_e::unknown;
  }

}  // namespace video<|MERGE_RESOLUTION|>--- conflicted
+++ resolved
@@ -42,28 +42,14 @@
 
 namespace video {
 
-<<<<<<< HEAD
-  /**
-   * @brief Check if we can allow probing for the encoders.
-   * @return True if there should be no issues with the probing, false if we should prevent it.
-   */
-  bool allow_encoder_probing() {
-    const auto devices {display_device::enumerate_devices()};
-
-    // // If there are no devices, then either the API is not working correctly or OS does not support the lib.
-    // // Either way we should not block the probing in this case as we can't tell what's wrong.
-    // if (devices.empty()) {
-    //   return true;
-    // }
-
-    if (devices.empty()) {
-      #ifdef _WIN32
-      // We'll create a temporary virtual display for probing anyways.
-      if (proc::vDisplayDriverStatus == VDISPLAY::DRIVER_STATUS::OK) {
-        return false;
-      }
-      #endif
-        return true;
+  namespace {
+    /**
+     * @brief Check if we can allow probing for the encoders.
+     * @return True if there should be no issues with the probing, false if we should prevent it.
+     */
+    bool allow_encoder_probing() {
+      // Always allow probing; previous in-process display checks removed.
+      return true;
     }
 
     // Since Windows 11 24H2, it is possible that there will be no active devices present
@@ -75,15 +61,6 @@
     });
 
     if (at_least_one_device_is_active) {
-=======
-  namespace {
-    /**
-     * @brief Check if we can allow probing for the encoders.
-     * @return True if there should be no issues with the probing, false if we should prevent it.
-     */
-    bool allow_encoder_probing() {
-      // Always allow probing; previous in-process display checks removed.
->>>>>>> ea9f5fec
       return true;
     }
 
@@ -1094,13 +1071,8 @@
    */
   void refresh_displays(platf::mem_type_e dev_type, std::vector<std::string> &display_names, int &current_display_index, std::string &preferred_display_name) {
     // It is possible that the output name may be empty even if it wasn't before (device disconnected) or vice-versa
-<<<<<<< HEAD
-    const auto output_name { display_device::map_output_name(config::video.output_name) };
-    std::string current_display_name = preferred_display_name;
-=======
     const auto output_name = display_device::map_output_name(config::video.output_name);
     std::string current_display_name;
->>>>>>> ea9f5fec
 
     // If we have a current display index, let's start with that
     if (current_display_name.empty() && current_display_index >= 0 && current_display_index < display_names.size()) {
