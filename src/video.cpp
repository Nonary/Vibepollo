--- conflicted
+++ resolved
@@ -1922,18 +1922,13 @@
       }
     });
 
-<<<<<<< HEAD
-    // set minimum frame time based on client-requested target framerate
-    auto minimum_frame_time = std::chrono::nanoseconds(1000ms) * 1000 / config.encodingFramerate;
+    // set minimum frame time based on client-requested target framerate// set max frame time based on client-requested target framerate.
+    double minimum_fps_target = (config::video.minimum_fps_target > 0.0) ? config::video.minimum_fps_target : config.encodingFramerate;
+    auto max_frametime = std::chrono::nanoseconds(1000ms) * 1000 / minimum_fps_target;
     auto encode_frame_threshold = std::chrono::nanoseconds(1000ms) * 1000 / config.encodingFramerate;
     auto frame_variation_threshold = encode_frame_threshold / 4;
+    BOOST_LOG(info) << "Minimum FPS target set to ~"sv << (minimum_fps_target / 2) << "fps ("sv << max_frametime.count() * 2 << "ns)"sv;
     BOOST_LOG(info) << "Encoding Frame threshold: "sv << encode_frame_threshold;
-=======
-    // set max frame time based on client-requested target framerate.
-    double minimum_fps_target = (config::video.minimum_fps_target > 0.0) ? config::video.minimum_fps_target : config.framerate;
-    std::chrono::duration<double, std::milli> max_frametime {1000.0 / minimum_fps_target};
-    BOOST_LOG(info) << "Minimum FPS target set to ~"sv << (minimum_fps_target / 2) << "fps ("sv << max_frametime.count() * 2 << "ms)"sv;
->>>>>>> 48c2c524
 
     auto shutdown_event = mail->event<bool>(mail::shutdown);
     auto packets = mail::man->queue<packet_t>(mail::video_packets);
