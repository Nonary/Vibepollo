--- conflicted
+++ resolved
@@ -37,13 +37,9 @@
 #include "video.h"
 
 #ifdef _WIN32
-<<<<<<< HEAD
-  #include "platform/windows/virtual_display.h"
-=======
   #include "uuid.h"
   #include "src/platform/windows/misc.h"
   #include "src/platform/windows/virtual_display.h"
->>>>>>> 5f61d489
 extern "C" {
   #include <libavutil/hwcontext_d3d11va.h>
 }
@@ -58,26 +54,12 @@
 
 namespace video {
 
-<<<<<<< HEAD
-  /**
-   * @brief Check if we can allow probing for the encoders.
-   * @return True if there should be no issues with the probing, false if we should prevent it.
-   */
   bool allow_encoder_probing() {
     // Always allow probing; previous in-process display checks removed.
     return true;
   }
-=======
+
   namespace {
-    /**
-     * @brief Check if we can allow probing for the encoders.
-     * @return True if there should be no issues with the probing, false if we should prevent it.
-     */
-    bool allow_encoder_probing() {
-      // Always allow probing; previous in-process display checks removed.
-      return true;
-    }
-
 #ifdef _WIN32
     bool should_prefer_virtual_display() {
       if (!VDISPLAY::isSudaVDADriverInstalled()) {
@@ -288,7 +270,6 @@
 #endif
     }
   }  // namespace
->>>>>>> 5f61d489
 
   void free_ctx(AVCodecContext *ctx) {
     avcodec_free_context(&ctx);
@@ -1375,11 +1356,6 @@
     std::vector<std::string> display_names;
     int display_p = -1;
     std::shared_ptr<platf::display_t> disp;
-<<<<<<< HEAD
-    if (!proc::proc.display_name.empty()) {
-      disp = platf::display(encoder.platform_formats->dev_type, proc::proc.display_name, capture_ctxs.front().config);
-    }
-=======
 
     while (capture_ctx_queue->running()) {
       refresh_displays(encoder.platform_formats->dev_type, display_names, display_p);
@@ -1397,17 +1373,8 @@
       std::this_thread::sleep_for(50ms);
     }
 
->>>>>>> 5f61d489
     if (!disp) {
-      // Get all the monitor names now, rather than at boot, to
-      // get the most up-to-date list available monitors
-      refresh_displays(encoder.platform_formats->dev_type, display_names, display_p);
-      disp = platf::display(encoder.platform_formats->dev_type, display_names[display_p], capture_ctxs.front().config);
-      if (disp) {
-        proc::proc.display_name = display_names[display_p];
-      } else {
-        return;
-      }
+      return;
     }
 
     display_wp = disp;
