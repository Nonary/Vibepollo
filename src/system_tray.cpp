/**
 * @file src/system_tray.cpp
 * @brief Definitions for the system tray icon and notification system.
 */
// macros
#if defined SUNSHINE_TRAY && SUNSHINE_TRAY >= 1

  #if defined(_WIN32)
    #define WIN32_LEAN_AND_MEAN
    #include <accctrl.h>
    #include <aclapi.h>
    #include "platform/windows/utils.h"
    #define TRAY_ICON WEB_DIR "images/apollo.ico"
    #define TRAY_ICON_PLAYING WEB_DIR "images/apollo-playing.ico"
    #define TRAY_ICON_PAUSING WEB_DIR "images/apollo-pausing.ico"
    #define TRAY_ICON_LOCKED WEB_DIR "images/apollo-locked.ico"
  #elif defined(__linux__) || defined(linux) || defined(__linux)
    #define TRAY_ICON SUNSHINE_TRAY_PREFIX "-tray"
    #define TRAY_ICON_PLAYING SUNSHINE_TRAY_PREFIX "-playing"
    #define TRAY_ICON_PAUSING SUNSHINE_TRAY_PREFIX "-pausing"
    #define TRAY_ICON_LOCKED SUNSHINE_TRAY_PREFIX "-locked"
  #elif defined(__APPLE__) || defined(__MACH__)
    #define TRAY_ICON WEB_DIR "images/logo-apollo-16.png"
    #define TRAY_ICON_PLAYING WEB_DIR "images/apollo-playing-16.png"
    #define TRAY_ICON_PAUSING WEB_DIR "images/apollo-pausing-16.png"
    #define TRAY_ICON_LOCKED WEB_DIR "images/apollo-locked-16.png"
    #include <dispatch/dispatch.h>
  #endif

  #define TRAY_MSG_NO_APP_RUNNING "Reload Apps"

  #ifndef BOOST_PROCESS_VERSION
    #define BOOST_PROCESS_VERSION 1
  #endif

  // standard includes
  #include <atomic>
  #include <csignal>
  #include <string>
  #include <thread>

  // lib includes
  #include <boost/filesystem.hpp>
  #include <boost/process/v1/environment.hpp>
  #include <tray/src/tray.h>

  // local includes
  #include "config.h"
  #include "confighttp.h"
  #include "logging.h"
  #include "platform/common.h"
  #include "process.h"
  #include "network.h"
  #include "src/entry_handler.h"
  #include "update.h"

using namespace std::literals;

// system_tray namespace
namespace system_tray {
  static std::atomic<bool> tray_initialized = false;

  void tray_open_ui_cb([[maybe_unused]] struct tray_menu *item) {
    BOOST_LOG(info) << "Opening UI from system tray"sv;
    launch_ui();
  }

<<<<<<< HEAD
  void
  tray_force_stop_cb(struct tray_menu *item) {
    BOOST_LOG(info) << "Force stop from system tray"sv;
    proc::proc.terminate();
  }

  void tray_reset_display_device_config_cb([[maybe_unused]] struct tray_menu *item) {
    BOOST_LOG(info) << "Resetting display device config from system tray"sv;

    std::ignore = display_device::reset_persistence();
  }

=======
>>>>>>> ea9f5fec
  void tray_restart_cb([[maybe_unused]] struct tray_menu *item) {
    BOOST_LOG(info) << "Restarting from system tray"sv;

    proc::proc.terminate();
    platf::restart();
  }

  void tray_quit_cb([[maybe_unused]] struct tray_menu *item) {
    BOOST_LOG(info) << "Quitting from system tray"sv;

    proc::proc.terminate();

  #ifdef _WIN32
    // If we're running in a service, return a special status to
    // tell it to terminate too, otherwise it will just respawn us.
    if (GetConsoleWindow() == nullptr) {
      lifetime::exit_sunshine(ERROR_SHUTDOWN_IN_PROGRESS, true);
      return;
    }
  #endif

    lifetime::exit_sunshine(0, true);
  }

  // Tray menu
  static struct tray tray = {
    .icon = TRAY_ICON,
    .tooltip = PROJECT_NAME,
    .menu =
      (struct tray_menu[]) {
        // todo - use boost/locale to translate menu strings
<<<<<<< HEAD
        { .text = "Open Apollo", .cb = tray_open_ui_cb },
        { .text = "-" },
        // { .text = "-" },
        // { .text = "Donate",
        //   .submenu =
        //     (struct tray_menu[]) {
        //       { .text = "GitHub Sponsors", .cb = tray_donate_github_cb },
        //       { .text = "MEE6", .cb = tray_donate_mee6_cb },
        //       { .text = "Patreon", .cb = tray_donate_patreon_cb },
        //       { .text = "PayPal", .cb = tray_donate_paypal_cb },
        //       { .text = nullptr } } },
        // { .text = "-" },
        { .text = TRAY_MSG_NO_APP_RUNNING, .cb = tray_force_stop_cb },
  // Currently display device settings are only supported on Windows
  #ifdef _WIN32
        {.text = "Reset Display Device Config", .cb = tray_reset_display_device_config_cb},
  #endif
=======
        {.text = "Open Sunshine", .cb = tray_open_ui_cb},
        {.text = "-"},
        {.text = "Check for Update", .cb = [](tray_menu *) {
           BOOST_LOG(info) << "Manual update check requested from tray"sv;
           update::trigger_check(true);
         }},
>>>>>>> ea9f5fec
        {.text = "Restart", .cb = tray_restart_cb},
        {.text = "Quit", .cb = tray_quit_cb},
        {.text = nullptr}
      },
    .iconPathCount = 4,
    .allIconPaths = {TRAY_ICON, TRAY_ICON_LOCKED, TRAY_ICON_PLAYING, TRAY_ICON_PAUSING},
  };

  int system_tray() {
  #ifdef _WIN32
    // If we're running as SYSTEM, Explorer.exe will not have permission to open our thread handle
    // to monitor for thread termination. If Explorer fails to open our thread, our tray icon
    // will persist forever if we terminate unexpectedly. To avoid this, we will modify our thread
    // DACL to add an ACE that allows SYNCHRONIZE access to Everyone.
    {
      PACL old_dacl;
      PSECURITY_DESCRIPTOR sd;
      auto error = GetSecurityInfo(GetCurrentThread(), SE_KERNEL_OBJECT, DACL_SECURITY_INFORMATION, nullptr, nullptr, &old_dacl, nullptr, &sd);
      if (error != ERROR_SUCCESS) {
        BOOST_LOG(warning) << "GetSecurityInfo() failed: "sv << error;
        return 1;
      }

      auto free_sd = util::fail_guard([sd]() {
        LocalFree(sd);
      });

      SID_IDENTIFIER_AUTHORITY sid_authority = SECURITY_WORLD_SID_AUTHORITY;
      PSID world_sid;
      if (!AllocateAndInitializeSid(&sid_authority, 1, SECURITY_WORLD_RID, 0, 0, 0, 0, 0, 0, 0, &world_sid)) {
        error = GetLastError();
        BOOST_LOG(warning) << "AllocateAndInitializeSid() failed: "sv << error;
        return 1;
      }

      auto free_sid = util::fail_guard([world_sid]() {
        FreeSid(world_sid);
      });

      EXPLICIT_ACCESS ea {};
      ea.grfAccessPermissions = SYNCHRONIZE;
      ea.grfAccessMode = GRANT_ACCESS;
      ea.grfInheritance = NO_INHERITANCE;
      ea.Trustee.TrusteeForm = TRUSTEE_IS_SID;
      ea.Trustee.ptstrName = (LPSTR) world_sid;

      PACL new_dacl;
      error = SetEntriesInAcl(1, &ea, old_dacl, &new_dacl);
      if (error != ERROR_SUCCESS) {
        BOOST_LOG(warning) << "SetEntriesInAcl() failed: "sv << error;
        return 1;
      }

      auto free_new_dacl = util::fail_guard([new_dacl]() {
        LocalFree(new_dacl);
      });

      error = SetSecurityInfo(GetCurrentThread(), SE_KERNEL_OBJECT, DACL_SECURITY_INFORMATION, nullptr, nullptr, new_dacl, nullptr);
      if (error != ERROR_SUCCESS) {
        BOOST_LOG(warning) << "SetSecurityInfo() failed: "sv << error;
        return 1;
      }
    }

    // Wait for the shell to be initialized before registering the tray icon.
    // This ensures the tray icon works reliably after a logoff/logon cycle.
    while (GetShellWindow() == nullptr) {
      Sleep(1000);
    }
  #endif

    if (tray_init(&tray) < 0) {
      BOOST_LOG(warning) << "Failed to create system tray"sv;
      return 1;
    } else {
      BOOST_LOG(info) << "System tray created"sv;
    }

    tray_initialized = true;
    while (tray_loop(1) == 0) {
      BOOST_LOG(debug) << "System tray loop"sv;
    }

    return 0;
  }

  void run_tray() {
    // create the system tray
  #if defined(__APPLE__) || defined(__MACH__)
    // macOS requires that UI elements be created on the main thread
    // creating tray using dispatch queue does not work, although the code doesn't actually throw any (visible) errors

    // dispatch_async(dispatch_get_main_queue(), ^{
    //   system_tray();
    // });

    BOOST_LOG(info) << "system_tray() is not yet implemented for this platform."sv;
  #else  // Windows, Linux
    // create tray in separate thread
    std::thread tray_thread(system_tray);
    tray_thread.detach();
  #endif
  }

  int end_tray() {
    tray_initialized = false;
    tray_exit();
    return 0;
  }

  // Persistent storage for tooltip/notification strings to avoid dangling pointers
  static std::string s_tooltip;
  static std::string s_notification_text;

  void update_tray_playing(std::string app_name) {
    if (!tray_initialized) {
      return;
    }

    tray.notification_title = nullptr;
    tray.notification_text = nullptr;
    tray.notification_cb = nullptr;
    tray.notification_icon = nullptr;
    tray.icon = TRAY_ICON_PLAYING;

    tray_update(&tray);
    tray.icon = TRAY_ICON_PLAYING;
<<<<<<< HEAD
    tray.notification_title = "App launched";
    char msg[256];
    static char force_close_msg[256];
    snprintf(msg, std::size(msg), "%s launched.", app_name.c_str());
    snprintf(force_close_msg, std::size(force_close_msg), "Force close [%s]", app_name.c_str());
  #ifdef _WIN32
    strncpy(msg, utf8ToAcp(msg).c_str(), std::size(msg) - 1);
    strncpy(force_close_msg, utf8ToAcp(force_close_msg).c_str(), std::size(force_close_msg) - 1);
  #endif
    tray.notification_text = msg;
=======
    tray.notification_title = "Stream Started";
    s_notification_text = "Streaming started for " + app_name;
    s_tooltip = s_notification_text;
    tray.notification_text = s_notification_text.c_str();
    tray.tooltip = s_tooltip.c_str();
>>>>>>> ea9f5fec
    tray.notification_icon = TRAY_ICON_PLAYING;
    tray.tooltip = PROJECT_NAME;
    tray.menu[2].text = force_close_msg;
    tray_update(&tray);
  }

  void update_tray_pausing(std::string app_name) {
    if (!tray_initialized) {
      return;
    }

    tray.notification_title = nullptr;
    tray.notification_text = nullptr;
    tray.notification_cb = nullptr;
    tray.notification_icon = nullptr;
    tray.icon = TRAY_ICON_PAUSING;
    tray_update(&tray);
<<<<<<< HEAD
    char msg[256];
    snprintf(msg, std::size(msg), "Streaming paused for %s", app_name.c_str());
  #ifdef _WIN32
    strncpy(msg, utf8ToAcp(msg).c_str(), std::size(msg) - 1);
  #endif
    tray.icon = TRAY_ICON_PAUSING;
    tray.notification_title = "Stream Paused";
    tray.notification_text = msg;
=======
    s_notification_text = "Streaming paused for " + app_name;
    tray.icon = TRAY_ICON_PAUSING;
    tray.notification_title = "Stream Paused";
    tray.notification_text = s_notification_text.c_str();
    tray.tooltip = s_notification_text.c_str();
>>>>>>> ea9f5fec
    tray.notification_icon = TRAY_ICON_PAUSING;
    tray.tooltip = PROJECT_NAME;
    tray_update(&tray);
  }

  void update_tray_stopped(std::string app_name) {
    if (!tray_initialized) {
      return;
    }

    tray.notification_title = nullptr;
    tray.notification_text = nullptr;
    tray.notification_cb = nullptr;
    tray.notification_icon = nullptr;
    tray.icon = TRAY_ICON;
    tray_update(&tray);
<<<<<<< HEAD
    char msg[256];
    snprintf(msg, std::size(msg), "Streaming stopped for %s", app_name.c_str());
  #ifdef _WIN32
    strncpy(msg, utf8ToAcp(msg).c_str(), std::size(msg) - 1);
  #endif
    tray.icon = TRAY_ICON;
    tray.notification_icon = TRAY_ICON;
    tray.notification_title = "Application Stopped";
    tray.notification_text = msg;
    tray.tooltip = PROJECT_NAME;
    tray.menu[2].text = TRAY_MSG_NO_APP_RUNNING;
    tray_update(&tray);
  }

  void
  update_tray_launch_error(std::string app_name, int exit_code) {
    if (!tray_initialized) {
      return;
    }

    tray.notification_title = NULL;
    tray.notification_text = NULL;
    tray.notification_cb = NULL;
    tray.notification_icon = NULL;
    tray.icon = TRAY_ICON;
    tray_update(&tray);
    char msg[256];
    snprintf(msg, std::size(msg), "Application %s exited too fast with code %d. Click here to terminate the stream.", app_name.c_str(), exit_code);
  #ifdef _WIN32
    strncpy(msg, utf8ToAcp(msg).c_str(), std::size(msg) - 1);
  #endif
    tray.icon = TRAY_ICON;
    tray.notification_icon = TRAY_ICON;
    tray.notification_title = "Launch Error";
    tray.notification_text = msg;
    tray.notification_cb = []() {
      BOOST_LOG(info) << "Force stop from notification"sv;
      proc::proc.terminate();
    };
=======
    s_notification_text = "Application " + app_name + " successfully stopped";
    tray.icon = TRAY_ICON;
    tray.notification_icon = TRAY_ICON;
    tray.notification_title = "Application Stopped";
    tray.notification_text = s_notification_text.c_str();
>>>>>>> ea9f5fec
    tray.tooltip = PROJECT_NAME;
    tray_update(&tray);
  }

  void update_tray_require_pin() {
    if (!tray_initialized) {
      return;
    }

    tray.notification_title = nullptr;
    tray.notification_text = nullptr;
    tray.notification_cb = nullptr;
    tray.notification_icon = nullptr;
    tray.icon = TRAY_ICON;
    tray_update(&tray);
    tray.icon = TRAY_ICON;
    tray.notification_title = "Incoming Pairing Request";
    tray.notification_text = "Click here to complete the pairing process";
    tray.notification_icon = TRAY_ICON_LOCKED;
    tray.tooltip = PROJECT_NAME;
    tray.notification_cb = []() {
<<<<<<< HEAD
      launch_ui("/pin#PIN");
=======
      launch_ui("/clients");
>>>>>>> ea9f5fec
    };
    tray_update(&tray);
  }

<<<<<<< HEAD
  void
  update_tray_paired(std::string device_name) {
    if (!tray_initialized) {
      return;
    }

    tray.notification_title = NULL;
    tray.notification_text = NULL;
    tray.notification_cb = NULL;
    tray.notification_icon = NULL;
    tray_update(&tray);
    char msg[256];
    snprintf(msg, std::size(msg), "Device %s paired Succesfully. Please make sure you have access to the device.", device_name.c_str());
  #ifdef _WIN32
    strncpy(msg, utf8ToAcp(msg).c_str(), std::size(msg) - 1);
  #endif
    tray.notification_title = "Device Paired Succesfully";
    tray.notification_text = msg;
    tray.notification_icon = TRAY_ICON;
    tray.tooltip = PROJECT_NAME;
    tray_update(&tray);
  }

  void
  update_tray_client_connected(std::string client_name) {
    if (!tray_initialized) {
      return;
    }

    tray.notification_title = NULL;
    tray.notification_text = NULL;
    tray.notification_cb = NULL;
    tray.notification_icon = NULL;
    tray.icon = TRAY_ICON;
    tray_update(&tray);
    char msg[256];
    snprintf(msg, std::size(msg), "%s has connected to the session.", client_name.c_str());
  #ifdef _WIN32
    strncpy(msg, utf8ToAcp(msg).c_str(), std::size(msg) - 1);
  #endif
    tray.notification_title = "Client Connected";
    tray.notification_text = msg;
    tray.notification_icon = TRAY_ICON;
    tray.tooltip = PROJECT_NAME;
    tray_update(&tray);
  }

  // Threading functions available on all platforms
  static void tray_thread_worker() {
    BOOST_LOG(info) << "System tray thread started"sv;

    // Initialize the tray in this thread
    if (init_tray() != 0) {
      BOOST_LOG(error) << "Failed to initialize tray in thread"sv;
      tray_thread_running = false;
      return;
    }

    tray_thread_running = true;

    // Main tray event loop
    while (!tray_thread_should_exit) {
      if (process_tray_events() != 0) {
        BOOST_LOG(warning) << "Tray event processing failed in thread"sv;
        break;
      }

      // Sleep to avoid busy waiting
      std::this_thread::sleep_for(std::chrono::milliseconds(50));
    }

    // Clean up the tray
    end_tray();
    tray_thread_running = false;
    BOOST_LOG(info) << "System tray thread ended"sv;
  }

  int init_tray_threaded() {
    if (tray_thread_running) {
      BOOST_LOG(warning) << "Tray thread is already running"sv;
      return 1;
    }

  #ifdef _WIN32
    std::string tmp_str = "Open Apollo (" + config::nvhttp.sunshine_name + ":" + std::to_string(net::map_port(confighttp::PORT_HTTPS)) + ")";
    static const std::string title_str = utf8ToAcp(tmp_str);
  #else
    static const std::string title_str = "Open Apollo (" + config::nvhttp.sunshine_name + ":" + std::to_string(net::map_port(confighttp::PORT_HTTPS)) + ")";
  #endif
    tray.menu[0].text = title_str.c_str();

    if (config::sunshine.hide_tray_controls) {
      tray.menu[1].text = nullptr;
    }

    tray_thread_should_exit = false;

    try {
      tray_thread = std::thread(tray_thread_worker);

      // Wait for the thread to start and initialize
      const auto start_time = std::chrono::steady_clock::now();
      while (!tray_thread_running && !tray_thread_should_exit) {
        std::this_thread::sleep_for(std::chrono::milliseconds(10));

        // Timeout after 10 seconds
        if (std::chrono::steady_clock::now() - start_time > std::chrono::seconds(10)) {
          BOOST_LOG(error) << "Tray thread initialization timeout"sv;
          tray_thread_should_exit = true;
          if (tray_thread.joinable()) {
            tray_thread.join();
          }
          return 1;
        }
      }

      if (!tray_thread_running) {
        BOOST_LOG(error) << "Tray thread failed to start"sv;
        if (tray_thread.joinable()) {
          tray_thread.join();
        }
        return 1;
      }
=======
  void update_tray_vigem_missing() {
    if (!tray_initialized) {
      return;
    }

    tray.notification_title = nullptr;
    tray.notification_text = nullptr;
    tray.notification_cb = nullptr;
    tray.notification_icon = nullptr;
    tray.icon = TRAY_ICON;
    tray_update(&tray);
>>>>>>> ea9f5fec

    tray.icon = TRAY_ICON;
    tray.notification_title = "Gamepad Input Unavailable";
    tray.notification_text = "ViGEm is not installed. Click for setup info";
    tray.notification_icon = TRAY_ICON;
    tray.tooltip = PROJECT_NAME;
    tray.notification_cb = []() {
      // Open Dashboard for more information
      launch_ui("/");
    };
    tray_update(&tray);
  }

  void tray_notify(const char *title, const char *text, void (*cb)()) {
    if (!tray_initialized) {
      return;
    }

    tray.notification_title = nullptr;
    tray.notification_text = nullptr;
    tray.notification_cb = nullptr;
    tray.notification_icon = nullptr;
    tray.icon = TRAY_ICON;
    tray_update(&tray);

    tray.icon = TRAY_ICON;
    tray.notification_title = title;
    s_notification_text = text ? std::string {text} : std::string {};
    tray.notification_text = s_notification_text.c_str();
    tray.notification_icon = TRAY_ICON;
    tray.tooltip = PROJECT_NAME;
    tray.notification_cb = cb;
    tray_update(&tray);
  }

}  // namespace system_tray

  #ifdef BOOST_PROCESS_VERSION
    #undef BOOST_PROCESS_VERSION 1
  #endif

#endif<|MERGE_RESOLUTION|>--- conflicted
+++ resolved
@@ -65,21 +65,13 @@
     launch_ui();
   }
 
-<<<<<<< HEAD
   void
   tray_force_stop_cb(struct tray_menu *item) {
     BOOST_LOG(info) << "Force stop from system tray"sv;
     proc::proc.terminate();
   }
 
-  void tray_reset_display_device_config_cb([[maybe_unused]] struct tray_menu *item) {
-    BOOST_LOG(info) << "Resetting display device config from system tray"sv;
-
-    std::ignore = display_device::reset_persistence();
-  }
-
-=======
->>>>>>> ea9f5fec
+
   void tray_restart_cb([[maybe_unused]] struct tray_menu *item) {
     BOOST_LOG(info) << "Restarting from system tray"sv;
 
@@ -111,7 +103,6 @@
     .menu =
       (struct tray_menu[]) {
         // todo - use boost/locale to translate menu strings
-<<<<<<< HEAD
         { .text = "Open Apollo", .cb = tray_open_ui_cb },
         { .text = "-" },
         // { .text = "-" },
@@ -125,18 +116,11 @@
         //       { .text = nullptr } } },
         // { .text = "-" },
         { .text = TRAY_MSG_NO_APP_RUNNING, .cb = tray_force_stop_cb },
-  // Currently display device settings are only supported on Windows
-  #ifdef _WIN32
-        {.text = "Reset Display Device Config", .cb = tray_reset_display_device_config_cb},
-  #endif
-=======
-        {.text = "Open Sunshine", .cb = tray_open_ui_cb},
-        {.text = "-"},
-        {.text = "Check for Update", .cb = [](tray_menu *) {
+                {.text = "Check for Update", .cb = [](tray_menu *) {
            BOOST_LOG(info) << "Manual update check requested from tray"sv;
            update::trigger_check(true);
          }},
->>>>>>> ea9f5fec
+
         {.text = "Restart", .cb = tray_restart_cb},
         {.text = "Quit", .cb = tray_quit_cb},
         {.text = nullptr}
@@ -264,7 +248,6 @@
 
     tray_update(&tray);
     tray.icon = TRAY_ICON_PLAYING;
-<<<<<<< HEAD
     tray.notification_title = "App launched";
     char msg[256];
     static char force_close_msg[256];
@@ -274,16 +257,11 @@
     strncpy(msg, utf8ToAcp(msg).c_str(), std::size(msg) - 1);
     strncpy(force_close_msg, utf8ToAcp(force_close_msg).c_str(), std::size(force_close_msg) - 1);
   #endif
-    tray.notification_text = msg;
-=======
-    tray.notification_title = "Stream Started";
-    s_notification_text = "Streaming started for " + app_name;
-    s_tooltip = s_notification_text;
+    s_notification_text = msg;
+    s_tooltip = "Streaming started for " + app_name;
     tray.notification_text = s_notification_text.c_str();
+    tray.notification_icon = TRAY_ICON_PLAYING;
     tray.tooltip = s_tooltip.c_str();
->>>>>>> ea9f5fec
-    tray.notification_icon = TRAY_ICON_PLAYING;
-    tray.tooltip = PROJECT_NAME;
     tray.menu[2].text = force_close_msg;
     tray_update(&tray);
   }
@@ -299,24 +277,17 @@
     tray.notification_icon = nullptr;
     tray.icon = TRAY_ICON_PAUSING;
     tray_update(&tray);
-<<<<<<< HEAD
     char msg[256];
     snprintf(msg, std::size(msg), "Streaming paused for %s", app_name.c_str());
   #ifdef _WIN32
     strncpy(msg, utf8ToAcp(msg).c_str(), std::size(msg) - 1);
   #endif
-    tray.icon = TRAY_ICON_PAUSING;
-    tray.notification_title = "Stream Paused";
-    tray.notification_text = msg;
-=======
-    s_notification_text = "Streaming paused for " + app_name;
+    s_notification_text = msg;
     tray.icon = TRAY_ICON_PAUSING;
     tray.notification_title = "Stream Paused";
     tray.notification_text = s_notification_text.c_str();
+    tray.notification_icon = TRAY_ICON_PAUSING;
     tray.tooltip = s_notification_text.c_str();
->>>>>>> ea9f5fec
-    tray.notification_icon = TRAY_ICON_PAUSING;
-    tray.tooltip = PROJECT_NAME;
     tray_update(&tray);
   }
 
@@ -331,16 +302,16 @@
     tray.notification_icon = nullptr;
     tray.icon = TRAY_ICON;
     tray_update(&tray);
-<<<<<<< HEAD
     char msg[256];
     snprintf(msg, std::size(msg), "Streaming stopped for %s", app_name.c_str());
   #ifdef _WIN32
     strncpy(msg, utf8ToAcp(msg).c_str(), std::size(msg) - 1);
   #endif
+    s_notification_text = msg;
     tray.icon = TRAY_ICON;
     tray.notification_icon = TRAY_ICON;
     tray.notification_title = "Application Stopped";
-    tray.notification_text = msg;
+    tray.notification_text = s_notification_text.c_str();
     tray.tooltip = PROJECT_NAME;
     tray.menu[2].text = TRAY_MSG_NO_APP_RUNNING;
     tray_update(&tray);
@@ -363,21 +334,15 @@
   #ifdef _WIN32
     strncpy(msg, utf8ToAcp(msg).c_str(), std::size(msg) - 1);
   #endif
+    s_notification_text = msg;
     tray.icon = TRAY_ICON;
     tray.notification_icon = TRAY_ICON;
     tray.notification_title = "Launch Error";
-    tray.notification_text = msg;
+    tray.notification_text = s_notification_text.c_str();
     tray.notification_cb = []() {
       BOOST_LOG(info) << "Force stop from notification"sv;
       proc::proc.terminate();
     };
-=======
-    s_notification_text = "Application " + app_name + " successfully stopped";
-    tray.icon = TRAY_ICON;
-    tray.notification_icon = TRAY_ICON;
-    tray.notification_title = "Application Stopped";
-    tray.notification_text = s_notification_text.c_str();
->>>>>>> ea9f5fec
     tray.tooltip = PROJECT_NAME;
     tray_update(&tray);
   }
@@ -399,16 +364,11 @@
     tray.notification_icon = TRAY_ICON_LOCKED;
     tray.tooltip = PROJECT_NAME;
     tray.notification_cb = []() {
-<<<<<<< HEAD
-      launch_ui("/pin#PIN");
-=======
       launch_ui("/clients");
->>>>>>> ea9f5fec
     };
     tray_update(&tray);
   }
 
-<<<<<<< HEAD
   void
   update_tray_paired(std::string device_name) {
     if (!tray_initialized) {
@@ -456,6 +416,30 @@
     tray_update(&tray);
   }
 
+  void update_tray_vigem_missing() {
+    if (!tray_initialized) {
+      return;
+    }
+
+    tray.notification_title = nullptr;
+    tray.notification_text = nullptr;
+    tray.notification_cb = nullptr;
+    tray.notification_icon = nullptr;
+    tray.icon = TRAY_ICON;
+    tray_update(&tray);
+
+    tray.icon = TRAY_ICON;
+    tray.notification_title = "Gamepad Input Unavailable";
+    tray.notification_text = "ViGEm is not installed. Click for setup info";
+    tray.notification_icon = TRAY_ICON;
+    tray.tooltip = PROJECT_NAME;
+    tray.notification_cb = []() {
+      // Open Dashboard for more information
+      launch_ui("/");
+    };
+    tray_update(&tray);
+  }
+
   // Threading functions available on all platforms
   static void tray_thread_worker() {
     BOOST_LOG(info) << "System tray thread started"sv;
@@ -467,21 +451,17 @@
       return;
     }
 
+    tray_initialized = true;
     tray_thread_running = true;
 
-    // Main tray event loop
+    // Run the event loop
     while (!tray_thread_should_exit) {
-      if (process_tray_events() != 0) {
-        BOOST_LOG(warning) << "Tray event processing failed in thread"sv;
-        break;
-      }
-
-      // Sleep to avoid busy waiting
-      std::this_thread::sleep_for(std::chrono::milliseconds(50));
-    }
-
-    // Clean up the tray
-    end_tray();
+      tray_loop(1);
+    }
+
+    // Cleanup
+    tray_exit(&tray);
+    tray_initialized = false;
     tray_thread_running = false;
     BOOST_LOG(info) << "System tray thread ended"sv;
   }
@@ -532,8 +512,31 @@
         }
         return 1;
       }
-=======
-  void update_tray_vigem_missing() {
+
+      BOOST_LOG(info) << "System tray thread initialized successfully"sv;
+      return 0;
+    } catch (const std::exception &e) {
+      BOOST_LOG(error) << "Failed to create tray thread: " << e.what();
+      return 1;
+    }
+  }
+
+  int end_tray_threaded() {
+    if (!tray_thread_running) {
+      return 0;
+    }
+
+    BOOST_LOG(info) << "Stopping system tray thread"sv;
+    tray_thread_should_exit = true;
+
+    if (tray_thread.joinable()) {
+      tray_thread.join();
+    }
+
+    return 0;
+  }
+
+  void tray_notify(const char *title, const char *text, void (*cb)()) {
     if (!tray_initialized) {
       return;
     }
@@ -544,31 +547,6 @@
     tray.notification_icon = nullptr;
     tray.icon = TRAY_ICON;
     tray_update(&tray);
->>>>>>> ea9f5fec
-
-    tray.icon = TRAY_ICON;
-    tray.notification_title = "Gamepad Input Unavailable";
-    tray.notification_text = "ViGEm is not installed. Click for setup info";
-    tray.notification_icon = TRAY_ICON;
-    tray.tooltip = PROJECT_NAME;
-    tray.notification_cb = []() {
-      // Open Dashboard for more information
-      launch_ui("/");
-    };
-    tray_update(&tray);
-  }
-
-  void tray_notify(const char *title, const char *text, void (*cb)()) {
-    if (!tray_initialized) {
-      return;
-    }
-
-    tray.notification_title = nullptr;
-    tray.notification_text = nullptr;
-    tray.notification_cb = nullptr;
-    tray.notification_icon = nullptr;
-    tray.icon = TRAY_ICON;
-    tray_update(&tray);
 
     tray.icon = TRAY_ICON;
     tray.notification_title = title;
