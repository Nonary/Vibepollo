--- conflicted
+++ resolved
@@ -97,15 +97,12 @@
     std::string output;
     std::string image_path;
     std::string id;
-<<<<<<< HEAD
     std::string gamepad;
-=======
     // When present, this app should be launched via Playnite instead of direct cmd.
     std::string playnite_id;
     // When true, launch Playnite in fullscreen mode via the helper.
     bool playnite_fullscreen;
     bool frame_gen_limiter_fix;
->>>>>>> ea9f5fec
     bool elevated;
     bool auto_detach;
     bool wait_all;
@@ -164,16 +161,12 @@
     std::vector<ctx_t> get_apps() const;
     std::string get_app_image(int app_id);
     std::string get_last_run_app_name();
-<<<<<<< HEAD
     std::string get_running_app_uuid();
     boost::process::v1::environment get_env();
     void resume();
     void pause();
     void terminate(bool immediate = false, bool needs_refresh = true);
-=======
     bool last_run_app_frame_gen_limiter_fix() const;
-    void terminate();
->>>>>>> ea9f5fec
 
     // Hot-update app list and environment without disrupting a running app
     void update_apps(std::vector<ctx_t> &&apps, boost::process::v1::environment &&env);
