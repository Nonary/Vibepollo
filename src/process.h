/**
 * @file src/process.h
 * @brief Declarations for the startup and shutdown of the apps started by a streaming Session.
 */
#pragma once

#ifndef __kernel_entry
  #define __kernel_entry
#endif

#ifndef BOOST_PROCESS_VERSION
  #define BOOST_PROCESS_VERSION 1
#endif

// standard includes
#include <atomic>
#include <mutex>
#include <optional>
#include <thread>
#include <unordered_map>
#include <unordered_set>
#include <chrono>

// lib includes
<<<<<<< HEAD
#include <boost/process/v1/child.hpp>
#include <boost/process/v1/environment.hpp>
#include <boost/process/v1/group.hpp>
#include <boost/process/v1/search_path.hpp>
#include <boost/property_tree/ptree.hpp>
#include <nlohmann/json.hpp>
=======
#include "boost_process_shim.h"
>>>>>>> f9461118

// local includes
#include "config.h"
#include "platform/common.h"
#include "rtsp.h"
#include "utility.h"

#ifdef _WIN32
  #include "platform/windows/virtual_display.h"
  #include "tools/playnite_launcher/lossless_scaling.h"

namespace VDISPLAY {
  enum class DRIVER_STATUS;
}

#endif

<<<<<<< HEAD
#define VIRTUAL_DISPLAY_UUID "8902CB19-674A-403D-A587-41B092E900BA"
#define FALLBACK_DESKTOP_UUID "EAAC6159-089A-46A9-9E24-6436885F6610"
#define REMOTE_INPUT_UUID "8CB5C136-DA67-4F99-B4A1-F9CD35005CF4"
#define TERMINATE_APP_UUID "E16CBE1B-295D-4632-9A76-EC4180C857D3"
=======
namespace bp = boost_process_shim;

>>>>>>> f9461118
namespace proc {
  using file_t = util::safe_ptr_v2<FILE, int, fclose>;

#ifdef _WIN32
  extern VDISPLAY::DRIVER_STATUS vDisplayDriverStatus;
  void initVDisplayDriver();
#endif

  typedef config::prep_cmd_t cmd_t;

  struct active_session_guard_t {
    bool has_active_app {false};
    bool uses_playnite {false};
    std::string playnite_id;
    std::string client_uuid;
    std::chrono::steady_clock::time_point launch_started_at {};
  };

  /**
   * pre_cmds -- guaranteed to be executed unless any of the commands fail.
   * detached -- commands detached from Sunshine
   * cmd -- Runs indefinitely until:
   *    No session is running and a different set of commands it to be executed
   *    Command exits
   * working_dir -- the process working directory. This is required for some games to run properly.
   * cmd_output --
   *    empty    -- The output of the commands are appended to the output of sunshine
   *    "null"   -- The output of the commands are discarded
   *    filename -- The output of the commands are appended to filename
   */
  struct lossless_scaling_profile_overrides_t {
    std::optional<bool> performance_mode;
    std::optional<int> flow_scale;
    std::optional<int> resolution_scale;
    std::optional<std::string> scaling_type;
    std::optional<int> sharpening;
    std::optional<std::string> anime4k_size;
    std::optional<bool> anime4k_vrs;
  };

  struct ctx_t {
    std::vector<cmd_t> prep_cmds;
    std::vector<cmd_t> state_cmds;

    /**
     * Some applications, such as Steam, either exit quickly, or keep running indefinitely.
     *
     * Apps that launch normal child processes and terminate will be handled by the process
     * grouping logic (wait_all). However, apps that launch child processes indirectly or
     * into another process group (such as UWP apps) can only be handled by the auto-detach
     * heuristic which catches processes that exit 0 very quickly, but we won't have proper
     * process tracking for those.
     *
     * For cases where users just want to kick off a background process and never manage the
     * lifetime of that process, they can use detached commands for that.
     */
    std::vector<std::string> detached;

    std::string idx;
    std::string uuid;
    std::string name;
    std::string cmd;
    std::string working_dir;
    std::string output;
    std::string image_path;
    std::string id;
    std::string gamepad;
    // When present, this app should be launched via Playnite instead of direct cmd.
    std::string playnite_id;
    // When true, launch Playnite in fullscreen mode via the helper.
    bool playnite_fullscreen;
    bool frame_gen_limiter_fix;
    bool elevated;
    bool virtual_screen {false};
    std::optional<config::video_t::virtual_display_mode_e> virtual_display_mode_override;
    std::optional<config::video_t::virtual_display_layout_e> virtual_display_layout_override;
    bool auto_detach;
    bool wait_all;
    bool virtual_display;
    bool virtual_display_primary;
    bool use_app_identity;
    bool per_client_app_identity;
    bool allow_client_commands;
    bool terminate_on_pause;
    int scale_factor;
    std::chrono::seconds exit_timeout;
    bool gen1_framegen_fix;
    bool gen2_framegen_fix;
    bool lossless_scaling_framegen;
    std::string frame_generation_provider {"lossless-scaling"};
    std::optional<double> lossless_scaling_target_fps;
    std::optional<int> lossless_scaling_rtss_limit;
    std::string lossless_scaling_profile {"custom"};
    lossless_scaling_profile_overrides_t lossless_scaling_recommended;
    lossless_scaling_profile_overrides_t lossless_scaling_custom;
    std::optional<config::video_t::dd_t::config_option_e> dd_config_option_override;
  };

  class proc_t {
  public:
    proc_t() = default;
    proc_t(proc_t &&other) noexcept;
    proc_t &operator=(proc_t &&other) noexcept;

    std::string display_name;
    std::string initial_display;
    bool virtual_display = false;
    bool allow_client_commands = false;

    proc_t(
      bp::environment &&env,
      std::vector<ctx_t> &&apps
    ):
        _env(std::move(env)),
        _apps(std::move(apps)) {
    }

    void launch_input_only();

    int execute(const ctx_t &_app, std::shared_ptr<rtsp_stream::launch_session_t> launch_session);

    /**
     * @return `_app_id` if a process is running, otherwise returns `0`
     */
    int running();

    ~proc_t();

    // Return a snapshot copy to avoid concurrent access races
    active_session_guard_t active_session_guard() const;
    std::vector<ctx_t> get_apps() const;
    std::string get_app_image(int app_id);
    std::string get_last_run_app_name();
    std::string get_running_app_uuid();
    boost::process::v1::environment get_env();
    void resume();
    void pause();
    void terminate(bool immediate = false, bool needs_refresh = true);
    bool last_run_app_frame_gen_limiter_fix() const;

    // Hot-update app list and environment without disrupting a running app
    void update_apps(std::vector<ctx_t> &&apps, bp::environment &&env);

    // Helpers for parse/refresh to extract newly parsed state without exposing internals
    std::vector<ctx_t> release_apps();
    bp::environment release_env();

  private:
    int _app_id = 0;
    std::string _app_name;

<<<<<<< HEAD
    boost::process::v1::environment _env;

    std::shared_ptr<rtsp_stream::launch_session_t> _launch_session;
    std::shared_ptr<config::input_t> _saved_input_config;

=======
    bp::environment _env;
>>>>>>> f9461118
    std::vector<ctx_t> _apps;
    ctx_t _app;
    std::chrono::steady_clock::time_point _app_launch_time;
    std::string _active_client_uuid;

    mutable std::mutex _apps_mutex;

    // If no command associated with _app_id, yet it's still running
    bool placebo {};

    bp::child _process;
    bp::group _process_group;

#ifdef _WIN32
    GUID _virtual_display_guid {};
    bool _virtual_display_active {false};
#endif

    file_t _pipe;
    std::vector<cmd_t>::const_iterator _app_prep_it;
    std::vector<cmd_t>::const_iterator _app_prep_begin;

#ifdef _WIN32
    void start_lossless_scaling_support(std::unordered_set<DWORD> baseline_pids, const playnite_launcher::lossless::lossless_scaling_app_metadata &metadata, std::string install_dir_hint_utf8, DWORD root_pid);
    void stop_lossless_scaling_support();

    std::thread _lossless_thread;
    std::atomic_bool _lossless_stop_requested {false};
    std::mutex _lossless_mutex;
    bool _lossless_profile_applied {false};
    playnite_launcher::lossless::lossless_scaling_profile_backup _lossless_backup {};
    std::string _lossless_last_install_dir;
    std::string _lossless_last_exe_path;
#endif
  };

  boost::filesystem::path
    find_working_directory(const std::string &cmd, const boost::process::v1::environment &env);

  /**
   * @brief Calculate a stable id based on name and image data
   * @return Tuple of id calculated without index (for use if no collision) and one with.
   */
  std::tuple<std::string, std::string> calculate_app_id(const std::string &app_name, std::string app_image_path, int index);

  std::string validate_app_image_path(std::string app_image_path);
  void refresh(const std::string &file_name, bool needs_terminate = true);
  void migrate_apps(nlohmann::json *fileTree_p, nlohmann::json *inputTree_p);
  std::optional<proc::proc_t> parse(const std::string &file_name);

  /**
   * @brief Initialize proc functions
   * @return Unique pointer to `deinit_t` to manage cleanup
   */
  std::unique_ptr<platf::deinit_t> init();

  /**
   * @brief Terminates all child processes in a process group.
   * @param proc The child process itself.
   * @param group The group of all children in the process tree.
   * @param exit_timeout The timeout to wait for the process group to gracefully exit.
   */
  void terminate_process_group(bp::child &proc, bp::group &group, std::chrono::seconds exit_timeout);

  extern proc_t proc;

  extern int input_only_app_id;
  extern std::string input_only_app_id_str;
  extern int terminate_app_id;
  extern std::string terminate_app_id_str;
}  // namespace proc

#ifdef BOOST_PROCESS_VERSION
  #undef BOOST_PROCESS_VERSION
#endif<|MERGE_RESOLUTION|>--- conflicted
+++ resolved
@@ -6,10 +6,6 @@
 
 #ifndef __kernel_entry
   #define __kernel_entry
-#endif
-
-#ifndef BOOST_PROCESS_VERSION
-  #define BOOST_PROCESS_VERSION 1
 #endif
 
 // standard includes
@@ -22,16 +18,8 @@
 #include <chrono>
 
 // lib includes
-<<<<<<< HEAD
-#include <boost/process/v1/child.hpp>
-#include <boost/process/v1/environment.hpp>
-#include <boost/process/v1/group.hpp>
-#include <boost/process/v1/search_path.hpp>
-#include <boost/property_tree/ptree.hpp>
+#include "boost_process_shim.h"
 #include <nlohmann/json.hpp>
-=======
-#include "boost_process_shim.h"
->>>>>>> f9461118
 
 // local includes
 #include "config.h"
@@ -41,7 +29,7 @@
 
 #ifdef _WIN32
   #include "platform/windows/virtual_display.h"
-  #include "tools/playnite_launcher/lossless_scaling.h"
+#include "tools/playnite_launcher/lossless_scaling.h"
 
 namespace VDISPLAY {
   enum class DRIVER_STATUS;
@@ -49,15 +37,12 @@
 
 #endif
 
-<<<<<<< HEAD
 #define VIRTUAL_DISPLAY_UUID "8902CB19-674A-403D-A587-41B092E900BA"
 #define FALLBACK_DESKTOP_UUID "EAAC6159-089A-46A9-9E24-6436885F6610"
 #define REMOTE_INPUT_UUID "8CB5C136-DA67-4F99-B4A1-F9CD35005CF4"
 #define TERMINATE_APP_UUID "E16CBE1B-295D-4632-9A76-EC4180C857D3"
-=======
+
 namespace bp = boost_process_shim;
-
->>>>>>> f9461118
 namespace proc {
   using file_t = util::safe_ptr_v2<FILE, int, fclose>;
 
@@ -192,7 +177,7 @@
     std::string get_app_image(int app_id);
     std::string get_last_run_app_name();
     std::string get_running_app_uuid();
-    boost::process::v1::environment get_env();
+    bp::environment get_env();
     void resume();
     void pause();
     void terminate(bool immediate = false, bool needs_refresh = true);
@@ -209,15 +194,9 @@
     int _app_id = 0;
     std::string _app_name;
 
-<<<<<<< HEAD
-    boost::process::v1::environment _env;
-
+    bp::environment _env;
     std::shared_ptr<rtsp_stream::launch_session_t> _launch_session;
     std::shared_ptr<config::input_t> _saved_input_config;
-
-=======
-    bp::environment _env;
->>>>>>> f9461118
     std::vector<ctx_t> _apps;
     ctx_t _app;
     std::chrono::steady_clock::time_point _app_launch_time;
@@ -255,7 +234,7 @@
   };
 
   boost::filesystem::path
-    find_working_directory(const std::string &cmd, const boost::process::v1::environment &env);
+    find_working_directory(const std::string &cmd, const bp::environment &env);
 
   /**
    * @brief Calculate a stable id based on name and image data
@@ -288,8 +267,4 @@
   extern std::string input_only_app_id_str;
   extern int terminate_app_id;
   extern std::string terminate_app_id_str;
-}  // namespace proc
-
-#ifdef BOOST_PROCESS_VERSION
-  #undef BOOST_PROCESS_VERSION
-#endif+}  // namespace proc