--- conflicted
+++ resolved
@@ -170,18 +170,12 @@
     return "00:00:00:00:00:00"s;
   }
 
-<<<<<<< HEAD
   // TODO: return actual IP
-  std::string
-  get_local_ip_for_gateway() {
+  std::string get_local_ip_for_gateway() {
     return "";
   }
 
-  bp::child
-  run_command(bool elevated, bool interactive, const std::string &cmd, boost::filesystem::path &working_dir, const bp::environment &env, FILE *file, std::error_code &ec, bp::group *group) {
-=======
   bp::child run_command(bool elevated, bool interactive, const std::string &cmd, boost::filesystem::path &working_dir, const bp::environment &env, FILE *file, std::error_code &ec, bp::group *group) {
->>>>>>> dbba364e
     // clang-format off
     if (!group) {
       if (!file) {
