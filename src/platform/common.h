--- conflicted
+++ resolved
@@ -14,14 +14,7 @@
 // lib includes
 #include <boost/core/noncopyable.hpp>
 #ifndef _WIN32
-<<<<<<< HEAD
-  #include <boost/asio/ip/address.hpp>
-  #include <boost/process/v1/child.hpp>
-  #include <boost/process/v1/environment.hpp>
-  #include <boost/process/v1/group.hpp>
-=======
   #include <boost/asio.hpp>
->>>>>>> f9461118
 #endif
 
 // local includes
