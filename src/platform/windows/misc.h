--- conflicted
+++ resolved
@@ -7,10 +7,6 @@
 // standard includes
 #include <chrono>
 #include <functional>
-<<<<<<< HEAD
-#include <functional>
-=======
->>>>>>> 920305d3
 #include <string_view>
 #include <system_error>
 
@@ -41,9 +37,7 @@
   std::string to_utf8(const std::wstring &string);
 
   /**
-<<<<<<< HEAD
-   * @brief Check if the current process is running with system-level privileges.
-   * @return `true` if the current process has system-level privileges, `false` otherwise.
+   * @brief Check if the current process is running under the SYSTEM account.
    */
   bool is_running_as_system();
 
@@ -88,18 +82,13 @@
   void free_proc_thread_attr_list(LPPROC_THREAD_ATTRIBUTE_LIST list);
 
   /**
-   * @brief Obtain the current sessions user's primary token with elevated privileges.
-   * @return The user's token. If user has admin capability it will be elevated, otherwise it will be a limited token. On error, `nullptr`.
-=======
    * @brief Obtain the current sessions user's primary token with elevated privileges if available.
    * @param elevated Request an elevated token if the user has one.
    * @return User token handle or nullptr on failure (caller must CloseHandle on success).
->>>>>>> 920305d3
    */
   HANDLE retrieve_users_token(bool elevated);
 
   /**
-<<<<<<< HEAD
    * @brief Retrieves the parent process ID of the current process.
    *
    * @return DWORD The process ID of the parent process, or 0 if the parent could not be determined.
@@ -113,9 +102,6 @@
    */
   DWORD get_parent_process_id(DWORD process_id);
 
-  // Additional helpers used by configuration HTTP to safely access user resource
-  HANDLE retrieve_users_token(bool elevated);
-
   // Impersonate the given user token and invoke the callback while impersonating.
   // Returns an std::error_code describing any failure (empty on success).
   std::error_code impersonate_current_user(HANDLE user_token, std::function<void()> callback);
@@ -126,19 +112,4 @@
    * @return true on success.
    */
   bool override_per_user_predefined_keys(HANDLE token);
-
-  // Additional helpers used by configuration HTTP to safely access user resources
-  bool is_running_as_system();
-  HANDLE retrieve_users_token(bool elevated);
-=======
-   * @brief Check if the current process is running under the SYSTEM account.
-   */
-  bool is_running_as_system();
-
-  /**
-   * @brief Impersonate the specified user during the callback lifespan.
-   * @return std::error_code set to permission_denied on failure, empty on success.
-   */
->>>>>>> 920305d3
-  std::error_code impersonate_current_user(HANDLE user_token, std::function<void()> callback);
 }  // namespace platf