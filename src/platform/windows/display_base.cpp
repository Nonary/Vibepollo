/**
 * @file src/platform/windows/display_base.cpp
 * @brief Definitions for the Windows display base code.
 */
// standard includes
#include <cctype>
#include <cmath>
#include <cstdint>
#include <limits>
#include <thread>

// platform includes
#include <initguid.h>

// lib includes
#include <boost/algorithm/string/join.hpp>
#include <MinHook.h>

// We have to include boost/process/v1.hpp before display.h due to WinSock.h,
// but that prevents the definition of NTSTATUS so we must define it ourself.
typedef long NTSTATUS;

// Definition from the WDK's d3dkmthk.h
typedef enum _D3DKMT_GPU_PREFERENCE_QUERY_STATE: DWORD {
  D3DKMT_GPU_PREFERENCE_STATE_UNINITIALIZED,  ///< The GPU preference isn't initialized.
  D3DKMT_GPU_PREFERENCE_STATE_HIGH_PERFORMANCE,  ///< The highest performing GPU is preferred.
  D3DKMT_GPU_PREFERENCE_STATE_MINIMUM_POWER,  ///< The minimum-powered GPU is preferred.
  D3DKMT_GPU_PREFERENCE_STATE_UNSPECIFIED,  ///< A GPU preference isn't specified.
  D3DKMT_GPU_PREFERENCE_STATE_NOT_FOUND,  ///< A GPU preference isn't found.
  D3DKMT_GPU_PREFERENCE_STATE_USER_SPECIFIED_GPU  ///< A specific GPU is preferred.
} D3DKMT_GPU_PREFERENCE_QUERY_STATE;

#include "display.h"
#include "misc.h"
#include "src/config.h"
#include "src/display_device.h"
#include "src/logging.h"
#include "src/platform/common.h"
#include "src/video.h"

namespace platf {
  using namespace std::literals;
}

namespace platf::dxgi {
<<<<<<< HEAD
=======
  namespace {
    constexpr std::uint32_t WINDOWS_23H2_BUILD = 22631;

    bool is_windows_23h2_or_later() {
      static const bool is_modern = []() {
        const auto version = platf::query_windows_version();
        if (version.build_number.has_value() && version.build_number.value() >= WINDOWS_23H2_BUILD) {
          return true;
        }

        const auto parse_numeric_prefix = [](const std::string &value) -> std::uint32_t {
          std::uint32_t result = 0;
          bool seen_digit = false;

          for (unsigned char ch : value) {
            if (std::isdigit(ch)) {
              seen_digit = true;
              const auto digit = static_cast<std::uint32_t>(ch - '0');
              if (result > (std::numeric_limits<std::uint32_t>::max() - digit) / 10) {
                return 0;
              }
              result = result * 10 + digit;
            } else if (seen_digit) {
              break;
            } else if (!std::isspace(ch)) {
              return 0;
            }
          }

          return seen_digit ? result : 0;
        };

        if (parse_numeric_prefix(version.current_build) >= WINDOWS_23H2_BUILD) {
          return true;
        }

        return false;
      }();

      return is_modern;
    }

    bool should_use_wgc_default() {
      return is_windows_23h2_or_later();
    }
  }  // namespace

  namespace bp = boost::process;
>>>>>>> ea9f5fec

  /**
   * DDAPI-specific initialization goes here.
   */
  int duplication_t::init(display_base_t *display, const ::video::config_t &config) {
    HRESULT status;

    // Capture format will be determined from the first call to AcquireNextFrame()
    display->capture_format = DXGI_FORMAT_UNKNOWN;

    // FIXME: Duplicate output on RX580 in combination with DOOM (2016) --> BSOD
    {
      // IDXGIOutput5 is optional, but can provide improved performance and wide color support
      dxgi::output5_t output5 {};
      status = display->output->QueryInterface(IID_IDXGIOutput5, (void **) &output5);
      if (SUCCEEDED(status)) {
        // Ask the display implementation which formats it supports
        auto supported_formats = display->get_supported_capture_formats();
        if (supported_formats.empty()) {
          BOOST_LOG(warning) << "No compatible capture formats for this encoder"sv;
          return -1;
        }

        // We try this twice, in case we still get an error on reinitialization
        for (int x = 0; x < 2; ++x) {
          // Ensure we can duplicate the current display
          syncThreadDesktop();

          status = output5->DuplicateOutput1((IUnknown *) display->device.get(), 0, supported_formats.size(), supported_formats.data(), &dup);
          if (SUCCEEDED(status)) {
            break;
          }
          std::this_thread::sleep_for(200ms);
        }

        // We don't retry with DuplicateOutput() because we can hit this codepath when we're racing
        // with mode changes and we don't want to accidentally fall back to suboptimal capture if
        // we get unlucky and succeed below.
        if (FAILED(status)) {
          BOOST_LOG(warning) << "DuplicateOutput1 Failed [0x"sv << util::hex(status).to_string_view() << ']';
          return -1;
        }
      } else {
        BOOST_LOG(warning) << "IDXGIOutput5 is not supported by your OS. Capture performance may be reduced."sv;

        dxgi::output1_t output1 {};
        status = display->output->QueryInterface(IID_IDXGIOutput1, (void **) &output1);
        if (FAILED(status)) {
          BOOST_LOG(error) << "Failed to query IDXGIOutput1 from the output"sv;
          return -1;
        }

        for (int x = 0; x < 2; ++x) {
          // Ensure we can duplicate the current display
          syncThreadDesktop();

          status = output1->DuplicateOutput((IUnknown *) display->device.get(), &dup);
          if (SUCCEEDED(status)) {
            break;
          }
          std::this_thread::sleep_for(200ms);
        }

        if (FAILED(status)) {
          BOOST_LOG(error) << "DuplicateOutput Failed [0x"sv << util::hex(status).to_string_view() << ']';
          return -1;
        }
      }
    }

    DXGI_OUTDUPL_DESC dup_desc;
    dup->GetDesc(&dup_desc);

    BOOST_LOG(info) << "Desktop resolution ["sv << dup_desc.ModeDesc.Width << 'x' << dup_desc.ModeDesc.Height << ']';
    BOOST_LOG(info) << "Desktop format ["sv << display->dxgi_format_to_string(dup_desc.ModeDesc.Format) << ']';

    display->display_refresh_rate = dup_desc.ModeDesc.RefreshRate;
    double display_refresh_rate_decimal = (double) display->display_refresh_rate.Numerator / display->display_refresh_rate.Denominator;
    BOOST_LOG(info) << "Display refresh rate [" << display_refresh_rate_decimal << "Hz]";
    BOOST_LOG(info) << "Requested frame rate [" << display->client_frame_rate << "fps]";
    display->display_refresh_rate_rounded = lround(display_refresh_rate_decimal);
    return 0;
  }

  capture_e duplication_t::next_frame(DXGI_OUTDUPL_FRAME_INFO &frame_info, std::chrono::milliseconds timeout, resource_t::pointer *res_p) {
    auto capture_status = release_frame();
    if (capture_status != capture_e::ok) {
      return capture_status;
    }

    auto status = dup->AcquireNextFrame(timeout.count(), &frame_info, res_p);

    switch (status) {
      case S_OK:
        // ProtectedContentMaskedOut seems to semi-randomly be TRUE or FALSE even when protected content
        // is on screen the whole time, so we can't just print when it changes. Instead we'll keep track
        // of the last time we printed the warning and print another if we haven't printed one recently.
        if (frame_info.ProtectedContentMaskedOut && std::chrono::steady_clock::now() > last_protected_content_warning_time + 10s) {
          BOOST_LOG(warning) << "Windows is currently blocking DRM-protected content from capture. You may see black regions where this content would be."sv;
          last_protected_content_warning_time = std::chrono::steady_clock::now();
        }

        has_frame = true;
        return capture_e::ok;
      case DXGI_ERROR_WAIT_TIMEOUT:
        return capture_e::timeout;
      case WAIT_ABANDONED:
      case DXGI_ERROR_ACCESS_LOST:
      case DXGI_ERROR_ACCESS_DENIED:
        return capture_e::reinit;
      default:
        BOOST_LOG(error) << "Couldn't acquire next frame [0x"sv << util::hex(status).to_string_view();
        return capture_e::error;
    }
  }

  capture_e duplication_t::reset(dup_t::pointer dup_p) {
    auto capture_status = release_frame();

    dup.reset(dup_p);

    return capture_status;
  }

  capture_e duplication_t::release_frame() {
    if (!has_frame) {
      return capture_e::ok;
    }

    auto status = dup->ReleaseFrame();
    has_frame = false;
    switch (status) {
      case S_OK:
        return capture_e::ok;

      case DXGI_ERROR_INVALID_CALL:
        BOOST_LOG(warning) << "Duplication frame already released";
        return capture_e::ok;

      case DXGI_ERROR_ACCESS_LOST:
        return capture_e::reinit;

      default:
        BOOST_LOG(error) << "Error while releasing duplication frame [0x"sv << util::hex(status).to_string_view();
        return capture_e::error;
    }
  }

  duplication_t::~duplication_t() {
    release_frame();
  }

  capture_e display_base_t::capture(const push_captured_image_cb_t &push_captured_image_cb, const pull_free_image_cb_t &pull_free_image_cb, bool *cursor) {
    auto adjust_client_frame_rate = [&]() -> DXGI_RATIONAL {
      // Adjust capture frame interval when display refresh rate is not integral but very close to requested fps.
      if (display_refresh_rate.Denominator > 1) {
        DXGI_RATIONAL candidate = display_refresh_rate;
        if (client_frame_rate % display_refresh_rate_rounded == 0) {
          candidate.Numerator *= client_frame_rate / display_refresh_rate_rounded;
        } else if (display_refresh_rate_rounded % client_frame_rate == 0) {
          candidate.Denominator *= display_refresh_rate_rounded / client_frame_rate;
        }
        double candidate_rate = (double) candidate.Numerator / candidate.Denominator;
        // Can only decrease requested fps, otherwise client may start accumulating frames and suffer increased latency.
        if (client_frame_rate > candidate_rate && candidate_rate / client_frame_rate > 0.99) {
          BOOST_LOG(info) << "Adjusted capture rate to " << candidate_rate << "fps to better match display";
          return candidate;
        }
      }

      return {(uint32_t) client_frame_rate, 1};
    };

    DXGI_RATIONAL client_frame_rate_adjusted = adjust_client_frame_rate();
    std::optional<std::chrono::steady_clock::time_point> frame_pacing_group_start;
    uint32_t frame_pacing_group_frames = 0;

    // Keep the display awake during capture. If the display goes to sleep during
    // capture, best case is that capture stops until it powers back on. However,
    // worst case it will trigger us to reinit DD, waking the display back up in
    // a neverending cycle of waking and sleeping the display of an idle machine.
    SetThreadExecutionState(ES_CONTINUOUS | ES_DISPLAY_REQUIRED);
    auto clear_display_required = util::fail_guard([]() {
      SetThreadExecutionState(ES_CONTINUOUS);
    });

    sleep_overshoot_logger.reset();

    while (true) {
      // This will return false if the HDR state changes or for any number of other
      // display or GPU changes. We should reinit to examine the updated state of
      // the display subsystem. It is recommended to call this once per frame.
      if (!factory->IsCurrent()) {
        return platf::capture_e::reinit;
      }

      platf::capture_e status = capture_e::ok;
      std::shared_ptr<img_t> img_out;

      // Try to continue frame pacing group, snapshot() is called with zero timeout after waiting for client frame interval
      if (frame_pacing_group_start) {
        const uint32_t seconds = (uint64_t) frame_pacing_group_frames * client_frame_rate_adjusted.Denominator / client_frame_rate_adjusted.Numerator;
        const uint32_t remainder = (uint64_t) frame_pacing_group_frames * client_frame_rate_adjusted.Denominator % client_frame_rate_adjusted.Numerator;
        const auto sleep_target = *frame_pacing_group_start +
                                  std::chrono::nanoseconds(1s) * seconds +
                                  std::chrono::nanoseconds(1s) * remainder / client_frame_rate_adjusted.Numerator;
        const auto sleep_period = sleep_target - std::chrono::steady_clock::now();

        if (sleep_period <= 0ns) {
          // We missed next frame time, invalidating current frame pacing group
          frame_pacing_group_start = std::nullopt;
          frame_pacing_group_frames = 0;
          status = capture_e::timeout;
        } else {
          bool elastic = false;
          if (sleep_period >= 2ms) {
            elastic = true;
            timer->sleep_for(sleep_period - 2ms);
            sleep_overshoot_logger.first_point(sleep_target);
            sleep_overshoot_logger.second_point_now_and_log();
          }

          status = snapshot(pull_free_image_cb, img_out, elastic ? 2ms : std::chrono::duration_cast<std::chrono::milliseconds>(sleep_period), *cursor);

          if (status == capture_e::ok && img_out) {
            frame_pacing_group_frames += 1;
          } else {
            frame_pacing_group_start = std::nullopt;
            frame_pacing_group_frames = 0;
          }
        }
      }

      // Start new frame pacing group if necessary, snapshot() is called with non-zero timeout
      if (status == capture_e::timeout || (status == capture_e::ok && !frame_pacing_group_start)) {
        status = snapshot(pull_free_image_cb, img_out, 200ms, *cursor);

        if (status == capture_e::ok && img_out) {
          frame_pacing_group_start = img_out->frame_timestamp;

          if (!frame_pacing_group_start) {
            BOOST_LOG(warning) << "snapshot() provided image without timestamp";
            frame_pacing_group_start = std::chrono::steady_clock::now();
          }

          frame_pacing_group_frames = 1;
        } else if (status == platf::capture_e::timeout) {
          // The D3D11 device is protected by an unfair lock that is held the entire time that
          // IDXGIOutputDuplication::AcquireNextFrame() is running. This is normally harmless,
          // however sometimes the encoding thread needs to interact with our ID3D11Device to
          // create dummy images or initialize the shared state that is used to pass textures
          // between the capture and encoding ID3D11Devices.
          //
          // When we're in a state where we're not actively receiving frames regularly, we will
          // spend almost 100% of our time in AcquireNextFrame() holding that critical lock.
          // Worse still, since it's unfair, we can monopolize it while the encoding thread
          // is starved. The encoding thread may acquire it for a few moments across a few
          // ID3D11Device calls before losing it again to us for another long time waiting in
          // AcquireNextFrame(). The starvation caused by this lock contention causes encoder
          // reinitialization to take several seconds instead of a fraction of a second.
          //
          // To avoid starving the encoding thread, sleep without the lock held for a little
          // while each time we reach our max frame timeout. This will only happen when nothing
          // is updating the display, so no visible stutter should be introduced by the sleep.
          std::this_thread::sleep_for(10ms);
        }
      }

      switch (status) {
        case platf::capture_e::reinit:
        case platf::capture_e::error:
        case platf::capture_e::interrupted:
          return status;
        case platf::capture_e::timeout:
          if (!push_captured_image_cb(std::move(img_out), false)) {
            return capture_e::ok;
          }
          break;
        case platf::capture_e::ok:
          if (!push_captured_image_cb(std::move(img_out), true)) {
            return capture_e::ok;
          }
          break;
        default:
          BOOST_LOG(error) << "Unrecognized capture status ["sv << (int) status << ']';
          return status;
      }

      status = release_snapshot();
      if (status != platf::capture_e::ok) {
        return status;
      }
    }

    return capture_e::ok;
  }

  /**
   * @brief Tests to determine if the Desktop Duplication API can capture the given output.
   * @details When testing for enumeration only, we avoid resyncing the thread desktop.
   * @param adapter The DXGI adapter to use for capture.
   * @param output The DXGI output to capture.
   * @param enumeration_only Specifies whether this test is occurring for display enumeration.
   */
  bool test_dxgi_duplication(adapter_t &adapter, output_t &output, bool enumeration_only) {
    D3D_FEATURE_LEVEL featureLevels[] {
      D3D_FEATURE_LEVEL_11_1,
      D3D_FEATURE_LEVEL_11_0,
      D3D_FEATURE_LEVEL_10_1,
      D3D_FEATURE_LEVEL_10_0,
      D3D_FEATURE_LEVEL_9_3,
      D3D_FEATURE_LEVEL_9_2,
      D3D_FEATURE_LEVEL_9_1
    };

    device_t device;
    auto status = D3D11CreateDevice(
      adapter.get(),
      D3D_DRIVER_TYPE_UNKNOWN,
      nullptr,
      D3D11_CREATE_DEVICE_FLAGS,
      featureLevels,
      sizeof(featureLevels) / sizeof(D3D_FEATURE_LEVEL),
      D3D11_SDK_VERSION,
      &device,
      nullptr,
      nullptr
    );
    if (FAILED(status)) {
      BOOST_LOG(error) << "Failed to create D3D11 device for DD test [0x"sv << util::hex(status).to_string_view() << ']';
      return false;
    }

    output1_t output1;
    status = output->QueryInterface(IID_IDXGIOutput1, (void **) &output1);
    if (FAILED(status)) {
      BOOST_LOG(error) << "Failed to query IDXGIOutput1 from the output"sv;
      return false;
    }

    // Check if we can use the Desktop Duplication API on this output
    for (int x = 0; x < 2; ++x) {
      dup_t dup;

      // Only resynchronize the thread desktop when not enumerating displays.
      // During enumeration, the caller will do this only once to ensure
      // a consistent view of available outputs.
      if (!enumeration_only) {
        syncThreadDesktop();
      }

      status = output1->DuplicateOutput((IUnknown *) device.get(), &dup);
      if (SUCCEEDED(status)) {
        return true;
      }

      // If we're not resyncing the thread desktop and we don't have permission to
      // capture the current desktop, just bail immediately. Retrying won't help.
      if (enumeration_only && status == E_ACCESSDENIED) {
        break;
      } else {
        std::this_thread::sleep_for(200ms);
      }
    }

    BOOST_LOG(error) << "DuplicateOutput() test failed [0x"sv << util::hex(status).to_string_view() << ']';
    return false;
  }

  /**
   * @brief Hook for NtGdiDdDDIGetCachedHybridQueryValue() from win32u.dll.
   * @param gpuPreference A pointer to the location where the preference will be written.
   * @return Always STATUS_SUCCESS if valid arguments are provided.
   */
  NTSTATUS __stdcall NtGdiDdDDIGetCachedHybridQueryValueHook(D3DKMT_GPU_PREFERENCE_QUERY_STATE *gpuPreference) {
    // By faking a cached GPU preference state of D3DKMT_GPU_PREFERENCE_STATE_UNSPECIFIED, this will
    // prevent DXGI from performing the normal GPU preference resolution that looks at the registry,
    // power settings, and the hybrid adapter DDI interface to pick a GPU. Instead, we will not be
    // bound to any specific GPU. This will prevent DXGI from performing output reparenting (moving
    // outputs from their true location to the render GPU), which breaks DDA.
    if (gpuPreference) {
      *gpuPreference = D3DKMT_GPU_PREFERENCE_STATE_UNSPECIFIED;
      return 0;  // STATUS_SUCCESS
    } else {
      return STATUS_INVALID_PARAMETER;
    }
  }

  int display_base_t::init(const ::video::config_t &config, const std::string &display_name) {
    std::once_flag windows_cpp_once_flag;

    std::call_once(windows_cpp_once_flag, []() {
      DECLARE_HANDLE(DPI_AWARENESS_CONTEXT);

      typedef BOOL (*User32_SetProcessDpiAwarenessContext)(DPI_AWARENESS_CONTEXT value);

      {
        auto user32 = LoadLibraryA("user32.dll");
        auto f = (User32_SetProcessDpiAwarenessContext) GetProcAddress(user32, "SetProcessDpiAwarenessContext");
        if (f) {
          f(DPI_AWARENESS_CONTEXT_PER_MONITOR_AWARE_V2);
        }

        FreeLibrary(user32);
      }

      {
        // We aren't calling MH_Uninitialize(), but that's okay because this hook lasts for the life of the process
        MH_Initialize();
        MH_CreateHookApi(L"win32u.dll", "NtGdiDdDDIGetCachedHybridQueryValue", (void *) NtGdiDdDDIGetCachedHybridQueryValueHook, nullptr);
        MH_EnableHook(MH_ALL_HOOKS);
      }
    });

    // Get rectangle of full desktop for absolute mouse coordinates
    env_width = GetSystemMetrics(SM_CXVIRTUALSCREEN);
    env_height = GetSystemMetrics(SM_CYVIRTUALSCREEN);

    HRESULT status;

    status = CreateDXGIFactory1(IID_IDXGIFactory1, (void **) &factory);
    if (FAILED(status)) {
      BOOST_LOG(error) << "Failed to create DXGIFactory1 [0x"sv << util::hex(status).to_string_view() << ']';
      return -1;
    }

    auto adapter_name = from_utf8(config::video.adapter_name);
    auto output_name = from_utf8(display_name);

    adapter_t::pointer adapter_p;
    for (int tries = 0; tries < 2; ++tries) {
      for (int x = 0; factory->EnumAdapters1(x, &adapter_p) != DXGI_ERROR_NOT_FOUND; ++x) {
        dxgi::adapter_t adapter_tmp {adapter_p};

        DXGI_ADAPTER_DESC1 adapter_desc;
        adapter_tmp->GetDesc1(&adapter_desc);

        if (!adapter_name.empty() && adapter_desc.Description != adapter_name) {
          continue;
        }

        dxgi::output_t::pointer output_p;
        for (int y = 0; adapter_tmp->EnumOutputs(y, &output_p) != DXGI_ERROR_NOT_FOUND; ++y) {
          dxgi::output_t output_tmp {output_p};

          DXGI_OUTPUT_DESC desc;
          output_tmp->GetDesc(&desc);

          if (!output_name.empty() && desc.DeviceName != output_name) {
            continue;
          }

          if (desc.AttachedToDesktop && test_dxgi_duplication(adapter_tmp, output_tmp, false)) {
            output = std::move(output_tmp);

            offset_x = desc.DesktopCoordinates.left;
            offset_y = desc.DesktopCoordinates.top;
            width = desc.DesktopCoordinates.right - offset_x;
            height = desc.DesktopCoordinates.bottom - offset_y;

            display_rotation = desc.Rotation;
            if (display_rotation == DXGI_MODE_ROTATION_ROTATE90 ||
                display_rotation == DXGI_MODE_ROTATION_ROTATE270) {
              width_before_rotation = height;
              height_before_rotation = width;
            } else {
              width_before_rotation = width;
              height_before_rotation = height;
            }

            // left and bottom may be negative, yet absolute mouse coordinates start at 0x0
            // Ensure offset starts at 0x0
            offset_x -= GetSystemMetrics(SM_XVIRTUALSCREEN);
            offset_y -= GetSystemMetrics(SM_YVIRTUALSCREEN);

            break;
          }
        }

        if (output) {
          adapter = std::move(adapter_tmp);
          break;
        }
      }

      if (output) {
        break;
      }

      // If we made it here without finding an output, try to power on the display and retry.
      if (tries == 0) {
        SetThreadExecutionState(ES_DISPLAY_REQUIRED);
        Sleep(500);
      }
    }

    if (!output) {
      BOOST_LOG(error) << "Failed to locate an output device"sv;
      return -1;
    }

    D3D_FEATURE_LEVEL featureLevels[] {
      D3D_FEATURE_LEVEL_11_1,
      D3D_FEATURE_LEVEL_11_0,
      D3D_FEATURE_LEVEL_10_1,
      D3D_FEATURE_LEVEL_10_0,
      D3D_FEATURE_LEVEL_9_3,
      D3D_FEATURE_LEVEL_9_2,
      D3D_FEATURE_LEVEL_9_1
    };

    status = adapter->QueryInterface(IID_IDXGIAdapter, (void **) &adapter_p);
    if (FAILED(status)) {
      BOOST_LOG(error) << "Failed to query IDXGIAdapter interface"sv;
      return -1;
    }

    status = D3D11CreateDevice(
      adapter_p,
      D3D_DRIVER_TYPE_UNKNOWN,
      nullptr,
      D3D11_CREATE_DEVICE_FLAGS,
      featureLevels,
      sizeof(featureLevels) / sizeof(D3D_FEATURE_LEVEL),
      D3D11_SDK_VERSION,
      &device,
      &feature_level,
      &device_ctx
    );

    adapter_p->Release();

    if (FAILED(status)) {
      BOOST_LOG(error) << "Failed to create D3D11 device [0x"sv << util::hex(status).to_string_view() << ']';

      return -1;
    }

    DXGI_ADAPTER_DESC adapter_desc;
    adapter->GetDesc(&adapter_desc);

    auto description = to_utf8(adapter_desc.Description);
    BOOST_LOG(info)
      << std::endl
      << "Device Description : " << description << std::endl
      << "Device Vendor ID   : 0x"sv << util::hex(adapter_desc.VendorId).to_string_view() << std::endl
      << "Device Device ID   : 0x"sv << util::hex(adapter_desc.DeviceId).to_string_view() << std::endl
      << "Device Video Mem   : "sv << adapter_desc.DedicatedVideoMemory / 1048576 << " MiB"sv << std::endl
      << "Device Sys Mem     : "sv << adapter_desc.DedicatedSystemMemory / 1048576 << " MiB"sv << std::endl
      << "Share Sys Mem      : "sv << adapter_desc.SharedSystemMemory / 1048576 << " MiB"sv << std::endl
      << "Feature Level      : 0x"sv << util::hex(feature_level).to_string_view() << std::endl
      << "Capture size       : "sv << width << 'x' << height << std::endl
      << "Offset             : "sv << offset_x << 'x' << offset_y << std::endl
      << "Virtual Desktop    : "sv << env_width << 'x' << env_height;

    // Bump up thread priority
    {
      const DWORD flags = TOKEN_ADJUST_PRIVILEGES | TOKEN_QUERY;
      TOKEN_PRIVILEGES tp;
      HANDLE token;
      LUID val;

      if (OpenProcessToken(GetCurrentProcess(), flags, &token) &&
          !!LookupPrivilegeValue(nullptr, SE_INC_BASE_PRIORITY_NAME, &val)) {
        tp.PrivilegeCount = 1;
        tp.Privileges[0].Luid = val;
        tp.Privileges[0].Attributes = SE_PRIVILEGE_ENABLED;

        if (!AdjustTokenPrivileges(token, false, &tp, sizeof(tp), nullptr, nullptr)) {
          BOOST_LOG(warning) << "Could not set privilege to increase GPU priority";
        }
      }

      CloseHandle(token);

      HMODULE gdi32 = GetModuleHandleA("GDI32");
      if (gdi32) {
        auto check_hags = [&](const LUID &adapter) -> bool {
          auto d3dkmt_open_adapter = (PD3DKMTOpenAdapterFromLuid) GetProcAddress(gdi32, "D3DKMTOpenAdapterFromLuid");
          auto d3dkmt_query_adapter_info = (PD3DKMTQueryAdapterInfo) GetProcAddress(gdi32, "D3DKMTQueryAdapterInfo");
          auto d3dkmt_close_adapter = (PD3DKMTCloseAdapter) GetProcAddress(gdi32, "D3DKMTCloseAdapter");
          if (!d3dkmt_open_adapter || !d3dkmt_query_adapter_info || !d3dkmt_close_adapter) {
            BOOST_LOG(error) << "Couldn't load d3dkmt functions from gdi32.dll to determine GPU HAGS status";
            return false;
          }

          D3DKMT_OPENADAPTERFROMLUID d3dkmt_adapter = {adapter};
          if (FAILED(d3dkmt_open_adapter(&d3dkmt_adapter))) {
            BOOST_LOG(error) << "D3DKMTOpenAdapterFromLuid() failed while trying to determine GPU HAGS status";
            return false;
          }

          bool result;

          D3DKMT_WDDM_2_7_CAPS d3dkmt_adapter_caps = {};
          D3DKMT_QUERYADAPTERINFO d3dkmt_adapter_info = {};
          d3dkmt_adapter_info.hAdapter = d3dkmt_adapter.hAdapter;
          d3dkmt_adapter_info.Type = KMTQAITYPE_WDDM_2_7_CAPS;
          d3dkmt_adapter_info.pPrivateDriverData = &d3dkmt_adapter_caps;
          d3dkmt_adapter_info.PrivateDriverDataSize = sizeof(d3dkmt_adapter_caps);

          if (SUCCEEDED(d3dkmt_query_adapter_info(&d3dkmt_adapter_info))) {
            result = d3dkmt_adapter_caps.HwSchEnabled;
          } else {
            BOOST_LOG(warning) << "D3DKMTQueryAdapterInfo() failed while trying to determine GPU HAGS status";
            result = false;
          }

          D3DKMT_CLOSEADAPTER d3dkmt_close_adapter_wrap = {d3dkmt_adapter.hAdapter};
          if (FAILED(d3dkmt_close_adapter(&d3dkmt_close_adapter_wrap))) {
            BOOST_LOG(error) << "D3DKMTCloseAdapter() failed while trying to determine GPU HAGS status";
          }

          return result;
        };

        auto d3dkmt_set_process_priority = (PD3DKMTSetProcessSchedulingPriorityClass) GetProcAddress(gdi32, "D3DKMTSetProcessSchedulingPriorityClass");
        if (d3dkmt_set_process_priority) {
          auto priority = D3DKMT_SCHEDULINGPRIORITYCLASS_REALTIME;
          bool hags_enabled = check_hags(adapter_desc.AdapterLuid);
          if (adapter_desc.VendorId == 0x10DE) {
            // As of 2023.07, NVIDIA driver has unfixed bug(s) where "realtime" can cause unrecoverable encoding freeze or outright driver crash
            // This issue happens more frequently with HAGS, in DX12 games or when VRAM is filled close to max capacity
            // Track OBS to see if they find better workaround or NVIDIA fixes it on their end, they seem to be in communication
            if (hags_enabled && !config::video.nv_realtime_hags) {
              priority = D3DKMT_SCHEDULINGPRIORITYCLASS_HIGH;
            }
          }
          BOOST_LOG(info) << "Active GPU has HAGS " << (hags_enabled ? "enabled" : "disabled");
          BOOST_LOG(info) << "Using " << (priority == D3DKMT_SCHEDULINGPRIORITYCLASS_HIGH ? "high" : "realtime") << " GPU priority";
          if (FAILED(d3dkmt_set_process_priority(GetCurrentProcess(), priority))) {
            BOOST_LOG(warning) << "Failed to adjust GPU priority. Please run application as administrator for optimal performance.";
          }
        } else {
          BOOST_LOG(error) << "Couldn't load D3DKMTSetProcessSchedulingPriorityClass function from gdi32.dll to adjust GPU priority";
        }
      }

      dxgi::dxgi_t dxgi;
      status = device->QueryInterface(IID_IDXGIDevice, (void **) &dxgi);
      if (FAILED(status)) {
        BOOST_LOG(warning) << "Failed to query DXGI interface from device [0x"sv << util::hex(status).to_string_view() << ']';
        return -1;
      }

      status = dxgi->SetGPUThreadPriority(0x4000001E);
      if (FAILED(status)) {
        BOOST_LOG(info) << "Failed to request absoloute capture GPU thread priority. Trying relative priority.";
        status = dxgi->SetGPUThreadPriority(7);
        if (FAILED(status)) {
          BOOST_LOG(warning) << "Failed to request relative capture GPU thread priority. Please run application as administrator for optimal performance.";
        } else {
          BOOST_LOG(info) << "Relative capture GPU thread priority request success.";
        }
      }
    }

    // Try to reduce latency
    {
      dxgi::dxgi1_t dxgi {};
      status = device->QueryInterface(IID_IDXGIDevice, (void **) &dxgi);
      if (FAILED(status)) {
        BOOST_LOG(error) << "Failed to query DXGI interface from device [0x"sv << util::hex(status).to_string_view() << ']';
        return -1;
      }

      status = dxgi->SetMaximumFrameLatency(1);
      if (FAILED(status)) {
        BOOST_LOG(warning) << "Failed to set maximum frame latency [0x"sv << util::hex(status).to_string_view() << ']';
      }
    }

    client_frame_rate = config.framerate;
    dxgi::output6_t output6 {};
    status = output->QueryInterface(IID_IDXGIOutput6, (void **) &output6);
    if (SUCCEEDED(status)) {
      DXGI_OUTPUT_DESC1 desc1;
      output6->GetDesc1(&desc1);

      BOOST_LOG(info)
        << std::endl
        << "Colorspace         : "sv << colorspace_to_string(desc1.ColorSpace) << std::endl
        << "Bits Per Color     : "sv << desc1.BitsPerColor << std::endl
        << "Red Primary        : ["sv << desc1.RedPrimary[0] << ',' << desc1.RedPrimary[1] << ']' << std::endl
        << "Green Primary      : ["sv << desc1.GreenPrimary[0] << ',' << desc1.GreenPrimary[1] << ']' << std::endl
        << "Blue Primary       : ["sv << desc1.BluePrimary[0] << ',' << desc1.BluePrimary[1] << ']' << std::endl
        << "White Point        : ["sv << desc1.WhitePoint[0] << ',' << desc1.WhitePoint[1] << ']' << std::endl
        << "Min Luminance      : "sv << desc1.MinLuminance << " nits"sv << std::endl
        << "Max Luminance      : "sv << desc1.MaxLuminance << " nits"sv << std::endl
        << "Max Full Luminance : "sv << desc1.MaxFullFrameLuminance << " nits"sv;
    }

    if (!timer || !*timer) {
      BOOST_LOG(error) << "Uninitialized high precision timer";
      return -1;
    }

    return 0;
  }

  bool display_base_t::is_hdr() {
    dxgi::output6_t output6 {};

    auto status = output->QueryInterface(IID_IDXGIOutput6, (void **) &output6);
    if (FAILED(status)) {
      BOOST_LOG(warning) << "Failed to query IDXGIOutput6 from the output"sv;
      return false;
    }

    DXGI_OUTPUT_DESC1 desc1;
    output6->GetDesc1(&desc1);

    return desc1.ColorSpace == DXGI_COLOR_SPACE_RGB_FULL_G2084_NONE_P2020;
  }

  bool display_base_t::get_hdr_metadata(SS_HDR_METADATA &metadata) {
    dxgi::output6_t output6 {};

    std::memset(&metadata, 0, sizeof(metadata));

    auto status = output->QueryInterface(IID_IDXGIOutput6, (void **) &output6);
    if (FAILED(status)) {
      BOOST_LOG(warning) << "Failed to query IDXGIOutput6 from the output"sv;
      return false;
    }

    DXGI_OUTPUT_DESC1 desc1;
    output6->GetDesc1(&desc1);

    // The primaries reported here seem to correspond to scRGB (Rec. 709)
    // which we then convert to Rec 2020 in our scRGB FP16 -> PQ shader
    // prior to encoding. It's not clear to me if we're supposed to report
    // the primaries of the original colorspace or the one we've converted
    // it to, but let's just report Rec 2020 primaries and D65 white level
    // to avoid confusing clients by reporting Rec 709 primaries with a
    // Rec 2020 colorspace. It seems like most clients ignore the primaries
    // in the metadata anyway (luminance range is most important).
    desc1.RedPrimary[0] = 0.708f;
    desc1.RedPrimary[1] = 0.292f;
    desc1.GreenPrimary[0] = 0.170f;
    desc1.GreenPrimary[1] = 0.797f;
    desc1.BluePrimary[0] = 0.131f;
    desc1.BluePrimary[1] = 0.046f;
    desc1.WhitePoint[0] = 0.3127f;
    desc1.WhitePoint[1] = 0.3290f;

    metadata.displayPrimaries[0].x = desc1.RedPrimary[0] * 50000;
    metadata.displayPrimaries[0].y = desc1.RedPrimary[1] * 50000;
    metadata.displayPrimaries[1].x = desc1.GreenPrimary[0] * 50000;
    metadata.displayPrimaries[1].y = desc1.GreenPrimary[1] * 50000;
    metadata.displayPrimaries[2].x = desc1.BluePrimary[0] * 50000;
    metadata.displayPrimaries[2].y = desc1.BluePrimary[1] * 50000;

    metadata.whitePoint.x = desc1.WhitePoint[0] * 50000;
    metadata.whitePoint.y = desc1.WhitePoint[1] * 50000;

    metadata.maxDisplayLuminance = desc1.MaxLuminance;
    metadata.minDisplayLuminance = desc1.MinLuminance * 10000;

    // These are content-specific metadata parameters that this interface doesn't give us
    metadata.maxContentLightLevel = 0;
    metadata.maxFrameAverageLightLevel = 0;

    metadata.maxFullFrameLuminance = desc1.MaxFullFrameLuminance;

    return true;
  }

  const char *format_str[] = {
    "DXGI_FORMAT_UNKNOWN",
    "DXGI_FORMAT_R32G32B32A32_TYPELESS",
    "DXGI_FORMAT_R32G32B32A32_FLOAT",
    "DXGI_FORMAT_R32G32B32A32_UINT",
    "DXGI_FORMAT_R32G32B32A32_SINT",
    "DXGI_FORMAT_R32G32B32_TYPELESS",
    "DXGI_FORMAT_R32G32B32_FLOAT",
    "DXGI_FORMAT_R32G32B32_UINT",
    "DXGI_FORMAT_R32G32B32_SINT",
    "DXGI_FORMAT_R16G16B16A16_TYPELESS",
    "DXGI_FORMAT_R16G16B16A16_FLOAT",
    "DXGI_FORMAT_R16G16B16A16_UNORM",
    "DXGI_FORMAT_R16G16B16A16_UINT",
    "DXGI_FORMAT_R16G16B16A16_SNORM",
    "DXGI_FORMAT_R16G16B16A16_SINT",
    "DXGI_FORMAT_R32G32_TYPELESS",
    "DXGI_FORMAT_R32G32_FLOAT",
    "DXGI_FORMAT_R32G32_UINT",
    "DXGI_FORMAT_R32G32_SINT",
    "DXGI_FORMAT_R32G8X24_TYPELESS",
    "DXGI_FORMAT_D32_FLOAT_S8X24_UINT",
    "DXGI_FORMAT_R32_FLOAT_X8X24_TYPELESS",
    "DXGI_FORMAT_X32_TYPELESS_G8X24_UINT",
    "DXGI_FORMAT_R10G10B10A2_TYPELESS",
    "DXGI_FORMAT_R10G10B10A2_UNORM",
    "DXGI_FORMAT_R10G10B10A2_UINT",
    "DXGI_FORMAT_R11G11B10_FLOAT",
    "DXGI_FORMAT_R8G8B8A8_TYPELESS",
    "DXGI_FORMAT_R8G8B8A8_UNORM",
    "DXGI_FORMAT_R8G8B8A8_UNORM_SRGB",
    "DXGI_FORMAT_R8G8B8A8_UINT",
    "DXGI_FORMAT_R8G8B8A8_SNORM",
    "DXGI_FORMAT_R8G8B8A8_SINT",
    "DXGI_FORMAT_R16G16_TYPELESS",
    "DXGI_FORMAT_R16G16_FLOAT",
    "DXGI_FORMAT_R16G16_UNORM",
    "DXGI_FORMAT_R16G16_UINT",
    "DXGI_FORMAT_R16G16_SNORM",
    "DXGI_FORMAT_R16G16_SINT",
    "DXGI_FORMAT_R32_TYPELESS",
    "DXGI_FORMAT_D32_FLOAT",
    "DXGI_FORMAT_R32_FLOAT",
    "DXGI_FORMAT_R32_UINT",
    "DXGI_FORMAT_R32_SINT",
    "DXGI_FORMAT_R24G8_TYPELESS",
    "DXGI_FORMAT_D24_UNORM_S8_UINT",
    "DXGI_FORMAT_R24_UNORM_X8_TYPELESS",
    "DXGI_FORMAT_X24_TYPELESS_G8_UINT",
    "DXGI_FORMAT_R8G8_TYPELESS",
    "DXGI_FORMAT_R8G8_UNORM",
    "DXGI_FORMAT_R8G8_UINT",
    "DXGI_FORMAT_R8G8_SNORM",
    "DXGI_FORMAT_R8G8_SINT",
    "DXGI_FORMAT_R16_TYPELESS",
    "DXGI_FORMAT_R16_FLOAT",
    "DXGI_FORMAT_D16_UNORM",
    "DXGI_FORMAT_R16_UNORM",
    "DXGI_FORMAT_R16_UINT",
    "DXGI_FORMAT_R16_SNORM",
    "DXGI_FORMAT_R16_SINT",
    "DXGI_FORMAT_R8_TYPELESS",
    "DXGI_FORMAT_R8_UNORM",
    "DXGI_FORMAT_R8_UINT",
    "DXGI_FORMAT_R8_SNORM",
    "DXGI_FORMAT_R8_SINT",
    "DXGI_FORMAT_A8_UNORM",
    "DXGI_FORMAT_R1_UNORM",
    "DXGI_FORMAT_R9G9B9E5_SHAREDEXP",
    "DXGI_FORMAT_R8G8_B8G8_UNORM",
    "DXGI_FORMAT_G8R8_G8B8_UNORM",
    "DXGI_FORMAT_BC1_TYPELESS",
    "DXGI_FORMAT_BC1_UNORM",
    "DXGI_FORMAT_BC1_UNORM_SRGB",
    "DXGI_FORMAT_BC2_TYPELESS",
    "DXGI_FORMAT_BC2_UNORM",
    "DXGI_FORMAT_BC2_UNORM_SRGB",
    "DXGI_FORMAT_BC3_TYPELESS",
    "DXGI_FORMAT_BC3_UNORM",
    "DXGI_FORMAT_BC3_UNORM_SRGB",
    "DXGI_FORMAT_BC4_TYPELESS",
    "DXGI_FORMAT_BC4_UNORM",
    "DXGI_FORMAT_BC4_SNORM",
    "DXGI_FORMAT_BC5_TYPELESS",
    "DXGI_FORMAT_BC5_UNORM",
    "DXGI_FORMAT_BC5_SNORM",
    "DXGI_FORMAT_B5G6R5_UNORM",
    "DXGI_FORMAT_B5G5R5A1_UNORM",
    "DXGI_FORMAT_B8G8R8A8_UNORM",
    "DXGI_FORMAT_B8G8R8X8_UNORM",
    "DXGI_FORMAT_R10G10B10_XR_BIAS_A2_UNORM",
    "DXGI_FORMAT_B8G8R8A8_TYPELESS",
    "DXGI_FORMAT_B8G8R8A8_UNORM_SRGB",
    "DXGI_FORMAT_B8G8R8X8_TYPELESS",
    "DXGI_FORMAT_B8G8R8X8_UNORM_SRGB",
    "DXGI_FORMAT_BC6H_TYPELESS",
    "DXGI_FORMAT_BC6H_UF16",
    "DXGI_FORMAT_BC6H_SF16",
    "DXGI_FORMAT_BC7_TYPELESS",
    "DXGI_FORMAT_BC7_UNORM",
    "DXGI_FORMAT_BC7_UNORM_SRGB",
    "DXGI_FORMAT_AYUV",
    "DXGI_FORMAT_Y410",
    "DXGI_FORMAT_Y416",
    "DXGI_FORMAT_NV12",
    "DXGI_FORMAT_P010",
    "DXGI_FORMAT_P016",
    "DXGI_FORMAT_420_OPAQUE",
    "DXGI_FORMAT_YUY2",
    "DXGI_FORMAT_Y210",
    "DXGI_FORMAT_Y216",
    "DXGI_FORMAT_NV11",
    "DXGI_FORMAT_AI44",
    "DXGI_FORMAT_IA44",
    "DXGI_FORMAT_P8",
    "DXGI_FORMAT_A8P8",
    "DXGI_FORMAT_B4G4R4A4_UNORM",

    nullptr,
    nullptr,
    nullptr,
    nullptr,
    nullptr,
    nullptr,
    nullptr,
    nullptr,
    nullptr,
    nullptr,
    nullptr,
    nullptr,
    nullptr,
    nullptr,

    "DXGI_FORMAT_P208",
    "DXGI_FORMAT_V208",
    "DXGI_FORMAT_V408"
  };

  const char *display_base_t::dxgi_format_to_string(DXGI_FORMAT format) {
    return format_str[format];
  }

  const char *display_base_t::colorspace_to_string(DXGI_COLOR_SPACE_TYPE type) {
    const char *type_str[] = {
      "DXGI_COLOR_SPACE_RGB_FULL_G22_NONE_P709",
      "DXGI_COLOR_SPACE_RGB_FULL_G10_NONE_P709",
      "DXGI_COLOR_SPACE_RGB_STUDIO_G22_NONE_P709",
      "DXGI_COLOR_SPACE_RGB_STUDIO_G22_NONE_P2020",
      "DXGI_COLOR_SPACE_RESERVED",
      "DXGI_COLOR_SPACE_YCBCR_FULL_G22_NONE_P709_X601",
      "DXGI_COLOR_SPACE_YCBCR_STUDIO_G22_LEFT_P601",
      "DXGI_COLOR_SPACE_YCBCR_FULL_G22_LEFT_P601",
      "DXGI_COLOR_SPACE_YCBCR_STUDIO_G22_LEFT_P709",
      "DXGI_COLOR_SPACE_YCBCR_FULL_G22_LEFT_P709",
      "DXGI_COLOR_SPACE_YCBCR_STUDIO_G22_LEFT_P2020",
      "DXGI_COLOR_SPACE_YCBCR_FULL_G22_LEFT_P2020",
      "DXGI_COLOR_SPACE_RGB_FULL_G2084_NONE_P2020",
      "DXGI_COLOR_SPACE_YCBCR_STUDIO_G2084_LEFT_P2020",
      "DXGI_COLOR_SPACE_RGB_STUDIO_G2084_NONE_P2020",
      "DXGI_COLOR_SPACE_YCBCR_STUDIO_G22_TOPLEFT_P2020",
      "DXGI_COLOR_SPACE_YCBCR_STUDIO_G2084_TOPLEFT_P2020",
      "DXGI_COLOR_SPACE_RGB_FULL_G22_NONE_P2020",
      "DXGI_COLOR_SPACE_YCBCR_STUDIO_GHLG_TOPLEFT_P2020",
      "DXGI_COLOR_SPACE_YCBCR_FULL_GHLG_TOPLEFT_P2020",
      "DXGI_COLOR_SPACE_RGB_STUDIO_G24_NONE_P709",
      "DXGI_COLOR_SPACE_RGB_STUDIO_G24_NONE_P2020",
      "DXGI_COLOR_SPACE_YCBCR_STUDIO_G24_LEFT_P709",
      "DXGI_COLOR_SPACE_YCBCR_STUDIO_G24_LEFT_P2020",
      "DXGI_COLOR_SPACE_YCBCR_STUDIO_G24_TOPLEFT_P2020",
    };

    if (type < ARRAYSIZE(type_str)) {
      return type_str[type];
    } else {
      return "UNKNOWN";
    }
  }

}  // namespace platf::dxgi

namespace platf {
  std::shared_ptr<display_t> display(mem_type_e hwdevice_type, const std::string &display_name, const video::config_t &config) {
    const auto &capture_mode = config::video.capture;
    const bool user_requested_ddx = capture_mode == "ddx";
    const bool default_to_wgc = dxgi::should_use_wgc_default();
    const bool wgc_requested = capture_mode.starts_with("wgc");
    const bool prefer_wgc_backend = !user_requested_ddx && (wgc_requested || default_to_wgc);

    if (hwdevice_type == mem_type_e::dxgi) {
      if (prefer_wgc_backend) {
        auto disp = dxgi::display_wgc_ipc_vram_t::create(config, display_name);
        if (disp || wgc_requested) {
          return disp;
        }
      }

      auto disp = std::make_shared<dxgi::display_ddup_vram_t>();
      if (!disp->init(config, display_name)) {
        return disp;
      }
    } else if (hwdevice_type == mem_type_e::system) {
      if (prefer_wgc_backend) {
        auto disp = dxgi::display_wgc_ipc_ram_t::create(config, display_name);
        if (disp || wgc_requested) {
          return disp;
        }
      }

      auto disp = std::make_shared<dxgi::display_ddup_ram_t>();
      if (!disp->init(config, display_name)) {
        return disp;
      }
    }

    return nullptr;
  }

  std::vector<std::string> display_names(mem_type_e) {
    std::vector<std::string> display_names;

    HRESULT status;

    BOOST_LOG(debug) << "Detecting monitors..."sv;

    // We sync the thread desktop once before we start the enumeration process
    // to ensure test_dxgi_duplication() returns consistent results for all GPUs
    // even if the current desktop changes during our enumeration process.
    // It is critical that we either fully succeed in enumeration or fully fail,
    // otherwise it can lead to the capture code switching monitors unexpectedly.
    syncThreadDesktop();

    dxgi::factory1_t factory;
    status = CreateDXGIFactory1(IID_IDXGIFactory1, (void **) &factory);
    if (FAILED(status)) {
      BOOST_LOG(error) << "Failed to create DXGIFactory1 [0x"sv << util::hex(status).to_string_view() << ']';
      return {};
    }

    dxgi::adapter_t adapter;
    for (int x = 0; factory->EnumAdapters1(x, &adapter) != DXGI_ERROR_NOT_FOUND; ++x) {
      DXGI_ADAPTER_DESC1 adapter_desc;
      adapter->GetDesc1(&adapter_desc);

      BOOST_LOG(debug)
        << std::endl
        << "====== ADAPTER ====="sv << std::endl
        << "Device Name      : "sv << to_utf8(adapter_desc.Description) << std::endl
        << "Device Vendor ID : 0x"sv << util::hex(adapter_desc.VendorId).to_string_view() << std::endl
        << "Device Device ID : 0x"sv << util::hex(adapter_desc.DeviceId).to_string_view() << std::endl
        << "Device Video Mem : "sv << adapter_desc.DedicatedVideoMemory / 1048576 << " MiB"sv << std::endl
        << "Device Sys Mem   : "sv << adapter_desc.DedicatedSystemMemory / 1048576 << " MiB"sv << std::endl
        << "Share Sys Mem    : "sv << adapter_desc.SharedSystemMemory / 1048576 << " MiB"sv << std::endl
        << std::endl
        << "    ====== OUTPUT ======"sv << std::endl;

      dxgi::output_t::pointer output_p {};
      for (int y = 0; adapter->EnumOutputs(y, &output_p) != DXGI_ERROR_NOT_FOUND; ++y) {
        dxgi::output_t output {output_p};

        DXGI_OUTPUT_DESC desc;
        output->GetDesc(&desc);

        auto device_name = to_utf8(desc.DeviceName);

        auto width = desc.DesktopCoordinates.right - desc.DesktopCoordinates.left;
        auto height = desc.DesktopCoordinates.bottom - desc.DesktopCoordinates.top;

        BOOST_LOG(debug)
          << "    Output Name       : "sv << device_name << std::endl
          << "    AttachedToDesktop : "sv << (desc.AttachedToDesktop ? "yes"sv : "no"sv) << std::endl
          << "    Resolution        : "sv << width << 'x' << height << std::endl
          << std::endl;

        // Don't include the display in the list if we can't actually capture it
        if (desc.AttachedToDesktop && dxgi::test_dxgi_duplication(adapter, output, true)) {
          display_names.emplace_back(std::move(device_name));
        }
      }
    }

    return display_names;
  }

  /**
   * @brief Returns if GPUs/drivers have changed since the last call to this function.
   * @return `true` if a change has occurred or if it is unknown whether a change occurred.
   */
  bool needs_encoder_reenumeration() {
    // Serialize access to the static DXGI factory
    static std::mutex reenumeration_state_lock;
    auto lg = std::lock_guard(reenumeration_state_lock);

    // Keep a reference to the DXGI factory, which will keep track of changes internally.
    static dxgi::factory1_t factory;
    if (!factory || !factory->IsCurrent()) {
      factory.reset();

      auto status = CreateDXGIFactory1(IID_IDXGIFactory1, (void **) &factory);
      if (FAILED(status)) {
        BOOST_LOG(error) << "Failed to create DXGIFactory1 [0x"sv << util::hex(status).to_string_view() << ']';
        factory.release();
      }

      // Always request reenumeration on the first streaming session just to ensure we
      // can deal with any initialization races that may occur when the system is booting.
      BOOST_LOG(info) << "Encoder reenumeration is required"sv;
      return true;
    } else {
      // The DXGI factory from last time is still current, so no encoder changes have occurred.
      return false;
    }
  }
}  // namespace platf<|MERGE_RESOLUTION|>--- conflicted
+++ resolved
@@ -43,8 +43,6 @@
 }
 
 namespace platf::dxgi {
-<<<<<<< HEAD
-=======
   namespace {
     constexpr std::uint32_t WINDOWS_23H2_BUILD = 22631;
 
@@ -93,7 +91,6 @@
   }  // namespace
 
   namespace bp = boost::process;
->>>>>>> ea9f5fec
 
   /**
    * DDAPI-specific initialization goes here.
