--- conflicted
+++ resolved
@@ -157,14 +157,8 @@
         BOOST_LOG(debug) << "Display helper process detected as exited (code=" << exit_code << "); preparing restart.";
       }
     }
-<<<<<<< HEAD
 
     terminate_stale_helpers();
-=======
-    if (shutting_down) {
-      return false;
-    }
->>>>>>> 5f61d489
     // Compute path to sunshine_display_helper.exe inside the tools subdirectory next to Sunshine.exe
     wchar_t module_path[MAX_PATH] = {};
     if (!GetModuleFileNameW(nullptr, module_path, _countof(module_path))) {
@@ -560,32 +554,7 @@
     try {
       auto api = std::make_shared<display_device::WinApiLayer>();
       display_device::WinDisplayDevice dd(api);
-<<<<<<< HEAD
-      const auto devices = dd.enumAvailableDevices();
-      auto json_str = display_device::toJson(devices);
-
-      // Parse the JSON array and append SudaVDA option if available
-      auto json_array = nlohmann::json::parse(json_str, nullptr, false);
-      if (json_array.is_discarded() || !json_array.is_array()) {
-        json_array = nlohmann::json::array();
-      }
-
-      if (VDISPLAY::isSudaVDADriverInstalled()) {
-        nlohmann::json vd_entry;
-        vd_entry["device_id"] = VDISPLAY::SUDOVDA_VIRTUAL_DISPLAY_SELECTION;
-        vd_entry["friendly_name"] = "SudaVDA Virtual Display";
-        vd_entry["is_virtual"] = true;
-        vd_entry["is_isolated"] = true;
-        json_array.push_back(std::move(vd_entry));
-      }
-
-      return json_array.dump();
-    } catch (const std::exception &e) {
-      BOOST_LOG(error) << "Failed to enumerate display devices: " << e.what();
-      return "[]";
-=======
       return dd.enumAvailableDevices();
->>>>>>> 5f61d489
     } catch (...) {
       return std::nullopt;
     }
