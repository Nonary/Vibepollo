/**
 * @file src/platform/windows/frame_limiter.cpp
 * @brief Frame limiter provider selection and orchestration.
 */

#ifdef _WIN32

  #include "frame_limiter.h"

  #include "src/config.h"
  #include "src/logging.h"
  #include "src/platform/windows/frame_limiter_nvcp.h"
  #include "src/platform/windows/misc.h"

  #include <algorithm>
  #include <array>
  #include <cctype>
  #include <optional>
  #include <numeric>
  #include <string>
  #include <vector>

namespace platf {

  namespace {

    frame_limiter_provider g_active_provider = frame_limiter_provider::none;
    bool g_nvcp_started = false;
    bool g_gen1_framegen_fix_active = false;
    bool g_gen2_framegen_fix_active = false;
    bool g_prev_frame_limiter_enabled = false;
    std::string g_prev_frame_limiter_provider;
    bool g_prev_frame_limiter_provider_set = false;
    bool g_prev_disable_vsync = false;
    std::string g_prev_rtss_frame_limit_type;
    bool g_prev_rtss_frame_limit_type_set = false;

    frame_limiter_provider parse_provider(const std::string &value) {
      std::string normalized;
      normalized.reserve(value.size());
      for (char ch : value) {
        if (ch == '-' || ch == '_' || ch == ' ') {
          continue;
        }
        normalized.push_back((char) std::tolower(static_cast<unsigned char>(ch)));
      }
      if (normalized.empty() || normalized == "auto") {
        return frame_limiter_provider::auto_detect;
      }
      if (normalized == "rtss") {
        return frame_limiter_provider::rtss;
      }
      if (normalized == "nvidiacontrolpanel" || normalized == "nvidia" || normalized == "nvcp") {
        return frame_limiter_provider::nvidia_control_panel;
      }
      if (normalized == "none" || normalized == "disabled") {
        return frame_limiter_provider::none;
      }
      return frame_limiter_provider::auto_detect;
    }

    bool provider_available(frame_limiter_provider provider) {
      switch (provider) {
        case frame_limiter_provider::nvidia_control_panel:
          return frame_limiter_nvcp::is_available();
        case frame_limiter_provider::rtss:
          return rtss_is_configured();
        default:
          return false;
      }
    }

  }  // namespace

  const char *frame_limiter_provider_to_string(frame_limiter_provider provider) {
    switch (provider) {
      case frame_limiter_provider::none:
        return "none";
      case frame_limiter_provider::auto_detect:
        return "auto";
      case frame_limiter_provider::rtss:
        return "rtss";
      case frame_limiter_provider::nvidia_control_panel:
        return "nvidia-control-panel";
      default:
        return "unknown";
    }
  }

  void frame_limiter_streaming_start(int fps, int fps_scaled, bool gen1_framegen_fix, bool gen2_framegen_fix, std::optional<int> lossless_rtss_limit, bool smooth_motion) {
    g_active_provider = frame_limiter_provider::none;
    g_nvcp_started = false;
    g_gen1_framegen_fix_active = gen1_framegen_fix;
    g_gen2_framegen_fix_active = gen2_framegen_fix;

    const bool frame_limit_enabled = config::frame_limiter.enable || gen1_framegen_fix || gen2_framegen_fix || (lossless_rtss_limit && *lossless_rtss_limit > 0);
    const bool nvidia_gpu_present = platf::has_nvidia_gpu();
    const bool nvcp_ready = frame_limiter_nvcp::is_available();
    const bool want_smooth_motion = smooth_motion && nvidia_gpu_present;

    const bool provider_overridden = config::has_runtime_config_override("frame_limiter_provider");
    const bool rtss_sync_overridden = config::has_runtime_config_override("rtss_frame_limit_type");
    const auto configured_provider = parse_provider(config::frame_limiter.provider);
    const bool provider_explicit = configured_provider != frame_limiter_provider::auto_detect;
    const bool allow_gen1_rtss_override = !(provider_overridden && provider_explicit);

    // Gen1 fix: Force RTSS with front-edge sync (for DLSS3, FSR3, Lossless Scaling)
    // Respect explicit provider overrides so users can force NVCP.
    if (gen1_framegen_fix) {
      g_prev_frame_limiter_enabled = config::frame_limiter.enable;
      g_prev_frame_limiter_provider = config::frame_limiter.provider;
      g_prev_frame_limiter_provider_set = true;
      g_prev_disable_vsync = config::frame_limiter.disable_vsync;
      config::frame_limiter.enable = true;
      config::frame_limiter.disable_vsync = true;
      if (allow_gen1_rtss_override) {
        config::frame_limiter.provider = "rtss";
        if (!rtss_sync_overridden) {
          g_prev_rtss_frame_limit_type = config::rtss.frame_limit_type;
          g_prev_rtss_frame_limit_type_set = true;
          config::rtss.frame_limit_type = "front edge sync";
        } else {
          g_prev_rtss_frame_limit_type_set = false;
        }
      } else {
        g_prev_rtss_frame_limit_type_set = false;
      }
    }
    // Gen2 fix: Force NVIDIA Control Panel limiter (for DLSS4)
    else if (gen2_framegen_fix) {
      g_prev_frame_limiter_enabled = config::frame_limiter.enable;
      g_prev_frame_limiter_provider = config::frame_limiter.provider;
      g_prev_frame_limiter_provider_set = true;
      config::frame_limiter.enable = true;
      config::frame_limiter.provider = "nvidia-control-panel";
    } else {
      g_prev_frame_limiter_provider_set = false;
      g_prev_rtss_frame_limit_type_set = false;
    }

    const bool want_nv_vsync_override = (config::frame_limiter.disable_vsync || gen1_framegen_fix || gen2_framegen_fix) && nvidia_gpu_present && nvcp_ready;

    bool nvcp_already_invoked = false;
<<<<<<< HEAD
    const int effective_limit = (lossless_rtss_limit && *lossless_rtss_limit > 0) ? *lossless_rtss_limit : fps;
    int rtss_limit_value = effective_limit;
    int rtss_limit_denominator = 1;

    if (!lossless_rtss_limit || *lossless_rtss_limit <= 0) {
      if (fps_scaled > 0) {
        rtss_limit_value = fps_scaled;
        rtss_limit_denominator = 1000;

        if (rtss_limit_value % 1000 == 0) {
          rtss_limit_value /= 1000;
          rtss_limit_denominator = 1;
        } else if (rtss_limit_value % 100 == 0) {
          rtss_limit_value /= 100;
          rtss_limit_denominator = 10;
        } else if (rtss_limit_value % 10 == 0) {
          rtss_limit_value /= 10;
          rtss_limit_denominator = 100;
        }

        int gcd_value = std::gcd(rtss_limit_value, rtss_limit_denominator);
        if (gcd_value > 1) {
          rtss_limit_value /= gcd_value;
          rtss_limit_denominator /= gcd_value;
        }
      } else {
        rtss_limit_value = effective_limit;
        rtss_limit_denominator = 1;
      }
=======
    int effective_limit = (lossless_rtss_limit && *lossless_rtss_limit > 0) ? *lossless_rtss_limit : fps;
    if (config::frame_limiter.fps_limit > 0) {
      effective_limit = config::frame_limiter.fps_limit;
>>>>>>> 549ab330
    }

    if (frame_limit_enabled) {
      auto configured = parse_provider(config::frame_limiter.provider);
      std::vector<frame_limiter_provider> order;

      switch (configured) {
        case frame_limiter_provider::none:
          break;
        case frame_limiter_provider::auto_detect:
          order = {frame_limiter_provider::rtss, frame_limiter_provider::nvidia_control_panel};
          break;
        default:
          order = {configured};
          break;
      }

      bool applied = false;
      for (auto provider : order) {
        if (!provider_available(provider)) {
          BOOST_LOG(warning) << "Frame limiter provider '" << frame_limiter_provider_to_string(provider)
                             << "' not available";
          if (configured != frame_limiter_provider::auto_detect) {
            break;
          }
          continue;
        }

        if (provider == frame_limiter_provider::nvidia_control_panel) {
          bool ok = frame_limiter_nvcp::streaming_start(
            effective_limit,
            true,
            false,
            want_nv_vsync_override,
            false,
            want_smooth_motion
          );
          if (ok) {
            g_active_provider = frame_limiter_provider::nvidia_control_panel;
            applied = true;
            nvcp_already_invoked = true;
            BOOST_LOG(info) << "Frame limiter provider 'nvidia-control-panel' applied";
            break;
          }
        } else if (provider == frame_limiter_provider::rtss) {
          bool ok = rtss_streaming_start(rtss_limit_value, rtss_limit_denominator);
          if (ok) {
            g_active_provider = frame_limiter_provider::rtss;
            applied = true;
            BOOST_LOG(info) << "Frame limiter provider 'rtss' applied";
            break;
          }
        }

        BOOST_LOG(warning) << "Frame limiter provider '" << frame_limiter_provider_to_string(provider)
                           << "' failed to apply limit";
        if (configured != frame_limiter_provider::auto_detect) {
          break;
        }
      }

      if (!applied && configured != frame_limiter_provider::none) {
        BOOST_LOG(warning) << "Frame limiter enabled but no provider applied";
      }
    }

    const bool want_disable_nv_frame_limit = g_active_provider == frame_limiter_provider::rtss && nvidia_gpu_present && nvcp_ready;

    if ((want_disable_nv_frame_limit || want_nv_vsync_override || want_smooth_motion) && !nvcp_already_invoked) {
      bool nvcp_result = frame_limiter_nvcp::streaming_start(
        effective_limit,
        false,
        want_disable_nv_frame_limit,
        want_nv_vsync_override,
        false,
        want_smooth_motion
      );
      nvcp_already_invoked = true;
      if (want_smooth_motion && !nvcp_result) {
        BOOST_LOG(warning) << "Requested NVIDIA Smooth Motion but NVIDIA Control Panel overrides failed";
      }
    }

    if (nvcp_already_invoked) {
      g_nvcp_started = true;
    }
  }

  bool frame_limiter_prepare_launch(bool gen1_framegen_fix, bool gen2_framegen_fix, std::optional<int> lossless_rtss_limit) {
    const bool frame_limit_enabled = config::frame_limiter.enable || gen1_framegen_fix || gen2_framegen_fix || (lossless_rtss_limit && *lossless_rtss_limit > 0);
    if (!frame_limit_enabled || gen2_framegen_fix) {
      return false;
    }

    const bool rtss_available = rtss_is_configured();
    bool want_rtss = false;
    const bool provider_overridden = config::has_runtime_config_override("frame_limiter_provider");

    if (gen1_framegen_fix) {
      if (provider_overridden) {
        auto configured = parse_provider(config::frame_limiter.provider);
        switch (configured) {
          case frame_limiter_provider::rtss:
          case frame_limiter_provider::auto_detect:
            want_rtss = rtss_available;
            break;
          default:
            want_rtss = false;
            break;
        }
      } else {
        want_rtss = rtss_available;
      }
    } else {
      auto configured = parse_provider(config::frame_limiter.provider);
      switch (configured) {
        case frame_limiter_provider::rtss:
          want_rtss = rtss_available;
          break;
        case frame_limiter_provider::auto_detect:
          want_rtss = rtss_available;
          break;
        default:
          want_rtss = false;
          break;
      }
    }

    if (!want_rtss) {
      return false;
    }

    return rtss_warmup_process();
  }

  void frame_limiter_streaming_stop() {
    if (g_gen1_framegen_fix_active || g_gen2_framegen_fix_active) {
      config::frame_limiter.enable = g_prev_frame_limiter_enabled;
      if (g_prev_frame_limiter_provider_set) {
        config::frame_limiter.provider = g_prev_frame_limiter_provider;
      }
      if (g_gen1_framegen_fix_active) {
        config::frame_limiter.disable_vsync = g_prev_disable_vsync;
        if (g_prev_rtss_frame_limit_type_set) {
          config::rtss.frame_limit_type = g_prev_rtss_frame_limit_type;
        }
      }
      g_gen1_framegen_fix_active = false;
      g_gen2_framegen_fix_active = false;
      g_prev_frame_limiter_provider_set = false;
      g_prev_rtss_frame_limit_type_set = false;
    }

    if (g_active_provider == frame_limiter_provider::rtss) {
      rtss_streaming_stop();
    }

    if (g_nvcp_started || g_active_provider == frame_limiter_provider::nvidia_control_panel) {
      frame_limiter_nvcp::streaming_stop();
    }

    g_active_provider = frame_limiter_provider::none;
    g_nvcp_started = false;
  }

  frame_limiter_provider frame_limiter_active_provider() {
    return g_active_provider;
  }

  frame_limiter_status_t frame_limiter_get_status() {
    frame_limiter_status_t status {};
    status.enabled = config::frame_limiter.enable;
    status.configured_provider = parse_provider(config::frame_limiter.provider);
    status.active_provider = g_active_provider;
    status.nvidia_available = platf::has_nvidia_gpu();
    status.nvcp_ready = frame_limiter_nvcp::is_available();
    status.rtss_available = rtss_is_configured();
    status.disable_vsync = config::frame_limiter.disable_vsync;
    status.nv_overrides_supported = status.nvidia_available && status.nvcp_ready;
    status.rtss = rtss_get_status();
    return status;
  }

}  // namespace platf

#endif  // _WIN32<|MERGE_RESOLUTION|>--- conflicted
+++ resolved
@@ -141,12 +141,15 @@
     const bool want_nv_vsync_override = (config::frame_limiter.disable_vsync || gen1_framegen_fix || gen2_framegen_fix) && nvidia_gpu_present && nvcp_ready;
 
     bool nvcp_already_invoked = false;
-<<<<<<< HEAD
-    const int effective_limit = (lossless_rtss_limit && *lossless_rtss_limit > 0) ? *lossless_rtss_limit : fps;
+    int effective_limit = (lossless_rtss_limit && *lossless_rtss_limit > 0) ? *lossless_rtss_limit : fps;
+    if (config::frame_limiter.fps_limit > 0) {
+      effective_limit = config::frame_limiter.fps_limit;
+    }
+
     int rtss_limit_value = effective_limit;
     int rtss_limit_denominator = 1;
 
-    if (!lossless_rtss_limit || *lossless_rtss_limit <= 0) {
+    if ((!lossless_rtss_limit || *lossless_rtss_limit <= 0) && config::frame_limiter.fps_limit <= 0) {
       if (fps_scaled > 0) {
         rtss_limit_value = fps_scaled;
         rtss_limit_denominator = 1000;
@@ -171,11 +174,6 @@
         rtss_limit_value = effective_limit;
         rtss_limit_denominator = 1;
       }
-=======
-    int effective_limit = (lossless_rtss_limit && *lossless_rtss_limit > 0) ? *lossless_rtss_limit : fps;
-    if (config::frame_limiter.fps_limit > 0) {
-      effective_limit = config::frame_limiter.fps_limit;
->>>>>>> 549ab330
     }
 
     if (frame_limit_enabled) {
