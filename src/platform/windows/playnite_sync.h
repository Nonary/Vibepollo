--- conflicted
+++ resolved
@@ -70,9 +70,6 @@
 
   // Orchestration helper: performs full autosync reconciliation into root["apps"].
   // Combines recent and category selections, merges source flags, purges, and adds missing entries.
-<<<<<<< HEAD
-  void autosync_reconcile(nlohmann::json &root, const std::vector<Game> &all_games, int recentN, int recentAgeDays, int delete_after_days, [[maybe_unused]] bool require_repl, const std::vector<std::string> &categories, const std::vector<std::string> &exclude_ids, bool &changed, std::size_t &matched_out);
-=======
   void autosync_reconcile(nlohmann::json &root,
                           const std::vector<Game> &all_games,
                           int recentN,
@@ -85,6 +82,5 @@
                           const std::vector<std::string> &exclude_plugins,
                           bool &changed,
                           std::size_t &matched_out);
->>>>>>> 03709b9b
 
 }  // namespace platf::playnite::sync