/**
 * @file src/platform/windows/display_helper_request_helpers.cpp
 */

#ifdef _WIN32

  #include "display_helper_request_helpers.h"

  #include "src/display_device.h"
  #include "src/globals.h"
  #include "src/platform/common.h"
  #include "src/process.h"
  #include "src/platform/windows/display_helper_coordinator.h"
  #include "src/platform/windows/frame_limiter_nvcp.h"
  #include "src/platform/windows/misc.h"
  #include "src/platform/windows/virtual_display.h"

  #include <display_device/json.h>
  #include <boost/algorithm/string/predicate.hpp>
  #include <algorithm>
  #include <limits>
  #include <type_traits>

namespace display_helper_integration::helpers {
  namespace {
    constexpr int kIsolatedVirtualDisplayOffset = 64000;

    struct layout_flags_t {
      display_helper_integration::VirtualDisplayArrangement arrangement;
      display_device::SingleDisplayConfiguration::DevicePreparation device_prep;
      bool isolated = false;
    };

    layout_flags_t describe_layout(const config::video_t::virtual_display_layout_e layout) {
      using enum display_helper_integration::VirtualDisplayArrangement;
      using Prep = display_device::SingleDisplayConfiguration::DevicePreparation;
      switch (layout) {
        case config::video_t::virtual_display_layout_e::extended:
          return {Extended, Prep::EnsureActive, false};
        case config::video_t::virtual_display_layout_e::extended_primary:
          return {ExtendedPrimary, Prep::EnsurePrimary, false};
        case config::video_t::virtual_display_layout_e::extended_isolated:
          return {ExtendedIsolated, Prep::EnsureActive, true};
        case config::video_t::virtual_display_layout_e::extended_primary_isolated:
          return {ExtendedPrimaryIsolated, Prep::EnsurePrimary, true};
        case config::video_t::virtual_display_layout_e::exclusive:
        default:
          return {Exclusive, Prep::EnsureOnlyDisplay, false};
      }
    }

    bool session_targets_desktop(const rtsp_stream::launch_session_t &session) {
      const auto apps = proc::proc.get_apps();
      if (apps.empty()) {
        return false;
      }

      const auto app_id = std::to_string(session.appid);
      const auto it = std::find_if(apps.begin(), apps.end(), [&](const proc::ctx_t &app) {
        return app.id == app_id;
      });

      if (it == apps.end()) {
        return session.appid <= 0;
      }

      return it->cmd.empty() && it->playnite_id.empty();
    }

    std::optional<std::string> resolve_virtual_device_id(const config::video_t &video_config, const rtsp_stream::launch_session_t &session) {
      if (!session.virtual_display_device_id.empty()) {
        return session.virtual_display_device_id;
      }

      if (auto resolved = platf::display_helper::Coordinator::instance().resolve_virtual_display_device_id()) {
        return resolved;
      }

      if (!video_config.output_name.empty()) {
        return video_config.output_name;
      }

      return std::nullopt;
    }

    std::optional<std::string> resolve_current_primary_device_id(const std::optional<std::string> &virtual_device_id) {
      auto devices = platf::display_helper::Coordinator::instance().enumerate_devices();
      if (!devices) {
        return std::nullopt;
      }
      for (const auto &device : *devices) {
        if (device.m_device_id.empty()) {
          continue;
        }
        if (!device.m_info || !device.m_info->m_primary) {
          continue;
        }
        if (virtual_device_id && boost::iequals(device.m_device_id, *virtual_device_id)) {
          continue;
        }
        return device.m_device_id;
      }
      return std::nullopt;
    }

    void apply_resolution_refresh_overrides(
      display_device::SingleDisplayConfiguration &config,
      int effective_width,
      int effective_height,
      int display_fps
    ) {
      if (!config.m_resolution && effective_width > 0 && effective_height > 0) {
        config.m_resolution = display_device::Resolution {
          static_cast<unsigned int>(effective_width),
          static_cast<unsigned int>(effective_height)
        };
      }
      if (!config.m_refresh_rate && display_fps > 0) {
        config.m_refresh_rate = display_device::Rational {static_cast<unsigned int>(display_fps), 1u};
      }
    }

    int safe_double_int(int value) {
      if (value <= 0) {
        return value;
      }
      if (value > std::numeric_limits<int>::max() / 2) {
        return std::numeric_limits<int>::max();
      }
      return value * 2;
    }

<<<<<<< HEAD
=======
    double get_refresh_rate_value(const display_device::FloatingPoint &value) {
      return std::visit(
        [](const auto &v) -> double {
          using V = std::decay_t<decltype(v)>;
          if constexpr (std::is_same_v<V, display_device::Rational>) {
            return v.m_denominator > 0
                     ? static_cast<double>(v.m_numerator) / v.m_denominator
                     : static_cast<double>(v.m_numerator);
          } else {
            return static_cast<double>(v);
          }
        },
        value
      );
    }

    void ensure_minimum_refresh_if_present(std::optional<display_device::FloatingPoint> &value, int minimum_fps) {
      if (!value || minimum_fps <= 0) {
        return;
      }
      const double current = get_refresh_rate_value(*value);
      if (current >= static_cast<double>(minimum_fps)) {
        return;  // Already at or above minimum, don't change
      }
      // Set to minimum fps as a Rational
      value = display_device::Rational {static_cast<unsigned int>(minimum_fps), 1u};
    }
>>>>>>> 636b9c37
  }  // namespace

  SessionDisplayConfigurationHelper::SessionDisplayConfigurationHelper(const config::video_t &video_config, const rtsp_stream::launch_session_t &session)
      : video_config_ {video_config}, session_ {session} {}

  bool SessionDisplayConfigurationHelper::configure(DisplayApplyBuilder &builder) const {
    builder.set_session(session_);
    builder.set_hdr_toggle_flag(video_config_.dd.wa.hdr_toggle);
    BOOST_LOG(debug) << "session_.virtual_display_layout_override has_value: " << session_.virtual_display_layout_override.has_value();
    if (session_.virtual_display_layout_override) {
      BOOST_LOG(debug) << "session_.virtual_display_layout_override value: " << static_cast<int>(*session_.virtual_display_layout_override);
    }
    BOOST_LOG(debug) << "video_config_.virtual_display_layout: " << static_cast<int>(video_config_.virtual_display_layout);
    const auto effective_layout =
      session_.virtual_display_layout_override.value_or(video_config_.virtual_display_layout);
    BOOST_LOG(debug) << "effective_layout: " << static_cast<int>(effective_layout);
    const auto layout_flags = describe_layout(effective_layout);
    BOOST_LOG(debug) << "layout_flags.arrangement: " << static_cast<int>(layout_flags.arrangement);
    builder.set_virtual_display_arrangement(layout_flags.arrangement);

    auto &overrides = builder.mutable_session_overrides();
    if (session_.width > 0) {
      overrides.width_override = session_.width;
    }
    if (session_.height > 0) {
      overrides.height_override = session_.height;
    }
    if (session_.framegen_refresh_rate && *session_.framegen_refresh_rate > 0) {
      overrides.framegen_refresh_override = session_.framegen_refresh_rate;
      overrides.fps_override = session_.framegen_refresh_rate;
    } else if (session_.fps > 0) {
      overrides.fps_override = session_.fps;
    }
    overrides.virtual_display_override = session_.virtual_display;

    const int effective_width = session_.width;
    BOOST_LOG(debug) << "effective_width: " << effective_width;
    const int effective_height = session_.height;
    BOOST_LOG(debug) << "effective_height: " << effective_height;
    const int base_fps = session_.fps;
    BOOST_LOG(debug) << "base_fps: " << base_fps;
    std::optional<int> framegen_refresh = session_.framegen_refresh_rate;
    const bool framegen_active = framegen_refresh && *framegen_refresh > 0;
    BOOST_LOG(debug) << "framegen_refresh: " << (framegen_refresh ? std::to_string(*framegen_refresh) : "nullopt");
    const int framegen_display_fps = framegen_active ? *framegen_refresh : 0;
    const int display_fps = framegen_display_fps > 0 ? framegen_display_fps : base_fps;
    BOOST_LOG(debug) << "display_fps: " << display_fps;

    const auto config_mode = video_config_.virtual_display_mode;
    BOOST_LOG(debug) << "config_mode: " << static_cast<int>(config_mode);
    const bool config_selects_virtual = (config_mode == config::video_t::virtual_display_mode_e::per_client || config_mode == config::video_t::virtual_display_mode_e::shared);
    BOOST_LOG(debug) << "config_selects_virtual: " << config_selects_virtual;
    const bool metadata_requests_virtual = session_.app_metadata && session_.app_metadata->virtual_screen;
    BOOST_LOG(debug) << "metadata_requests_virtual: " << metadata_requests_virtual;
    const bool session_requests_virtual = session_.virtual_display || config_selects_virtual || metadata_requests_virtual;
    BOOST_LOG(debug) << "session_requests_virtual: " << session_requests_virtual;
<<<<<<< HEAD
    const bool double_virtual_refresh = session_requests_virtual && video_config_.double_refreshrate;
    const int virtual_target_fps = double_virtual_refresh ? safe_double_int(base_fps) : base_fps;
    const int effective_virtual_display_fps = double_virtual_refresh ? std::max(display_fps, virtual_target_fps) : display_fps;
=======
    const bool double_virtual_refresh = session_requests_virtual && video_config_.dd.wa.virtual_double_refresh;
    // Either option (virtual_double_refresh or framegen) requests a minimum of 2x base fps
    const bool needs_double_minimum = double_virtual_refresh || framegen_active;
    const int minimum_fps = needs_double_minimum ? safe_double_int(base_fps) : base_fps;
    // Use the higher of display_fps (which may already be doubled by framegen) or the minimum
    const int effective_virtual_display_fps = std::max(display_fps, minimum_fps);
>>>>>>> 636b9c37
    BOOST_LOG(debug) << "double_virtual_refresh: " << double_virtual_refresh;
    BOOST_LOG(debug) << "needs_double_minimum: " << needs_double_minimum;
    BOOST_LOG(debug) << "minimum_fps: " << minimum_fps;
    BOOST_LOG(debug) << "effective_display_fps: "
                     << (session_requests_virtual ? effective_virtual_display_fps : display_fps);

    if (session_requests_virtual) {
      return configure_virtual_display(
        builder,
        effective_layout,
        effective_width,
        effective_height,
        effective_virtual_display_fps,
        minimum_fps
      );
    }
    return configure_standard(builder, effective_layout, effective_width, effective_height, display_fps);
  }

  bool SessionDisplayConfigurationHelper::configure_virtual_display(
    DisplayApplyBuilder &builder,
    const config::video_t::virtual_display_layout_e layout,
    const int effective_width,
    const int effective_height,
    const int display_fps,
    const int minimum_fps
  ) const {
    const auto parsed = display_device::parse_configuration(video_config_, session_);
    const auto *cfg = std::get_if<display_device::SingleDisplayConfiguration>(&parsed);
    if (!cfg) {
      builder.set_action(DisplayApplyAction::Skip);
      return false;
    }

    auto vd_cfg = *cfg;

    std::string target_device_id;
    if (auto resolved = resolve_virtual_device_id(video_config_, session_)) {
      target_device_id = *resolved;
    }
    vd_cfg.m_device_id = target_device_id;
    const auto layout_flags = describe_layout(layout);
    vd_cfg.m_device_prep = layout_flags.device_prep;
<<<<<<< HEAD
=======
    if (minimum_fps > 0 && vd_cfg.m_refresh_rate) {
      ensure_minimum_refresh_if_present(vd_cfg.m_refresh_rate, minimum_fps);
    }
>>>>>>> 636b9c37
    apply_resolution_refresh_overrides(vd_cfg, effective_width, effective_height, display_fps);

    auto &overrides = builder.mutable_session_overrides();
    overrides.device_id_override = target_device_id.empty() ? std::nullopt : std::optional<std::string>(target_device_id);
    overrides.virtual_display_override = true;
    if (effective_width > 0) {
      overrides.width_override = effective_width;
    }
    if (effective_height > 0) {
      overrides.height_override = effective_height;
    }
    if (display_fps > 0) {
      overrides.fps_override = display_fps;
    }
    overrides.framegen_refresh_override = session_.framegen_refresh_rate;

    if (!target_device_id.empty()) {
      builder.set_device_blacklist(target_device_id);
    } else {
      builder.set_device_blacklist(std::nullopt);
    }

    builder.set_configuration(vd_cfg);
    builder.set_virtual_display_watchdog(true);
    builder.set_action(DisplayApplyAction::Apply);
    return true;
  }

  bool SessionDisplayConfigurationHelper::configure_standard(
    DisplayApplyBuilder &builder,
    const config::video_t::virtual_display_layout_e layout,
    const int effective_width,
    const int effective_height,
    const int display_fps
  ) const {
    const bool dummy_plug_mode = video_config_.dd.wa.dummy_plug_hdr10;
    const bool desktop_session = session_targets_desktop(session_);
    const bool gen1_framegen_fix = session_.gen1_framegen_fix;
    const bool gen2_framegen_fix = session_.gen2_framegen_fix;
    const bool best_effort_refresh = config::frame_limiter.disable_vsync &&
                                     (!platf::has_nvidia_gpu() || !platf::frame_limiter_nvcp::is_available());
    bool should_force_refresh = gen1_framegen_fix || gen2_framegen_fix || best_effort_refresh;
    if (dummy_plug_mode && !gen1_framegen_fix && !gen2_framegen_fix) {
      should_force_refresh = false;
    }

    const auto parsed = display_device::parse_configuration(video_config_, session_);
    if (const auto *cfg = std::get_if<display_device::SingleDisplayConfiguration>(&parsed)) {
      auto cfg_effective = *cfg;
      if (session_.virtual_display && !session_.virtual_display_device_id.empty()) {
        cfg_effective.m_device_id = session_.virtual_display_device_id;
      }

      if (session_.virtual_display) {
        const auto layout_flags = describe_layout(layout);
        cfg_effective.m_device_prep = layout_flags.device_prep;
      }

      if (dummy_plug_mode && !gen1_framegen_fix && !gen2_framegen_fix && !desktop_session) {
        cfg_effective.m_refresh_rate = display_device::Rational {30u, 1u};
        cfg_effective.m_hdr_state = display_device::HdrState::Enabled;
      }
      if (dummy_plug_mode && (gen1_framegen_fix || gen2_framegen_fix) && !desktop_session) {
        cfg_effective.m_hdr_state = display_device::HdrState::Enabled;
      }
      if (should_force_refresh) {
        cfg_effective.m_refresh_rate = display_device::Rational {10000u, 1u};
        if (!cfg_effective.m_resolution && effective_width >= 0 && effective_height >= 0) {
          cfg_effective.m_resolution = display_device::Resolution {
            static_cast<unsigned int>(effective_width),
            static_cast<unsigned int>(effective_height)
          };
        }
      }

      apply_resolution_refresh_overrides(cfg_effective, effective_width, effective_height, display_fps);

      builder.set_configuration(cfg_effective);
      builder.set_device_blacklist(std::nullopt);
      builder.set_virtual_display_watchdog(false);
      builder.set_action(DisplayApplyAction::Apply);
      return true;
    }

    if (std::holds_alternative<display_device::configuration_disabled_tag_t>(parsed)) {
      if (dummy_plug_mode && !gen1_framegen_fix && !gen2_framegen_fix && !desktop_session) {
        display_device::SingleDisplayConfiguration cfg_override;
        cfg_override.m_device_id = session_.virtual_display_device_id.empty() ? video_config_.output_name : session_.virtual_display_device_id;
        if (effective_width >= 0 && effective_height >= 0) {
          cfg_override.m_resolution = display_device::Resolution {
            static_cast<unsigned int>(effective_width),
            static_cast<unsigned int>(effective_height)
          };
        }
        cfg_override.m_refresh_rate = display_device::Rational {30u, 1u};
        cfg_override.m_hdr_state = display_device::HdrState::Enabled;
        builder.set_configuration(cfg_override);
        builder.set_action(DisplayApplyAction::Apply);
        return true;
      }

      builder.clear_configuration();
      builder.set_action(DisplayApplyAction::Revert);
      builder.set_device_blacklist(std::nullopt);
      builder.set_virtual_display_watchdog(false);
      return true;
    }

    builder.set_action(DisplayApplyAction::Skip);
    return false;
  }

  SessionMonitorPositionHelper::SessionMonitorPositionHelper(const config::video_t &video_config, const rtsp_stream::launch_session_t &session)
      : video_config_ {video_config}, session_ {session} {}

  void SessionMonitorPositionHelper::configure(DisplayApplyBuilder &builder) const {
    auto &topology = builder.mutable_topology();
    std::string default_device_id;
    if (!session_.virtual_display_device_id.empty()) {
      default_device_id = session_.virtual_display_device_id;
    } else if (!video_config_.output_name.empty()) {
      default_device_id = video_config_.output_name;
    } else {
      default_device_id = "";
    }

    BOOST_LOG(debug) << "session_.virtual_display_layout_override has_value: " << session_.virtual_display_layout_override.has_value();
    if (session_.virtual_display_layout_override) {
      BOOST_LOG(debug) << "session_.virtual_display_layout_override value: " << static_cast<int>(*session_.virtual_display_layout_override);
    }
    BOOST_LOG(debug) << "video_config_.virtual_display_layout: " << static_cast<int>(video_config_.virtual_display_layout);
    const auto effective_layout =
      session_.virtual_display_layout_override.value_or(video_config_.virtual_display_layout);
    const auto layout_flags = describe_layout(effective_layout);
    const auto resolved_virtual_device_id = resolve_virtual_device_id(video_config_, session_);
    const std::string topology_device_id =
      resolved_virtual_device_id && !resolved_virtual_device_id->empty() ? *resolved_virtual_device_id : default_device_id;
    bool topology_overridden = false;
    if (session_.virtual_display &&
        session_.virtual_display_topology_snapshot &&
        layout_flags.arrangement != display_helper_integration::VirtualDisplayArrangement::Exclusive) {
      const std::string merged_device_id =
        !session_.virtual_display_device_id.empty() ? session_.virtual_display_device_id : topology_device_id;
      if (!merged_device_id.empty()) {
        auto merged_topology = *session_.virtual_display_topology_snapshot;
        const auto already_present = std::any_of(
          merged_topology.begin(),
          merged_topology.end(),
          [&](const std::vector<std::string> &group) {
            return std::any_of(group.begin(), group.end(), [&](const std::string &device_id) {
              return boost::iequals(device_id, merged_device_id);
            });
          }
        );
        if (!already_present) {
          merged_topology.push_back({merged_device_id});
        }
        if (!merged_topology.empty()) {
          topology.topology = std::move(merged_topology);
          topology_overridden = true;
        }
      }
    }

    if (!topology_overridden && topology.topology.empty() && !default_device_id.empty()) {
      topology.topology = {{default_device_id}};
    }

    if (!layout_flags.isolated) {
      return;
    }

    std::string isolated_device_id = default_device_id;
    if (layout_flags.arrangement == display_helper_integration::VirtualDisplayArrangement::ExtendedPrimaryIsolated) {
      if (auto primary_device_id = resolve_current_primary_device_id(resolved_virtual_device_id)) {
        isolated_device_id = *primary_device_id;
      } else if (resolved_virtual_device_id && !resolved_virtual_device_id->empty()) {
        isolated_device_id = *resolved_virtual_device_id;
      }
    } else if (resolved_virtual_device_id && !resolved_virtual_device_id->empty()) {
      isolated_device_id = *resolved_virtual_device_id;
    }

    if (isolated_device_id.empty()) {
      return;
    }

    topology.monitor_positions[isolated_device_id] = display_device::Point {kIsolatedVirtualDisplayOffset, kIsolatedVirtualDisplayOffset};
  }

  std::optional<DisplayApplyRequest> build_request_from_session(const config::video_t &video_config, const rtsp_stream::launch_session_t &session) {
    DisplayApplyBuilder builder;
    SessionDisplayConfigurationHelper config_helper(video_config, session);
    if (!config_helper.configure(builder)) {
      return std::nullopt;
    }

    SessionMonitorPositionHelper monitor_helper(video_config, session);
    monitor_helper.configure(builder);

    return builder.build();
  }
}  // namespace display_helper_integration::helpers

#endif  // _WIN32<|MERGE_RESOLUTION|>--- conflicted
+++ resolved
@@ -84,7 +84,7 @@
     }
 
     std::optional<std::string> resolve_current_primary_device_id(const std::optional<std::string> &virtual_device_id) {
-      auto devices = platf::display_helper::Coordinator::instance().enumerate_devices();
+      auto devices = platf::display_helper::Coordinator::instance().enumerate_devices(display_device::DeviceEnumerationDetail::Minimal);
       if (!devices) {
         return std::nullopt;
       }
@@ -130,8 +130,6 @@
       return value * 2;
     }
 
-<<<<<<< HEAD
-=======
     double get_refresh_rate_value(const display_device::FloatingPoint &value) {
       return std::visit(
         [](const auto &v) -> double {
@@ -159,7 +157,6 @@
       // Set to minimum fps as a Rational
       value = display_device::Rational {static_cast<unsigned int>(minimum_fps), 1u};
     }
->>>>>>> 636b9c37
   }  // namespace
 
   SessionDisplayConfigurationHelper::SessionDisplayConfigurationHelper(const config::video_t &video_config, const rtsp_stream::launch_session_t &session)
@@ -216,18 +213,12 @@
     BOOST_LOG(debug) << "metadata_requests_virtual: " << metadata_requests_virtual;
     const bool session_requests_virtual = session_.virtual_display || config_selects_virtual || metadata_requests_virtual;
     BOOST_LOG(debug) << "session_requests_virtual: " << session_requests_virtual;
-<<<<<<< HEAD
     const bool double_virtual_refresh = session_requests_virtual && video_config_.double_refreshrate;
-    const int virtual_target_fps = double_virtual_refresh ? safe_double_int(base_fps) : base_fps;
-    const int effective_virtual_display_fps = double_virtual_refresh ? std::max(display_fps, virtual_target_fps) : display_fps;
-=======
-    const bool double_virtual_refresh = session_requests_virtual && video_config_.dd.wa.virtual_double_refresh;
     // Either option (virtual_double_refresh or framegen) requests a minimum of 2x base fps
     const bool needs_double_minimum = double_virtual_refresh || framegen_active;
     const int minimum_fps = needs_double_minimum ? safe_double_int(base_fps) : base_fps;
     // Use the higher of display_fps (which may already be doubled by framegen) or the minimum
     const int effective_virtual_display_fps = std::max(display_fps, minimum_fps);
->>>>>>> 636b9c37
     BOOST_LOG(debug) << "double_virtual_refresh: " << double_virtual_refresh;
     BOOST_LOG(debug) << "needs_double_minimum: " << needs_double_minimum;
     BOOST_LOG(debug) << "minimum_fps: " << minimum_fps;
@@ -271,12 +262,9 @@
     vd_cfg.m_device_id = target_device_id;
     const auto layout_flags = describe_layout(layout);
     vd_cfg.m_device_prep = layout_flags.device_prep;
-<<<<<<< HEAD
-=======
     if (minimum_fps > 0 && vd_cfg.m_refresh_rate) {
       ensure_minimum_refresh_if_present(vd_cfg.m_refresh_rate, minimum_fps);
     }
->>>>>>> 636b9c37
     apply_resolution_refresh_overrides(vd_cfg, effective_width, effective_height, display_fps);
 
     auto &overrides = builder.mutable_session_overrides();
