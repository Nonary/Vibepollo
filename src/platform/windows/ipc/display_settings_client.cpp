--- conflicted
+++ resolved
@@ -278,7 +278,6 @@
 
   bool send_snapshot_current() {
     BOOST_LOG(debug) << "Display helper IPC: SNAPSHOT_CURRENT request queued";
-<<<<<<< HEAD
     std::unique_lock<std::mutex> lk(pipe_mutex());
     if (!ensure_connected_locked()) {
       BOOST_LOG(warning) << "Display helper IPC: SNAPSHOT_CURRENT aborted - no connection";
@@ -294,23 +293,6 @@
 
   bool send_stop() {
     BOOST_LOG(info) << "Display helper IPC: STOP request queued";
-=======
->>>>>>> 059f2684
-    std::unique_lock<std::mutex> lk(pipe_mutex());
-    if (!ensure_connected_locked()) {
-      BOOST_LOG(warning) << "Display helper IPC: SNAPSHOT_CURRENT aborted - no connection";
-      return false;
-    }
-    std::vector<uint8_t> payload;
-    auto &pipe = pipe_singleton();
-    if (pipe && send_message(*pipe, MsgType::SnapshotCurrent, payload)) {
-      return true;
-    }
-    return false;
-  }
-
-  bool send_stop() {
-    BOOST_LOG(info) << "Display helper IPC: STOP request queued";
     std::unique_lock<std::mutex> lk(pipe_mutex());
     if (!ensure_connected_locked()) {
       BOOST_LOG(warning) << "Display helper IPC: STOP aborted - no connection";
