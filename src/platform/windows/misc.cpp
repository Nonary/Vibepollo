--- conflicted
+++ resolved
@@ -199,7 +199,6 @@
     return "00:00:00:00:00:00"s;
   }
 
-<<<<<<< HEAD
   std::string get_local_ip_for_gateway() {
     PIP_ADAPTER_INFO pAdapterInfo;
     PIP_ADAPTER_INFO pAdapter = nullptr;
@@ -253,7 +252,8 @@
     }
 
     return local_ip;
-=======
+  }
+
   bool is_vigem_installed(std::string *version_out) {
     // Check for ViGEmBus.sys presence in System32\\drivers
     WCHAR sys_dir[MAX_PATH] = {0};
@@ -275,7 +275,6 @@
       }
     }
     return true;
->>>>>>> ea9f5fec
   }
 
   HDESK syncThreadDesktop() {
