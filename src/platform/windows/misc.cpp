--- conflicted
+++ resolved
@@ -99,13 +99,10 @@
 }  // namespace
 
 namespace bp = boost_process_shim;
-<<<<<<< HEAD
 
 static std::string ensureCrLf(const std::string &utf8Str);
 static std::wstring getClipboardData();
 static int setClipboardData(const std::wstring &utf16Str);
-=======
->>>>>>> 092e421c
 
 using namespace std::literals;
 
