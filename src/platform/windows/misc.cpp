/**
 * @file src/platform/windows/misc.cpp
 * @brief Miscellaneous definitions for Windows.
 */
// standard includes
#include <algorithm>
#include <csignal>
#include <filesystem>
#include <iomanip>
#include <iterator>
#include <set>
#include <sstream>
#include <vector>

#ifndef BOOST_PROCESS_VERSION
  #define BOOST_PROCESS_VERSION 1
#endif

// lib includes
#include <boost/algorithm/string.hpp>
#include <boost/asio/ip/address.hpp>
<<<<<<< HEAD
#include <boost/process/v1/child.hpp>
#include <boost/process/v1/environment.hpp>
#include <boost/process/v1/group.hpp>
=======
>>>>>>> f9461118
#include <boost/program_options/parsers.hpp>

// prevent clang format from "optimizing" the header include order
// clang-format off
#include <dwmapi.h>
#include <dxgi1_6.h>
#include <iphlpapi.h>
#include <iterator>
#include <timeapi.h>
#include <UserEnv.h>
#include <WinSock2.h>
#include <Windows.h>
#include <WinUser.h>
#include <wlanapi.h>
#include <WS2tcpip.h>
#include <WtsApi32.h>
#include <sddl.h>
#include <wrl/client.h>
// clang-format on

// Boost overrides NTDDI_VERSION, so we re-override it here
#undef NTDDI_VERSION
#define NTDDI_VERSION NTDDI_WIN10
#include <Shlwapi.h>

// local includes
#include "misc.h"
#include "nvprefs/nvprefs_interface.h"
#include "src/display_helper_integration.h"
#include "src/entry_handler.h"
#include "src/globals.h"
#include "src/logging.h"
#include "src/platform/common.h"
#include "src/utility.h"
<<<<<<< HEAD
#include "utils.h"
=======
#include "src/boost_process_shim.h"
>>>>>>> f9461118

// UDP_SEND_MSG_SIZE was added in the Windows 10 20H1 SDK
#ifndef UDP_SEND_MSG_SIZE
  #define UDP_SEND_MSG_SIZE 2
#endif

// PROC_THREAD_ATTRIBUTE_JOB_LIST is currently missing from MinGW headers
#ifndef PROC_THREAD_ATTRIBUTE_JOB_LIST
  #define PROC_THREAD_ATTRIBUTE_JOB_LIST ProcThreadAttributeValue(13, FALSE, TRUE, FALSE)
#endif

#include <qos2.h>

#ifndef WLAN_API_MAKE_VERSION
  #define WLAN_API_MAKE_VERSION(_major, _minor) (((DWORD) (_minor)) << 16 | (_major))
#endif

#include <winternl.h>
extern "C" {
  NTSTATUS NTAPI NtSetTimerResolution(ULONG DesiredResolution, BOOLEAN SetResolution, PULONG CurrentResolution);
  NTSTATUS NTAPI RtlGetVersion(PRTL_OSVERSIONINFOW lpVersionInformation);
}

namespace {

  std::atomic<bool> used_nt_set_timer_resolution = false;

  bool nt_set_timer_resolution_max() {
    ULONG minimum, maximum, current;
    if (!NT_SUCCESS(NtQueryTimerResolution(&minimum, &maximum, &current)) ||
        !NT_SUCCESS(NtSetTimerResolution(maximum, TRUE, &current))) {
      return false;
    }
    return true;
  }

  bool nt_set_timer_resolution_min() {
    ULONG minimum, maximum, current;
    if (!NT_SUCCESS(NtQueryTimerResolution(&minimum, &maximum, &current)) ||
        !NT_SUCCESS(NtSetTimerResolution(minimum, TRUE, &current))) {
      return false;
    }
    return true;
  }

}  // namespace

namespace bp = boost_process_shim;

static std::string ensureCrLf(const std::string &utf8Str);
static std::wstring getClipboardData();
static int setClipboardData(const std::wstring &utf16Str);

using namespace std::literals;

namespace platf {
  using adapteraddrs_t = util::c_ptr<IP_ADAPTER_ADDRESSES>;

  bool enabled_mouse_keys = false;
  MOUSEKEYS previous_mouse_keys_state;

  HANDLE qos_handle = nullptr;

  decltype(QOSCreateHandle) *fn_QOSCreateHandle = nullptr;
  decltype(QOSAddSocketToFlow) *fn_QOSAddSocketToFlow = nullptr;
  decltype(QOSRemoveSocketFromFlow) *fn_QOSRemoveSocketFromFlow = nullptr;

  HANDLE wlan_handle = nullptr;

  decltype(WlanOpenHandle) *fn_WlanOpenHandle = nullptr;
  decltype(WlanCloseHandle) *fn_WlanCloseHandle = nullptr;
  decltype(WlanFreeMemory) *fn_WlanFreeMemory = nullptr;
  decltype(WlanEnumInterfaces) *fn_WlanEnumInterfaces = nullptr;
  decltype(WlanSetInterface) *fn_WlanSetInterface = nullptr;

  std::filesystem::path appdata() {
    WCHAR sunshine_path[MAX_PATH];
    GetModuleFileNameW(nullptr, sunshine_path, _countof(sunshine_path));
    return std::filesystem::path {sunshine_path}.remove_filename() / L"config"sv;
  }

  std::string from_sockaddr(const sockaddr *const socket_address) {
    char data[INET6_ADDRSTRLEN] = {};

    auto family = socket_address->sa_family;
    if (family == AF_INET6) {
      inet_ntop(AF_INET6, &((sockaddr_in6 *) socket_address)->sin6_addr, data, INET6_ADDRSTRLEN);
    } else if (family == AF_INET) {
      inet_ntop(AF_INET, &((sockaddr_in *) socket_address)->sin_addr, data, INET_ADDRSTRLEN);
    }

    return std::string {data};
  }

  std::pair<std::uint16_t, std::string> from_sockaddr_ex(const sockaddr *const ip_addr) {
    char data[INET6_ADDRSTRLEN] = {};

    auto family = ip_addr->sa_family;
    std::uint16_t port = 0;
    if (family == AF_INET6) {
      inet_ntop(AF_INET6, &((sockaddr_in6 *) ip_addr)->sin6_addr, data, INET6_ADDRSTRLEN);
      port = ((sockaddr_in6 *) ip_addr)->sin6_port;
    } else if (family == AF_INET) {
      inet_ntop(AF_INET, &((sockaddr_in *) ip_addr)->sin_addr, data, INET_ADDRSTRLEN);
      port = ((sockaddr_in *) ip_addr)->sin_port;
    }

    return {port, std::string {data}};
  }

  adapteraddrs_t get_adapteraddrs() {
    adapteraddrs_t info {nullptr};
    ULONG size = 0;

    while (GetAdaptersAddresses(AF_UNSPEC, 0, nullptr, info.get(), &size) == ERROR_BUFFER_OVERFLOW) {
      info.reset((PIP_ADAPTER_ADDRESSES) malloc(size));
    }

    return info;
  }

  std::string get_mac_address(const std::string_view &address) {
    adapteraddrs_t info = get_adapteraddrs();
    for (auto adapter_pos = info.get(); adapter_pos != nullptr; adapter_pos = adapter_pos->Next) {
      for (auto addr_pos = adapter_pos->FirstUnicastAddress; addr_pos != nullptr; addr_pos = addr_pos->Next) {
        if (adapter_pos->PhysicalAddressLength != 0 && address == from_sockaddr(addr_pos->Address.lpSockaddr)) {
          std::stringstream mac_addr;
          mac_addr << std::hex;
          for (int i = 0; i < adapter_pos->PhysicalAddressLength; i++) {
            if (i > 0) {
              mac_addr << ':';
            }
            mac_addr << std::setw(2) << std::setfill('0') << (int) adapter_pos->PhysicalAddress[i];
          }
          return mac_addr.str();
        }
      }
    }
    BOOST_LOG(debug) << "Unable to find MAC address for "sv << address << ", is this a virtual network adapter?";
    return "00:00:00:00:00:00"s;
  }

  std::string get_local_ip_for_gateway() {
    PIP_ADAPTER_INFO pAdapterInfo;
    PIP_ADAPTER_INFO pAdapter = nullptr;
    DWORD dwRetVal = 0;
    ULONG ulOutBufLen = sizeof(IP_ADAPTER_INFO);

    pAdapterInfo = (IP_ADAPTER_INFO *) malloc(sizeof(IP_ADAPTER_INFO));
    if (pAdapterInfo == nullptr) {
      BOOST_LOG(warning) << "Error allocating memory needed to call GetAdaptersInfo";
      return "";
    }

    // Make an initial call to GetAdaptersInfo to get the necessary size into the ulOutBufLen variable
    if (GetAdaptersInfo(pAdapterInfo, &ulOutBufLen) == ERROR_BUFFER_OVERFLOW) {
      free(pAdapterInfo);
      pAdapterInfo = (IP_ADAPTER_INFO *) malloc(ulOutBufLen);
      if (pAdapterInfo == nullptr) {
        BOOST_LOG(warning) << "Error allocating memory needed to call GetAdaptersInfo";
        return "";
      }
    }

    if ((dwRetVal = GetAdaptersInfo(pAdapterInfo, &ulOutBufLen)) != NO_ERROR) {
      if (pAdapterInfo) {
        free(pAdapterInfo);
      }
      BOOST_LOG(warning) << "GetAdaptersInfo failed with error: " + std::to_string(dwRetVal);
      return "";
    }

    pAdapter = pAdapterInfo;
    std::string local_ip;

    // Iterate through the list of adapters
    while (pAdapter) {
      IP_ADDR_STRING *pGateway = &pAdapter->GatewayList;
      if (pGateway && pGateway->IpAddress.String[0] != '\0') {
        // This adapter has a default gateway, use its IP address
        local_ip = pAdapter->IpAddressList.IpAddress.String;
        break;
      }
      pAdapter = pAdapter->Next;
    }

    if (pAdapterInfo) {
      free(pAdapterInfo);
    }

    if (local_ip.empty()) {
      BOOST_LOG(warning) << "No associated IP address found for the default gateway";
    }

    return local_ip;
  }

  bool is_vigem_installed(std::string *version_out) {
    // Check for ViGEmBus.sys presence in System32\\drivers
    WCHAR sys_dir[MAX_PATH] = {0};
    UINT n = GetSystemDirectoryW(sys_dir, _countof(sys_dir));
    if (n == 0 || n >= _countof(sys_dir)) {
      return false;
    }
    std::filesystem::path driver_path = std::filesystem::path {sys_dir} / L"drivers" / L"ViGEmBus.sys";
    if (!std::filesystem::exists(driver_path)) {
      return false;
    }
    if (version_out) {
      // Best-effort: report file size as a pseudo-version hint to avoid extra link deps
      try {
        auto sz = std::filesystem::file_size(driver_path);
        *version_out = std::to_string(sz);
      } catch (...) {
        version_out->clear();
      }
    }
    return true;
  }

  HDESK syncThreadDesktop() {
    auto hDesk = OpenInputDesktop(DF_ALLOWOTHERACCOUNTHOOK, FALSE, GENERIC_ALL);
    if (!hDesk) {
      auto err = GetLastError();
      BOOST_LOG(error) << "Failed to Open Input Desktop [0x"sv << util::hex(err).to_string_view() << ']';

      return nullptr;
    }

    if (!SetThreadDesktop(hDesk)) {
      auto err = GetLastError();
      BOOST_LOG(error) << "Failed to sync desktop to thread [0x"sv << util::hex(err).to_string_view() << ']';
    }

    CloseDesktop(hDesk);

    return hDesk;
  }

  void print_status(const std::string_view &prefix, HRESULT status) {
    char err_string[1024];

    DWORD bytes = FormatMessage(FORMAT_MESSAGE_FROM_SYSTEM | FORMAT_MESSAGE_IGNORE_INSERTS, nullptr, status, MAKELANGID(LANG_NEUTRAL, SUBLANG_DEFAULT), err_string, sizeof(err_string), nullptr);

    BOOST_LOG(error) << prefix << ": "sv << std::string_view {err_string, bytes};
  }

  bool IsUserAdmin(HANDLE user_token) {
    WINBOOL ret;
    SID_IDENTIFIER_AUTHORITY NtAuthority = SECURITY_NT_AUTHORITY;
    PSID AdministratorsGroup;
    ret = AllocateAndInitializeSid(
      &NtAuthority,
      2,
      SECURITY_BUILTIN_DOMAIN_RID,
      DOMAIN_ALIAS_RID_ADMINS,
      0,
      0,
      0,
      0,
      0,
      0,
      &AdministratorsGroup
    );
    if (ret) {
      if (!CheckTokenMembership(user_token, AdministratorsGroup, &ret)) {
        ret = false;
        BOOST_LOG(error) << "Failed to verify token membership for administrative access: " << GetLastError();
      }
      FreeSid(AdministratorsGroup);
    } else {
      BOOST_LOG(error) << "Unable to allocate SID to check administrative access: " << GetLastError();
    }

    return ret;
  }

  /**
   * @brief Obtain the current sessions user's primary token with elevated privileges.
   * @return The user's token. If user has admin capability it will be elevated, otherwise it will be a limited token. On error, `nullptr`.
   */
  HANDLE retrieve_users_token(bool elevated) {
    DWORD consoleSessionId;
    HANDLE userToken;
    TOKEN_ELEVATION_TYPE elevationType;
    DWORD dwSize;

    // Get the session ID of the active console session
    consoleSessionId = WTSGetActiveConsoleSessionId();
    if (0xFFFFFFFF == consoleSessionId) {
      // If there is no active console session, log a warning and return null
      BOOST_LOG(warning) << "There isn't an active user session, therefore it is not possible to execute commands under the users profile.";
      return nullptr;
    }

    // Get the user token for the active console session
    if (!WTSQueryUserToken(consoleSessionId, &userToken)) {
      BOOST_LOG(debug) << "QueryUserToken failed, this would prevent commands from launching under the users profile.";
      return nullptr;
    }

    // We need to know if this is an elevated token or not.
    // Get the elevation type of the user token
    // Elevation - Default: User is not an admin, UAC enabled/disabled does not matter.
    // Elevation - Limited: User is an admin, has UAC enabled.
    // Elevation - Full:    User is an admin, has UAC disabled.
    if (!GetTokenInformation(userToken, TokenElevationType, &elevationType, sizeof(TOKEN_ELEVATION_TYPE), &dwSize)) {
      BOOST_LOG(debug) << "Retrieving token information failed: " << GetLastError();
      CloseHandle(userToken);
      return nullptr;
    }

    // User is currently not an administrator
    // The documentation for this scenario is conflicting, so we'll double check to see if user is actually an admin.
    if (elevated && (elevationType == TokenElevationTypeDefault && !IsUserAdmin(userToken))) {
      // We don't have to strip the token or do anything here, but let's give the user a warning so they're aware what is happening.
      BOOST_LOG(warning) << "This command requires elevation and the current user account logged in does not have administrator rights. "
                         << "For security reasons Sunshine will retain the same access level as the current user and will not elevate it.";
    }

    // User has a limited token, this means they have UAC enabled and is an Administrator
    if (elevated && elevationType == TokenElevationTypeLimited) {
      TOKEN_LINKED_TOKEN linkedToken;
      // Retrieve the administrator token that is linked to the limited token
      if (!GetTokenInformation(userToken, TokenLinkedToken, reinterpret_cast<void *>(&linkedToken), sizeof(TOKEN_LINKED_TOKEN), &dwSize)) {
        // If the retrieval failed, log an error message and return null
        BOOST_LOG(error) << "Retrieving linked token information failed: " << GetLastError();
        CloseHandle(userToken);

        // There is no scenario where this should be hit, except for an actual error.
        return nullptr;
      }

      // Since we need the elevated token, we'll replace it with their administrative token.
      CloseHandle(userToken);
      userToken = linkedToken.LinkedToken;
    }

    // We don't need to do anything for TokenElevationTypeFull users here, because they're already elevated.
    return userToken;
  }

  bool merge_user_environment_block(bp::environment &env, HANDLE shell_token) {
    // Get the target user's environment block
    PVOID env_block;
    if (!CreateEnvironmentBlock(&env_block, shell_token, FALSE)) {
      return false;
    }

    // Parse the environment block and populate env
    for (auto c = (PWCHAR) env_block; *c != UNICODE_NULL; c += wcslen(c) + 1) {
      // Environment variable entries end with a null-terminator, so std::wstring() will get an entire entry.
      std::string env_tuple = to_utf8(std::wstring {c});
      std::string env_name = env_tuple.substr(0, env_tuple.find('='));
      std::string env_val = env_tuple.substr(env_tuple.find('=') + 1);

      // Perform a case-insensitive search to see if this variable name already exists
      auto itr = std::find_if(env.cbegin(), env.cend(), [&](const auto &e) {
        return boost::iequals(e.get_name(), env_name);
      });
      if (itr != env.cend()) {
        // Use this existing name if it is already present to ensure we merge properly
        env_name = itr->get_name();
      }

      // For the PATH variable, we will merge the values together
      if (boost::iequals(env_name, "PATH")) {
        env[env_name] = env_val + ";" + env[env_name].to_string();
      } else {
        // Other variables will be superseded by those in the user's environment block
        env[env_name] = env_val;
      }
    }

    DestroyEnvironmentBlock(env_block);
    return true;
  }

  /**
   * @brief Check if the current process is running with system-level privileges.
   * @return `true` if the current process has system-level privileges, `false` otherwise.
   */
  bool is_running_as_system() {
    BOOL ret;
    PSID SystemSid;
    DWORD dwSize = SECURITY_MAX_SID_SIZE;

    // Allocate memory for the SID structure
    SystemSid = LocalAlloc(LMEM_FIXED, dwSize);
    if (SystemSid == nullptr) {
      BOOST_LOG(error) << "Failed to allocate memory for the SID structure: " << GetLastError();
      return false;
    }

    // Create a SID for the local system account
    ret = CreateWellKnownSid(WinLocalSystemSid, nullptr, SystemSid, &dwSize);
    if (ret) {
      // Check if the current process token contains this SID
      if (!CheckTokenMembership(nullptr, SystemSid, &ret)) {
        BOOST_LOG(error) << "Failed to check token membership: " << GetLastError();
        ret = false;
      }
    } else {
      BOOST_LOG(error) << "Failed to create a SID for the local system account. This may happen if the system is out of memory or if the SID buffer is too small: " << GetLastError();
    }

    // Free the memory allocated for the SID structure
    LocalFree(SystemSid);
    return ret;
  }

  bool has_active_console_session() {
    const DWORD session_id = WTSGetActiveConsoleSessionId();
    return session_id != 0xFFFFFFFF;
  }

  // Note: This does NOT append a null terminator
  void append_string_to_environment_block(wchar_t *env_block, int &offset, const std::wstring &wstr) {
    std::memcpy(&env_block[offset], wstr.data(), wstr.length() * sizeof(wchar_t));
    offset += wstr.length();
  }

  std::wstring create_environment_block(bp::environment &env) {
    int size = 0;
    for (const auto &entry : env) {
      auto name = entry.get_name();
      auto value = entry.to_string();
      size += from_utf8(name).length() + 1 /* L'=' */ + from_utf8(value).length() + 1 /* L'\0' */;
    }

    size += 1 /* L'\0' */;

    wchar_t env_block[size];
    int offset = 0;
    for (const auto &entry : env) {
      auto name = entry.get_name();
      auto value = entry.to_string();

      // Construct the NAME=VAL\0 string
      append_string_to_environment_block(env_block, offset, from_utf8(name));
      env_block[offset++] = L'=';
      append_string_to_environment_block(env_block, offset, from_utf8(value));
      env_block[offset++] = L'\0';
    }

    // Append a final null terminator
    env_block[offset++] = L'\0';

    return std::wstring(env_block, offset);
  }

  LPPROC_THREAD_ATTRIBUTE_LIST allocate_proc_thread_attr_list(DWORD attribute_count) {
    SIZE_T size;
    InitializeProcThreadAttributeList(nullptr, attribute_count, 0, &size);

    auto list = (LPPROC_THREAD_ATTRIBUTE_LIST) HeapAlloc(GetProcessHeap(), 0, size);
    if (list == nullptr) {
      return nullptr;
    }

    if (!InitializeProcThreadAttributeList(list, attribute_count, 0, &size)) {
      HeapFree(GetProcessHeap(), 0, list);
      return nullptr;
    }

    return list;
  }

  void free_proc_thread_attr_list(LPPROC_THREAD_ATTRIBUTE_LIST list) {
    DeleteProcThreadAttributeList(list);
    HeapFree(GetProcessHeap(), 0, list);
  }

  /**
   * @brief Create a `bp::child` object from the results of launching a process.
   * @param process_launched A boolean indicating if the launch was successful.
   * @param cmd The command that was used to launch the process.
   * @param ec A reference to an `std::error_code` object that will store any error that occurred during the launch.
   * @param process_info A reference to a `PROCESS_INFORMATION` structure that contains information about the new process.
   * @return A `bp::child` object representing the new process, or an empty `bp::child` object if the launch failed.
   */
  bp::child create_boost_child_from_results(bool process_launched, const std::string &cmd, std::error_code &ec, PROCESS_INFORMATION &process_info) {
    // Use RAII to ensure the process is closed when we're done with it, even if there was an error.
    auto close_process_handles = util::fail_guard([process_launched, process_info]() {
      if (process_launched) {
        CloseHandle(process_info.hThread);
        CloseHandle(process_info.hProcess);
      }
    });

    if (ec) {
      // If there was an error, return an empty bp::child object
      return bp::child();
    }

    if (process_launched) {
      // If the launch was successful, create a new bp::child object representing the new process
      auto child = bp::child((bp::pid_t) process_info.dwProcessId);
      BOOST_LOG(info) << cmd << " running with PID "sv << child.id();
      return child;
    } else {
      auto winerror = GetLastError();
      BOOST_LOG(error) << "Failed to launch process: "sv << winerror;
      ec = std::make_error_code(std::errc::invalid_argument);
      // We must NOT attach the failed process here, since this case can potentially be induced by ACL
      // manipulation (denying yourself execute permission) to cause an escalation of privilege.
      // So to protect ourselves against that, we'll return an empty child process instead.
      return bp::child();
    }
  }

  /**
   * @brief Impersonate the current user and invoke the callback function.
   * @param user_token A handle to the user's token that was obtained from the shell.
   * @param callback A function that will be executed while impersonating the user.
   * @return Object that will store any error that occurred during the impersonation
   */
  std::error_code impersonate_current_user(HANDLE user_token, std::function<void()> callback) {
    std::error_code ec;
    // Impersonate the user when launching the process. This will ensure that appropriate access
    // checks are done against the user token, not our SYSTEM token. It will also allow network
    // shares and mapped network drives to be used as launch targets, since those credentials
    // are stored per-user.
    if (!ImpersonateLoggedOnUser(user_token)) {
      auto winerror = GetLastError();
      // Log the failure of impersonating the user and its error code
      BOOST_LOG(error) << "Failed to impersonate user: "sv << winerror;
      ec = std::make_error_code(std::errc::permission_denied);
      return ec;
    }

    // Execute the callback function while impersonating the user
    callback();

    // End impersonation of the logged on user. If this fails (which is extremely unlikely),
    // we will be running with an unknown user token. The only safe thing to do in that case
    // is terminate ourselves.
    if (!RevertToSelf()) {
      auto winerror = GetLastError();
      // Log the failure of reverting to self and its error code
      BOOST_LOG(fatal) << "Failed to revert to self after impersonation: "sv << winerror;
      DebugBreak();
    }

    return ec;
  }

  /**
   * @brief Create a `STARTUPINFOEXW` structure for launching a process.
   * @param file A pointer to a `FILE` object that will be used as the standard output and error for the new process, or null if not needed.
   * @param job A job object handle to insert the new process into. This pointer must remain valid for the life of this startup info!
   * @param ec A reference to a `std::error_code` object that will store any error that occurred during the creation of the structure.
   * @return A structure that contains information about how to launch the new process.
   */
  STARTUPINFOEXW create_startup_info(FILE *file, HANDLE *job, std::error_code &ec) {
    // Initialize a zeroed-out STARTUPINFOEXW structure and set its size
    STARTUPINFOEXW startup_info = {};
    startup_info.StartupInfo.cb = sizeof(startup_info);

    // Allocate a process attribute list with space for 2 elements
    startup_info.lpAttributeList = allocate_proc_thread_attr_list(2);
    if (startup_info.lpAttributeList == nullptr) {
      // If the allocation failed, set ec to an appropriate error code and return the structure
      ec = std::make_error_code(std::errc::not_enough_memory);
      return startup_info;
    }

    if (file) {
      // If a file was provided, get its handle and use it as the standard output and error for the new process
      HANDLE log_file_handle = (HANDLE) _get_osfhandle(_fileno(file));

      // Populate std handles if the caller gave us a log file to use
      startup_info.StartupInfo.dwFlags |= STARTF_USESTDHANDLES;
      startup_info.StartupInfo.hStdInput = nullptr;
      startup_info.StartupInfo.hStdOutput = log_file_handle;
      startup_info.StartupInfo.hStdError = log_file_handle;

      // Allow the log file handle to be inherited by the child process (without inheriting all of
      // our inheritable handles, such as our own log file handle created by SunshineSvc).
      //
      // Note: The value we point to here must be valid for the lifetime of the attribute list,
      // so we need to point into the STARTUPINFO instead of our log_file_variable on the stack.
      UpdateProcThreadAttribute(startup_info.lpAttributeList, 0, PROC_THREAD_ATTRIBUTE_HANDLE_LIST, &startup_info.StartupInfo.hStdOutput, sizeof(startup_info.StartupInfo.hStdOutput), nullptr, nullptr);
    }

    if (job) {
      // Atomically insert the new process into the specified job.
      //
      // Note: The value we point to here must be valid for the lifetime of the attribute list,
      // so we take a HANDLE* instead of just a HANDLE to use the caller's stack storage.
      UpdateProcThreadAttribute(startup_info.lpAttributeList, 0, PROC_THREAD_ATTRIBUTE_JOB_LIST, job, sizeof(*job), nullptr, nullptr);
    }

    return startup_info;
  }

  bool override_per_user_predefined_keys(HANDLE token) {
    HKEY user_classes_root = nullptr;
    if (token) {
      auto err = RegOpenUserClassesRoot(token, 0, GENERIC_ALL, &user_classes_root);
      if (err != ERROR_SUCCESS) {
        BOOST_LOG(error) << "Failed to open classes root for target user: "sv << err;
        return false;
      }
    }
    auto close_classes_root = util::fail_guard([user_classes_root]() {
      if (user_classes_root) {
        RegCloseKey(user_classes_root);
      }
    });

    HKEY user_key = nullptr;
    if (token) {
      impersonate_current_user(token, [&]() {
        // RegOpenCurrentUser() doesn't take a token. It assumes we're impersonating the desired user.
        auto err = RegOpenCurrentUser(GENERIC_ALL, &user_key);
        if (err != ERROR_SUCCESS) {
          BOOST_LOG(error) << "Failed to open user key for target user: "sv << err;
          user_key = nullptr;
        }
      });
      if (!user_key) {
        return false;
      }
    }
    auto close_user = util::fail_guard([user_key]() {
      if (user_key) {
        RegCloseKey(user_key);
      }
    });

    auto err = RegOverridePredefKey(HKEY_CLASSES_ROOT, user_classes_root);
    if (err != ERROR_SUCCESS) {
      BOOST_LOG(error) << "Failed to override HKEY_CLASSES_ROOT: "sv << err;
      return false;
    }

    err = RegOverridePredefKey(HKEY_CURRENT_USER, user_key);
    if (err != ERROR_SUCCESS) {
      BOOST_LOG(error) << "Failed to override HKEY_CURRENT_USER: "sv << err;
      RegOverridePredefKey(HKEY_CLASSES_ROOT, nullptr);
      return false;
    }

    return true;
  }

  /**
   * @brief Quote/escape an argument according to the Windows parsing convention.
   * @param argument The raw argument to process.
   * @return An argument string suitable for use by CreateProcess().
   */
  std::wstring escape_argument(const std::wstring &argument) {
    // If there are no characters requiring quoting/escaping, we're done
    if (argument.find_first_of(L" \t\n\v\"") == argument.npos) {
      return argument;
    }

    // The algorithm implemented here comes from a MSDN blog post:
    // https://web.archive.org/web/20120201194949/http://blogs.msdn.com/b/twistylittlepassagesallalike/archive/2011/04/23/everyone-quotes-arguments-the-wrong-way.aspx
    std::wstring escaped_arg;
    escaped_arg.push_back(L'"');
    for (auto it = argument.begin();; it++) {
      auto backslash_count = 0U;
      while (it != argument.end() && *it == L'\\') {
        it++;
        backslash_count++;
      }

      if (it == argument.end()) {
        escaped_arg.append(backslash_count * 2, L'\\');
        break;
      } else if (*it == L'"') {
        escaped_arg.append(backslash_count * 2 + 1, L'\\');
      } else {
        escaped_arg.append(backslash_count, L'\\');
      }

      escaped_arg.push_back(*it);
    }
    escaped_arg.push_back(L'"');
    return escaped_arg;
  }

  /**
   * @brief Escape an argument according to cmd's parsing convention.
   * @param argument An argument already escaped by `escape_argument()`.
   * @return An argument string suitable for use by cmd.exe.
   */
  std::wstring escape_argument_for_cmd(const std::wstring &argument) {
    // Start with the original string and modify from there
    std::wstring escaped_arg = argument;

    // Look for the next cmd metacharacter
    size_t match_pos = 0;
    while ((match_pos = escaped_arg.find_first_of(L"()%!^\"<>&|", match_pos)) != std::wstring::npos) {
      // Insert an escape character and skip past the match
      escaped_arg.insert(match_pos, 1, L'^');
      match_pos += 2;
    }

    return escaped_arg;
  }

  /**
   * @brief Resolve the given raw command into a proper command string for CreateProcess().
   * @details This converts URLs and non-executable file paths into a runnable command like ShellExecute().
   * @param raw_cmd The raw command provided by the user.
   * @param working_dir The working directory for the new process.
   * @param token The user token currently being impersonated or `nullptr` if running as ourselves.
   * @param creation_flags The creation flags for CreateProcess(), which may be modified by this function.
   * @return A command string suitable for use by CreateProcess().
   */
  std::wstring resolve_command_string(const std::string &raw_cmd, const std::wstring &working_dir, HANDLE token, DWORD &creation_flags) {
    std::wstring raw_cmd_w = from_utf8(raw_cmd);

    // First, convert the given command into parts so we can get the executable/file/URL without parameters
    auto raw_cmd_parts = boost::program_options::split_winmain(raw_cmd_w);
    if (raw_cmd_parts.empty()) {
      // This is highly unexpected, but we'll just return the raw string and hope for the best.
      BOOST_LOG(warning) << "Failed to split command string: "sv << raw_cmd;
      return from_utf8(raw_cmd);
    }

    auto raw_target = raw_cmd_parts.at(0);
    if (PathIsURLW(raw_target.c_str())) {
      // If the target is a URL, handle it directly with rundll32.exe
      std::wstring cmd = L"rundll32.exe url.dll,FileProtocolHandler " + raw_target;
      return cmd;
    }

    // If the target is not a URL, assume it's a regular file path
    auto extension = PathFindExtensionW(raw_target.c_str());
    if (extension == nullptr || *extension == 0) {
      // If the file has no extension, assume it's a command and allow CreateProcess()
      // to try to find it via PATH
      return from_utf8(raw_cmd);
    } else if (boost::iequals(extension, L".exe")) {
      // If the file has an .exe extension, we will bypass the resolution here and
      // directly pass the unmodified command string to CreateProcess(). The argument
      // escaping rules are subtly different between CreateProcess() and ShellExecute(),
      // and we want to preserve backwards compatibility with older configs.
      return from_utf8(raw_cmd);
    }

    // For regular files, the class is found using the file extension (including the dot)
    std::wstring lookup_string = extension;
    HRESULT res;

    std::array<WCHAR, MAX_PATH> shell_command_string;
    bool needs_cmd_escaping = false;
    {
      // Overriding these predefined keys affects process-wide state, so serialize all calls
      // to ensure the handle state is consistent while we perform the command query.
      static std::mutex per_user_key_mutex;
      auto lg = std::lock_guard(per_user_key_mutex);

      // Override HKEY_CLASSES_ROOT and HKEY_CURRENT_USER to ensure we query the correct class info
      if (!override_per_user_predefined_keys(token)) {
        return from_utf8(raw_cmd);
      }

      // Find the command string for the specified class
      DWORD out_len = shell_command_string.size();
      res = AssocQueryStringW(ASSOCF_NOTRUNCATE, ASSOCSTR_COMMAND, lookup_string.c_str(), L"open", shell_command_string.data(), &out_len);

      // In some cases (UWP apps), we might not have a command for this target. If that happens,
      // we'll have to launch via cmd.exe. This prevents proper job tracking, but that was already
      // broken for UWP apps anyway due to how they are started by Windows. Even 'start /wait'
      // doesn't work properly for UWP, so really no termination tracking seems to work at all.
      //
      // FIXME: Maybe we can improve this in the future.
      if (res == HRESULT_FROM_WIN32(ERROR_NO_ASSOCIATION)) {
        BOOST_LOG(warning) << "Using trampoline to handle target: "sv << raw_cmd;
        std::wcscpy(shell_command_string.data(), L"cmd.exe /c start \"\" /wait \"%1\" %*");
        needs_cmd_escaping = true;

        // We must suppress the console window that would otherwise appear when starting cmd.exe.
        creation_flags &= ~CREATE_NEW_CONSOLE;
        creation_flags |= CREATE_NO_WINDOW;

        res = S_OK;
      }

      // Reset per-user keys back to the original value
      override_per_user_predefined_keys(nullptr);
    }

    if (res != S_OK) {
      BOOST_LOG(warning) << "Failed to query command string for raw command: "sv << raw_cmd << " ["sv << util::hex(res).to_string_view() << ']';
      return from_utf8(raw_cmd);
    }

    // Finally, construct the real command string that will be passed into CreateProcess().
    // We support common substitutions (%*, %1, %2, %L, %W, %V, etc), but there are other
    // uncommon ones that are unsupported here.
    //
    // https://web.archive.org/web/20111002101214/http://msdn.microsoft.com/en-us/library/windows/desktop/cc144101(v=vs.85).aspx
    std::wstring cmd_string {shell_command_string.data()};
    size_t match_pos = 0;
    while ((match_pos = cmd_string.find_first_of(L'%', match_pos)) != std::wstring::npos) {
      std::wstring match_replacement;

      // If no additional character exists after the match, the dangling '%' is stripped
      if (match_pos + 1 == cmd_string.size()) {
        cmd_string.erase(match_pos, 1);
        break;
      }

      // Shell command replacements are strictly '%' followed by a single non-'%' character
      auto next_char = std::tolower(cmd_string.at(match_pos + 1));
      switch (next_char) {
        // Escape character
        case L'%':
          match_replacement = L'%';
          break;

        // Argument replacements
        case L'0':
        case L'1':
        case L'2':
        case L'3':
        case L'4':
        case L'5':
        case L'6':
        case L'7':
        case L'8':
        case L'9':
          {
            // Arguments numbers are 1-based, except for %0 which is equivalent to %1
            int index = next_char - L'0';
            if (next_char != L'0') {
              index--;
            }

            // Replace with the matching argument, or nothing if the index is invalid
            if (index < raw_cmd_parts.size()) {
              match_replacement = raw_cmd_parts.at(index);
            }
            break;
          }

        // All arguments following the target
        case L'*':
          for (int i = 1; i < raw_cmd_parts.size(); i++) {
            // Insert a space before arguments after the first one
            if (i > 1) {
              match_replacement += L' ';
            }

            // Argument escaping applies only to %*, not the single substitutions like %2
            auto escaped_argument = escape_argument(raw_cmd_parts.at(i));
            if (needs_cmd_escaping) {
              // If we're using the cmd.exe trampoline, we'll need to add additional escaping
              escaped_argument = escape_argument_for_cmd(escaped_argument);
            }
            match_replacement += escaped_argument;
          }
          break;

        // Long file path of target
        case L'l':
        case L'd':
        case L'v':
          {
            std::array<WCHAR, MAX_PATH> path;
            std::array<PCWCHAR, 2> other_dirs {working_dir.c_str(), nullptr};

            // PathFindOnPath() is a little gross because it uses the same
            // buffer for input and output, so we need to copy our input
            // into the path array.
            std::wcsncpy(path.data(), raw_target.c_str(), path.size());
            if (path[path.size() - 1] != 0) {
              // The path was so long it was truncated by this copy. We'll
              // assume it was an absolute path (likely) and use it unmodified.
              match_replacement = raw_target;
            }
            // See if we can find the path on our search path or working directory
            else if (PathFindOnPathW(path.data(), other_dirs.data())) {
              match_replacement = std::wstring {path.data()};
            } else {
              // We couldn't find the target, so we'll just hope for the best
              match_replacement = raw_target;
            }
            break;
          }

        // Working directory
        case L'w':
          match_replacement = working_dir;
          break;

        default:
          BOOST_LOG(warning) << "Unsupported argument replacement: %%" << next_char;
          break;
      }

      // Replace the % and following character with the match replacement
      cmd_string.replace(match_pos, 2, match_replacement);

      // Skip beyond the match replacement itself to prevent recursive replacement
      match_pos += match_replacement.size();
    }

    BOOST_LOG(info) << "Resolved user-provided command '"sv << raw_cmd << "' to '"sv << cmd_string << '\'';
    return cmd_string;
  }

  /**
   * @brief Launch a process with user impersonation (for use when running as SYSTEM).
   */
  bool launch_process_with_impersonation(bool elevated, const std::string &cmd, const std::wstring &start_dir, DWORD creation_flags, STARTUPINFOEXW &startup_info, PROCESS_INFORMATION &process_info, std::error_code &ec) {
    // Duplicate the current user's token
    HANDLE user_token = retrieve_users_token(elevated);
    if (!user_token) {
      // Fail the launch rather than risking launching with Sunshine's permissions unmodified.
      ec = std::make_error_code(std::errc::permission_denied);
      return false;
    }

    // Use RAII to ensure the shell token is closed when we're done with it
    auto token_close = util::fail_guard([user_token]() {
      CloseHandle(user_token);
    });

    // Create environment block with user-specific environment variables
    bp::environment cloned_env = bp::this_process::env();
    if (!merge_user_environment_block(cloned_env, user_token)) {
      ec = std::make_error_code(std::errc::not_enough_memory);
      return false;
    }

    // Open the process as the current user account, elevation is handled in the token itself.
    BOOL ret = FALSE;
    ec = impersonate_current_user(user_token, [&]() {
      std::wstring env_block = create_environment_block(cloned_env);
      std::wstring wcmd = resolve_command_string(cmd, start_dir, user_token, creation_flags);
      // Allocate a writable buffer for the command string
      std::vector<wchar_t> wcmd_buf(wcmd.begin(), wcmd.end());
      wcmd_buf.push_back(L'\0');
      ret = CreateProcessAsUserW(user_token, nullptr, wcmd_buf.data(), nullptr, nullptr, !!(startup_info.StartupInfo.dwFlags & STARTF_USESTDHANDLES), creation_flags, env_block.data(), start_dir.empty() ? nullptr : start_dir.c_str(), reinterpret_cast<LPSTARTUPINFOW>(&startup_info), &process_info);
    });

    if (!ret && !ec) {
      BOOST_LOG(error) << "Failed to launch process: " << GetLastError();
      ec = std::make_error_code(std::errc::invalid_argument);
    }

    return ret != FALSE;
  }

  /**
   * @brief Launch a process without impersonation (for use when running as regular user).
   */
  bool launch_process_without_impersonation(const std::string &cmd, const std::wstring &start_dir, DWORD creation_flags, STARTUPINFOEXW &startup_info, PROCESS_INFORMATION &process_info, std::error_code &ec) {
    // Open our current token to resolve environment variables
    HANDLE process_token;
    if (!OpenProcessToken(GetCurrentProcess(), TOKEN_QUERY | TOKEN_DUPLICATE, &process_token)) {
      ec = std::make_error_code(std::errc::permission_denied);
      return false;
    }
    auto token_close = util::fail_guard([process_token]() {
      CloseHandle(process_token);
    });

    std::wstring wcmd = resolve_command_string(cmd, start_dir, nullptr, creation_flags);
    // Allocate a writable buffer for the command string
    std::vector<wchar_t> wcmd_buf(wcmd.begin(), wcmd.end());
    wcmd_buf.push_back(L'\0');
    BOOL ret = CreateProcessW(nullptr, wcmd_buf.data(), nullptr, nullptr, !!(startup_info.StartupInfo.dwFlags & STARTF_USESTDHANDLES), creation_flags, nullptr, start_dir.empty() ? nullptr : start_dir.c_str(), reinterpret_cast<LPSTARTUPINFOW>(&startup_info), &process_info);

    if (!ret) {
      BOOST_LOG(error) << "Failed to launch process: " << GetLastError();
      ec = std::make_error_code(std::errc::invalid_argument);
    }

    return ret != FALSE;
  }

  /**
   * @brief Run a command on the users profile.
   *
   * Launches a child process as the user, using the current user's environment and a specific working directory.
   *
   * @param elevated Specify whether to elevate the process.
   * @param interactive Specify whether this will run in a window or hidden.
   * @param cmd The command to run.
   * @param working_dir The working directory for the new process.
   * @param env The environment variables to use for the new process.
   * @param file A file object to redirect the child process's output to (may be `nullptr`).
   * @param ec An error code, set to indicate any errors that occur during the launch process.
   * @param group A pointer to a `bp::group` object to which the new process should belong (may be `nullptr`).
   * @return A `bp::child` object representing the new process, or an empty `bp::child` object if the launch fails.
   */
  bp::child run_command(bool elevated, bool interactive, const std::string &cmd, boost::filesystem::path &working_dir, const bp::environment &env, FILE *file, std::error_code &ec, bp::group *group) {
    std::wstring start_dir = from_utf8(working_dir.string());
    HANDLE job = group ? group->native_handle() : nullptr;
    STARTUPINFOEXW startup_info = create_startup_info(file, job ? &job : nullptr, ec);
    PROCESS_INFORMATION process_info;

    // Clone the environment to create a local copy. Boost.Process (bp) shares the environment with all spawned processes.
    // Since we're going to modify the 'env' variable by merging user-specific environment variables into it,
    // we make a clone to prevent side effects to the shared environment.
    bp::environment cloned_env = env;

    if (ec) {
      // In the event that startup_info failed, return a blank child process.
      return bp::child();
    }

    // Use RAII to ensure the attribute list is freed when we're done with it
    auto attr_list_free = util::fail_guard([list = startup_info.lpAttributeList]() {
      free_proc_thread_attr_list(list);
    });

    DWORD creation_flags = EXTENDED_STARTUPINFO_PRESENT | CREATE_UNICODE_ENVIRONMENT | CREATE_BREAKAWAY_FROM_JOB;

    // Create a new console for interactive processes and use no console for non-interactive processes
    creation_flags |= interactive ? CREATE_NEW_CONSOLE : CREATE_NO_WINDOW;

    // Find the PATH variable in our environment block using a case-insensitive search
    auto sunshine_wenv = bp::this_process::wenv();
    std::wstring path_var_name {L"PATH"};
    std::wstring old_path_val;
    auto itr = std::find_if(sunshine_wenv.cbegin(), sunshine_wenv.cend(), [&](const auto &e) {
      return boost::iequals(e.get_name(), path_var_name);
    });
    if (itr != sunshine_wenv.cend()) {
      // Use the existing variable if it exists, since Boost treats these as case-sensitive.
      path_var_name = itr->get_name();
      old_path_val = sunshine_wenv[path_var_name].to_string();
    }

    // Temporarily prepend the specified working directory to PATH to ensure CreateProcess()
    // will (preferentially) find binaries that reside in the working directory.
    sunshine_wenv[path_var_name].assign(start_dir + L";" + old_path_val);

    // Restore the old PATH value for our process when we're done here
    auto restore_path = util::fail_guard([&]() {
      if (old_path_val.empty()) {
        sunshine_wenv[path_var_name].clear();
      } else {
        sunshine_wenv[path_var_name].assign(old_path_val);
      }
    });

    BOOL ret;
    if (is_running_as_system()) {
      // Duplicate the current user's token
      HANDLE user_token = retrieve_users_token(elevated);
      if (!user_token) {
        // Fail the launch rather than risking launching with Sunshine's permissions unmodified.
        ec = std::make_error_code(std::errc::permission_denied);
        return bp::child();
      }

      // Use RAII to ensure the shell token is closed when we're done with it
      auto token_close = util::fail_guard([user_token]() {
        CloseHandle(user_token);
      });

      // Populate env with user-specific environment variables
      if (!merge_user_environment_block(cloned_env, user_token)) {
        ec = std::make_error_code(std::errc::not_enough_memory);
        return bp::child();
      }

      // Open the process as the current user account, elevation is handled in the token itself.
      ec = impersonate_current_user(user_token, [&]() {
        std::wstring env_block = create_environment_block(cloned_env);
        std::wstring wcmd = resolve_command_string(cmd, start_dir, user_token, creation_flags);
        ret = CreateProcessAsUserW(user_token, nullptr, (LPWSTR) wcmd.c_str(), nullptr, nullptr, !!(startup_info.StartupInfo.dwFlags & STARTF_USESTDHANDLES), creation_flags, env_block.data(), start_dir.empty() ? nullptr : start_dir.c_str(), (LPSTARTUPINFOW) &startup_info, &process_info);
      });
    }
    // Otherwise, launch the process using CreateProcessW()
    // This will inherit the elevation of whatever the user launched Sunshine with.
    else {
      // Open our current token to resolve environment variables
      HANDLE process_token;
      if (!OpenProcessToken(GetCurrentProcess(), TOKEN_QUERY | TOKEN_DUPLICATE, &process_token)) {
        ec = std::make_error_code(std::errc::permission_denied);
        return bp::child();
      }
      auto token_close = util::fail_guard([process_token]() {
        CloseHandle(process_token);
      });

      // Populate env with user-specific environment variables
      if (!merge_user_environment_block(cloned_env, process_token)) {
        ec = std::make_error_code(std::errc::not_enough_memory);
        return bp::child();
      }

      std::wstring env_block = create_environment_block(cloned_env);
      std::wstring wcmd = resolve_command_string(cmd, start_dir, nullptr, creation_flags);
      ret = CreateProcessW(nullptr, (LPWSTR) wcmd.c_str(), nullptr, nullptr, !!(startup_info.StartupInfo.dwFlags & STARTF_USESTDHANDLES), creation_flags, env_block.data(), start_dir.empty() ? nullptr : start_dir.c_str(), (LPSTARTUPINFOW) &startup_info, &process_info);
    }

    // Use the results of the launch to create a bp::child object
    return create_boost_child_from_results(ret, cmd, ec, process_info);
  }

  /**
   * @brief Open a url in the default web browser.
   * @param url The url to open.
   */
  void open_url(const std::string &url) {
    bp::environment _env = bp::this_process::env();
    auto working_dir = boost::filesystem::path();
    std::error_code ec;

    const std::string explorer_cmd = "explorer.exe \"" + url + "\"";

    auto child = run_command(false, false, explorer_cmd, working_dir, _env, nullptr, ec, nullptr);
    if (ec) {
      BOOST_LOG(warning) << "Couldn't open url ["sv << url << "]: System: "sv << ec.message();
    } else {
      BOOST_LOG(info) << "Opened url ["sv << url << "]"sv;
      child.detach();
    }
  }

  void adjust_thread_priority(thread_priority_e priority) {
    int win32_priority;

    switch (priority) {
      case thread_priority_e::low:
        win32_priority = THREAD_PRIORITY_BELOW_NORMAL;
        break;
      case thread_priority_e::normal:
        win32_priority = THREAD_PRIORITY_NORMAL;
        break;
      case thread_priority_e::high:
        win32_priority = THREAD_PRIORITY_ABOVE_NORMAL;
        break;
      case thread_priority_e::critical:
        win32_priority = THREAD_PRIORITY_HIGHEST;
        break;
      default:
        BOOST_LOG(error) << "Unknown thread priority: "sv << (int) priority;
        return;
    }

    if (!SetThreadPriority(GetCurrentThread(), win32_priority)) {
      auto winerr = GetLastError();
      BOOST_LOG(warning) << "Unable to set thread priority to "sv << win32_priority << ": "sv << winerr;
    }
  }

  void streaming_will_start() {
    static std::once_flag load_wlanapi_once_flag;
    std::call_once(load_wlanapi_once_flag, []() {
      // wlanapi.dll is not installed by default on Windows Server, so we load it dynamically
      HMODULE wlanapi = LoadLibraryExA("wlanapi.dll", nullptr, LOAD_LIBRARY_SEARCH_SYSTEM32);
      if (!wlanapi) {
        BOOST_LOG(debug) << "wlanapi.dll is not available on this OS"sv;
        return;
      }

      fn_WlanOpenHandle = (decltype(fn_WlanOpenHandle)) GetProcAddress(wlanapi, "WlanOpenHandle");
      fn_WlanCloseHandle = (decltype(fn_WlanCloseHandle)) GetProcAddress(wlanapi, "WlanCloseHandle");
      fn_WlanFreeMemory = (decltype(fn_WlanFreeMemory)) GetProcAddress(wlanapi, "WlanFreeMemory");
      fn_WlanEnumInterfaces = (decltype(fn_WlanEnumInterfaces)) GetProcAddress(wlanapi, "WlanEnumInterfaces");
      fn_WlanSetInterface = (decltype(fn_WlanSetInterface)) GetProcAddress(wlanapi, "WlanSetInterface");

      if (!fn_WlanOpenHandle || !fn_WlanCloseHandle || !fn_WlanFreeMemory || !fn_WlanEnumInterfaces || !fn_WlanSetInterface) {
        BOOST_LOG(error) << "wlanapi.dll is missing exports?"sv;

        fn_WlanOpenHandle = nullptr;
        fn_WlanCloseHandle = nullptr;
        fn_WlanFreeMemory = nullptr;
        fn_WlanEnumInterfaces = nullptr;
        fn_WlanSetInterface = nullptr;

        FreeLibrary(wlanapi);
        return;
      }
    });

    // Enable MMCSS scheduling for DWM
    DwmEnableMMCSS(true);

    // Reduce timer period to 0.5ms
    if (nt_set_timer_resolution_max()) {
      used_nt_set_timer_resolution = true;
    } else {
      BOOST_LOG(error) << "NtSetTimerResolution() failed, falling back to timeBeginPeriod()";
      timeBeginPeriod(1);
      used_nt_set_timer_resolution = false;
    }

    // Promote ourselves to high priority class
    SetPriorityClass(GetCurrentProcess(), HIGH_PRIORITY_CLASS);

    // Start display helper watchdog to self-heal helper crashes during active stream
    display_helper_integration::start_watchdog();

    // Modify NVIDIA control panel settings again, in case they have been changed externally since sunshine launch
    if (nvprefs_instance.load()) {
      if (!nvprefs_instance.owning_undo_file()) {
        nvprefs_instance.restore_from_and_delete_undo_file_if_exists();
      }
      nvprefs_instance.modify_application_profile();
      nvprefs_instance.modify_global_profile();
      nvprefs_instance.unload();
    }

    // Enable low latency mode on all connected WLAN NICs if wlanapi.dll is available
    if (fn_WlanOpenHandle) {
      DWORD negotiated_version;

      if (fn_WlanOpenHandle(WLAN_API_MAKE_VERSION(2, 0), nullptr, &negotiated_version, &wlan_handle) == ERROR_SUCCESS) {
        PWLAN_INTERFACE_INFO_LIST wlan_interface_list;

        if (fn_WlanEnumInterfaces(wlan_handle, nullptr, &wlan_interface_list) == ERROR_SUCCESS) {
          for (DWORD i = 0; i < wlan_interface_list->dwNumberOfItems; i++) {
            if (wlan_interface_list->InterfaceInfo[i].isState == wlan_interface_state_connected) {
              // Enable media streaming mode for 802.11 wireless interfaces to reduce latency and
              // unnecessary background scanning operations that cause packet loss and jitter.
              //
              // https://docs.microsoft.com/en-us/windows-hardware/drivers/network/oid-wdi-set-connection-quality
              // https://docs.microsoft.com/en-us/previous-versions/windows/hardware/wireless/native-802-11-media-streaming
              BOOL value = TRUE;
              auto error = fn_WlanSetInterface(wlan_handle, &wlan_interface_list->InterfaceInfo[i].InterfaceGuid, wlan_intf_opcode_media_streaming_mode, sizeof(value), &value, nullptr);
              if (error == ERROR_SUCCESS) {
                BOOST_LOG(info) << "WLAN interface "sv << i << " is now in low latency mode"sv;
              }
            }
          }

          fn_WlanFreeMemory(wlan_interface_list);
        } else {
          fn_WlanCloseHandle(wlan_handle, nullptr);
          wlan_handle = nullptr;
        }
      }
    }

    // If there is no mouse connected, enable Mouse Keys to force the cursor to appear
    if (!GetSystemMetrics(SM_MOUSEPRESENT)) {
      BOOST_LOG(info) << "A mouse was not detected. Sunshine will enable Mouse Keys while streaming to force the mouse cursor to appear.";

      // Get the current state of Mouse Keys so we can restore it when streaming is over
      previous_mouse_keys_state.cbSize = sizeof(previous_mouse_keys_state);
      if (SystemParametersInfoW(SPI_GETMOUSEKEYS, 0, &previous_mouse_keys_state, 0)) {
        MOUSEKEYS new_mouse_keys_state = {};

        // Enable Mouse Keys
        new_mouse_keys_state.cbSize = sizeof(new_mouse_keys_state);
        new_mouse_keys_state.dwFlags = MKF_MOUSEKEYSON | MKF_AVAILABLE;
        new_mouse_keys_state.iMaxSpeed = 10;
        new_mouse_keys_state.iTimeToMaxSpeed = 1000;
        if (SystemParametersInfoW(SPI_SETMOUSEKEYS, 0, &new_mouse_keys_state, 0)) {
          // Remember to restore the previous settings when we stop streaming
          enabled_mouse_keys = true;
        } else {
          auto winerr = GetLastError();
          BOOST_LOG(warning) << "Unable to enable Mouse Keys: "sv << winerr;
        }
      } else {
        auto winerr = GetLastError();
        BOOST_LOG(warning) << "Unable to get current state of Mouse Keys: "sv << winerr;
      }
    }
  }

  void streaming_will_stop() {
    // Stop display helper watchdog when streams stop
    display_helper_integration::stop_watchdog();
    // Demote ourselves back to normal priority class
    SetPriorityClass(GetCurrentProcess(), NORMAL_PRIORITY_CLASS);

    // End our 0.5ms timer request
    if (used_nt_set_timer_resolution) {
      used_nt_set_timer_resolution = false;
      if (!nt_set_timer_resolution_min()) {
        BOOST_LOG(error) << "nt_set_timer_resolution_min() failed even though nt_set_timer_resolution_max() succeeded";
      }
    } else {
      timeEndPeriod(1);
    }

    // Disable MMCSS scheduling for DWM
    DwmEnableMMCSS(false);

    // Closing our WLAN client handle will undo our optimizations
    if (wlan_handle != nullptr) {
      fn_WlanCloseHandle(wlan_handle, nullptr);
      wlan_handle = nullptr;
    }

    // Restore Mouse Keys back to the previous settings if we turned it on
    if (enabled_mouse_keys) {
      enabled_mouse_keys = false;
      if (!SystemParametersInfoW(SPI_SETMOUSEKEYS, 0, &previous_mouse_keys_state, 0)) {
        auto winerr = GetLastError();
        BOOST_LOG(warning) << "Unable to restore original state of Mouse Keys: "sv << winerr;
      }
    }
  }

  void restart_on_exit() {
    STARTUPINFOEXW startup_info {};
    startup_info.StartupInfo.cb = sizeof(startup_info);

    WCHAR executable[MAX_PATH];
    if (GetModuleFileNameW(nullptr, executable, ARRAYSIZE(executable)) == 0) {
      auto winerr = GetLastError();
      BOOST_LOG(fatal) << "Failed to get Sunshine path: "sv << winerr;
      return;
    }

    PROCESS_INFORMATION process_info;
    if (!CreateProcessW(executable, GetCommandLineW(), nullptr, nullptr, false, CREATE_UNICODE_ENVIRONMENT | EXTENDED_STARTUPINFO_PRESENT, nullptr, nullptr, (LPSTARTUPINFOW) &startup_info, &process_info)) {
      auto winerr = GetLastError();
      BOOST_LOG(fatal) << "Unable to restart Sunshine: "sv << winerr;
      return;
    }

    CloseHandle(process_info.hProcess);
    CloseHandle(process_info.hThread);
  }

  void restart() {
    // If we're running standalone, we have to respawn ourselves via CreateProcess().
    // If we're running from the service, we should just exit and let it respawn us.
    if (GetConsoleWindow() != nullptr) {
      // Avoid racing with the new process by waiting until we're exiting to start it.
      atexit(restart_on_exit);
    }

    // We use an async exit call here because we can't block the HTTP thread or we'll hang shutdown.
    lifetime::exit_sunshine(0, true);
  }

  int set_env(const std::string &name, const std::string &value) {
    return _putenv_s(name.c_str(), value.c_str());
  }

  int unset_env(const std::string &name) {
    return _putenv_s(name.c_str(), "");
  }

  struct enum_wnd_context_t {
    std::set<DWORD> process_ids;
    bool requested_exit;
  };

  static BOOL CALLBACK prgrp_enum_windows(HWND hwnd, LPARAM lParam) {
    auto enum_ctx = (enum_wnd_context_t *) lParam;

    // Find the owner PID of this window
    DWORD wnd_process_id;
    if (!GetWindowThreadProcessId(hwnd, &wnd_process_id)) {
      // Continue enumeration
      return TRUE;
    }

    // Check if this window is owned by a process we want to terminate
    if (enum_ctx->process_ids.find(wnd_process_id) != enum_ctx->process_ids.end()) {
      // Send an async WM_CLOSE message to this window
      if (SendNotifyMessageW(hwnd, WM_CLOSE, 0, 0)) {
        BOOST_LOG(debug) << "Sent WM_CLOSE to PID: "sv << wnd_process_id;
        enum_ctx->requested_exit = true;
      } else {
        auto error = GetLastError();
        BOOST_LOG(warning) << "Failed to send WM_CLOSE to PID ["sv << wnd_process_id << "]: " << error;
      }
    }

    // Continue enumeration
    return TRUE;
  }

  bool request_process_group_exit(std::uintptr_t native_handle) {
    auto job_handle = (HANDLE) native_handle;

    // Get list of all processes in our job object
    bool success;
    DWORD required_length = sizeof(JOBOBJECT_BASIC_PROCESS_ID_LIST);
    auto process_id_list = (PJOBOBJECT_BASIC_PROCESS_ID_LIST) calloc(1, required_length);
    auto fg = util::fail_guard([&process_id_list]() {
      free(process_id_list);
    });
    while (!(success = QueryInformationJobObject(job_handle, JobObjectBasicProcessIdList, process_id_list, required_length, &required_length)) &&
           GetLastError() == ERROR_MORE_DATA) {
      free(process_id_list);
      process_id_list = (PJOBOBJECT_BASIC_PROCESS_ID_LIST) calloc(1, required_length);
      if (!process_id_list) {
        return false;
      }
    }

    if (!success) {
      auto err = GetLastError();
      BOOST_LOG(warning) << "Failed to enumerate processes in group: "sv << err;
      return false;
    } else if (process_id_list->NumberOfProcessIdsInList == 0) {
      // If all processes are already dead, treat it as a success
      return true;
    }

    enum_wnd_context_t enum_ctx = {};
    enum_ctx.requested_exit = false;
    for (DWORD i = 0; i < process_id_list->NumberOfProcessIdsInList; i++) {
      enum_ctx.process_ids.emplace(process_id_list->ProcessIdList[i]);
    }

    // Enumerate all windows belonging to processes in the list
    EnumWindows(prgrp_enum_windows, (LPARAM) &enum_ctx);

    // Return success if we told at least one window to close
    return enum_ctx.requested_exit;
  }

  bool process_group_running(std::uintptr_t native_handle) {
    JOBOBJECT_BASIC_ACCOUNTING_INFORMATION accounting_info;

    if (!QueryInformationJobObject((HANDLE) native_handle, JobObjectBasicAccountingInformation, &accounting_info, sizeof(accounting_info), nullptr)) {
      auto err = GetLastError();
      BOOST_LOG(error) << "Failed to get job accounting info: "sv << err;
      return false;
    }

    return accounting_info.ActiveProcesses != 0;
  }

  SOCKADDR_IN to_sockaddr(boost::asio::ip::address_v4 address, uint16_t port) {
    SOCKADDR_IN saddr_v4 = {};

    saddr_v4.sin_family = AF_INET;
    saddr_v4.sin_port = htons(port);

    auto addr_bytes = address.to_bytes();
    memcpy(&saddr_v4.sin_addr, addr_bytes.data(), sizeof(saddr_v4.sin_addr));

    return saddr_v4;
  }

  SOCKADDR_IN6 to_sockaddr(boost::asio::ip::address_v6 address, uint16_t port) {
    SOCKADDR_IN6 saddr_v6 = {};

    saddr_v6.sin6_family = AF_INET6;
    saddr_v6.sin6_port = htons(port);
    saddr_v6.sin6_scope_id = address.scope_id();

    auto addr_bytes = address.to_bytes();
    memcpy(&saddr_v6.sin6_addr, addr_bytes.data(), sizeof(saddr_v6.sin6_addr));

    return saddr_v6;
  }

  // Use UDP segmentation offload if it is supported by the OS. If the NIC is capable, this will use
  // hardware acceleration to reduce CPU usage. Support for USO was introduced in Windows 10 20H1.
  bool send_batch(batched_send_info_t &send_info) {
    WSAMSG msg;

    // Convert the target address into a SOCKADDR
    SOCKADDR_IN taddr_v4;
    SOCKADDR_IN6 taddr_v6;
    if (send_info.target_address.is_v6()) {
      taddr_v6 = to_sockaddr(send_info.target_address.to_v6(), send_info.target_port);

      msg.name = (PSOCKADDR) &taddr_v6;
      msg.namelen = sizeof(taddr_v6);
    } else {
      taddr_v4 = to_sockaddr(send_info.target_address.to_v4(), send_info.target_port);

      msg.name = (PSOCKADDR) &taddr_v4;
      msg.namelen = sizeof(taddr_v4);
    }

    auto const max_bufs_per_msg = send_info.payload_buffers.size() + (send_info.headers ? 1 : 0);

    WSABUF bufs[(send_info.headers ? send_info.block_count : 1) * max_bufs_per_msg];
    DWORD bufcount = 0;
    if (send_info.headers) {
      // Interleave buffers for headers and payloads
      for (auto i = 0; i < send_info.block_count; i++) {
        bufs[bufcount].buf = (char *) &send_info.headers[(send_info.block_offset + i) * send_info.header_size];
        bufs[bufcount].len = send_info.header_size;
        bufcount++;
        auto payload_desc = send_info.buffer_for_payload_offset((send_info.block_offset + i) * send_info.payload_size);
        bufs[bufcount].buf = (char *) payload_desc.buffer;
        bufs[bufcount].len = send_info.payload_size;
        bufcount++;
      }
    } else {
      // Translate buffer descriptors into WSABUFs
      auto payload_offset = send_info.block_offset * send_info.payload_size;
      auto payload_length = payload_offset + (send_info.block_count * send_info.payload_size);
      while (payload_offset < payload_length) {
        auto payload_desc = send_info.buffer_for_payload_offset(payload_offset);
        bufs[bufcount].buf = (char *) payload_desc.buffer;
        bufs[bufcount].len = std::min(payload_desc.size, payload_length - payload_offset);
        payload_offset += bufs[bufcount].len;
        bufcount++;
      }
    }

    msg.lpBuffers = bufs;
    msg.dwBufferCount = bufcount;
    msg.dwFlags = 0;

    // At most, one DWORD option and one PKTINFO option
    char cmbuf[WSA_CMSG_SPACE(sizeof(DWORD)) + std::max(WSA_CMSG_SPACE(sizeof(IN6_PKTINFO)), WSA_CMSG_SPACE(sizeof(IN_PKTINFO)))] = {};
    ULONG cmbuflen = 0;

    msg.Control.buf = cmbuf;
    msg.Control.len = sizeof(cmbuf);

    auto cm = WSA_CMSG_FIRSTHDR(&msg);
    if (send_info.source_address.is_v6()) {
      IN6_PKTINFO pktInfo;

      SOCKADDR_IN6 saddr_v6 = to_sockaddr(send_info.source_address.to_v6(), 0);
      pktInfo.ipi6_addr = saddr_v6.sin6_addr;
      pktInfo.ipi6_ifindex = 0;

      cmbuflen += WSA_CMSG_SPACE(sizeof(pktInfo));

      cm->cmsg_level = IPPROTO_IPV6;
      cm->cmsg_type = IPV6_PKTINFO;
      cm->cmsg_len = WSA_CMSG_LEN(sizeof(pktInfo));
      memcpy(WSA_CMSG_DATA(cm), &pktInfo, sizeof(pktInfo));
    } else {
      IN_PKTINFO pktInfo;

      SOCKADDR_IN saddr_v4 = to_sockaddr(send_info.source_address.to_v4(), 0);
      pktInfo.ipi_addr = saddr_v4.sin_addr;
      pktInfo.ipi_ifindex = 0;

      cmbuflen += WSA_CMSG_SPACE(sizeof(pktInfo));

      cm->cmsg_level = IPPROTO_IP;
      cm->cmsg_type = IP_PKTINFO;
      cm->cmsg_len = WSA_CMSG_LEN(sizeof(pktInfo));
      memcpy(WSA_CMSG_DATA(cm), &pktInfo, sizeof(pktInfo));
    }

    if (send_info.block_count > 1) {
      cmbuflen += WSA_CMSG_SPACE(sizeof(DWORD));

      cm = WSA_CMSG_NXTHDR(&msg, cm);
      cm->cmsg_level = IPPROTO_UDP;
      cm->cmsg_type = UDP_SEND_MSG_SIZE;
      cm->cmsg_len = WSA_CMSG_LEN(sizeof(DWORD));
      *((DWORD *) WSA_CMSG_DATA(cm)) = send_info.header_size + send_info.payload_size;
    }

    msg.Control.len = cmbuflen;

    // If USO is not supported, this will fail and the caller will fall back to unbatched sends.
    DWORD bytes_sent;
    return WSASendMsg((SOCKET) send_info.native_socket, &msg, 0, &bytes_sent, nullptr, nullptr) != SOCKET_ERROR;
  }

  bool send(send_info_t &send_info) {
    WSAMSG msg;

    // Convert the target address into a SOCKADDR
    SOCKADDR_IN taddr_v4;
    SOCKADDR_IN6 taddr_v6;
    if (send_info.target_address.is_v6()) {
      taddr_v6 = to_sockaddr(send_info.target_address.to_v6(), send_info.target_port);

      msg.name = (PSOCKADDR) &taddr_v6;
      msg.namelen = sizeof(taddr_v6);
    } else {
      taddr_v4 = to_sockaddr(send_info.target_address.to_v4(), send_info.target_port);

      msg.name = (PSOCKADDR) &taddr_v4;
      msg.namelen = sizeof(taddr_v4);
    }

    WSABUF bufs[2];
    DWORD bufcount = 0;
    if (send_info.header) {
      bufs[bufcount].buf = (char *) send_info.header;
      bufs[bufcount].len = send_info.header_size;
      bufcount++;
    }
    bufs[bufcount].buf = (char *) send_info.payload;
    bufs[bufcount].len = send_info.payload_size;
    bufcount++;

    msg.lpBuffers = bufs;
    msg.dwBufferCount = bufcount;
    msg.dwFlags = 0;

    char cmbuf[std::max(WSA_CMSG_SPACE(sizeof(IN6_PKTINFO)), WSA_CMSG_SPACE(sizeof(IN_PKTINFO)))] = {};
    ULONG cmbuflen = 0;

    msg.Control.buf = cmbuf;
    msg.Control.len = sizeof(cmbuf);

    auto cm = WSA_CMSG_FIRSTHDR(&msg);
    if (send_info.source_address.is_v6()) {
      IN6_PKTINFO pktInfo;

      SOCKADDR_IN6 saddr_v6 = to_sockaddr(send_info.source_address.to_v6(), 0);
      pktInfo.ipi6_addr = saddr_v6.sin6_addr;
      pktInfo.ipi6_ifindex = 0;

      cmbuflen += WSA_CMSG_SPACE(sizeof(pktInfo));

      cm->cmsg_level = IPPROTO_IPV6;
      cm->cmsg_type = IPV6_PKTINFO;
      cm->cmsg_len = WSA_CMSG_LEN(sizeof(pktInfo));
      memcpy(WSA_CMSG_DATA(cm), &pktInfo, sizeof(pktInfo));
    } else {
      IN_PKTINFO pktInfo;

      SOCKADDR_IN saddr_v4 = to_sockaddr(send_info.source_address.to_v4(), 0);
      pktInfo.ipi_addr = saddr_v4.sin_addr;
      pktInfo.ipi_ifindex = 0;

      cmbuflen += WSA_CMSG_SPACE(sizeof(pktInfo));

      cm->cmsg_level = IPPROTO_IP;
      cm->cmsg_type = IP_PKTINFO;
      cm->cmsg_len = WSA_CMSG_LEN(sizeof(pktInfo));
      memcpy(WSA_CMSG_DATA(cm), &pktInfo, sizeof(pktInfo));
    }

    msg.Control.len = cmbuflen;

    DWORD bytes_sent;
    if (WSASendMsg((SOCKET) send_info.native_socket, &msg, 0, &bytes_sent, nullptr, nullptr) == SOCKET_ERROR) {
      auto winerr = WSAGetLastError();
      BOOST_LOG(warning) << "WSASendMsg() failed: "sv << winerr;
      return false;
    }

    return true;
  }

  class qos_t: public deinit_t {
  public:
    qos_t(QOS_FLOWID flow_id):
        flow_id(flow_id) {
    }

    virtual ~qos_t() {
      if (!fn_QOSRemoveSocketFromFlow(qos_handle, (SOCKET) nullptr, flow_id, 0)) {
        auto winerr = GetLastError();
        BOOST_LOG(warning) << "QOSRemoveSocketFromFlow() failed: "sv << winerr;
      }
    }

  private:
    QOS_FLOWID flow_id;
  };

  /**
   * @brief Enables QoS on the given socket for traffic to the specified destination.
   * @param native_socket The native socket handle.
   * @param address The destination address for traffic sent on this socket.
   * @param port The destination port for traffic sent on this socket.
   * @param data_type The type of traffic sent on this socket.
   * @param dscp_tagging Specifies whether to enable DSCP tagging on outgoing traffic.
   */
  std::unique_ptr<deinit_t> enable_socket_qos(uintptr_t native_socket, boost::asio::ip::address &address, uint16_t port, qos_data_type_e data_type, bool dscp_tagging) {
    SOCKADDR_IN saddr_v4;
    SOCKADDR_IN6 saddr_v6;
    PSOCKADDR dest_addr;
    bool using_connect_hack = false;

    // Windows doesn't support any concept of traffic priority without DSCP tagging
    if (!dscp_tagging) {
      return nullptr;
    }

    static std::once_flag load_qwave_once_flag;
    std::call_once(load_qwave_once_flag, []() {
      // qWAVE is not installed by default on Windows Server, so we load it dynamically
      HMODULE qwave = LoadLibraryExA("qwave.dll", nullptr, LOAD_LIBRARY_SEARCH_SYSTEM32);
      if (!qwave) {
        BOOST_LOG(debug) << "qwave.dll is not available on this OS"sv;
        return;
      }

      fn_QOSCreateHandle = (decltype(fn_QOSCreateHandle)) GetProcAddress(qwave, "QOSCreateHandle");
      fn_QOSAddSocketToFlow = (decltype(fn_QOSAddSocketToFlow)) GetProcAddress(qwave, "QOSAddSocketToFlow");
      fn_QOSRemoveSocketFromFlow = (decltype(fn_QOSRemoveSocketFromFlow)) GetProcAddress(qwave, "QOSRemoveSocketFromFlow");

      if (!fn_QOSCreateHandle || !fn_QOSAddSocketToFlow || !fn_QOSRemoveSocketFromFlow) {
        BOOST_LOG(error) << "qwave.dll is missing exports?"sv;

        fn_QOSCreateHandle = nullptr;
        fn_QOSAddSocketToFlow = nullptr;
        fn_QOSRemoveSocketFromFlow = nullptr;

        FreeLibrary(qwave);
        return;
      }

      QOS_VERSION qos_version {1, 0};
      if (!fn_QOSCreateHandle(&qos_version, &qos_handle)) {
        auto winerr = GetLastError();
        BOOST_LOG(warning) << "QOSCreateHandle() failed: "sv << winerr;
        return;
      }
    });

    // If qWAVE is unavailable, just return
    if (!fn_QOSAddSocketToFlow || !qos_handle) {
      return nullptr;
    }

    auto disconnect_fg = util::fail_guard([&]() {
      if (using_connect_hack) {
        SOCKADDR_IN6 empty = {};
        empty.sin6_family = AF_INET6;
        if (connect((SOCKET) native_socket, (PSOCKADDR) &empty, sizeof(empty)) < 0) {
          auto wsaerr = WSAGetLastError();
          BOOST_LOG(error) << "qWAVE dual-stack workaround failed: "sv << wsaerr;
        }
      }
    });

    if (address.is_v6()) {
      auto address_v6 = address.to_v6();

      saddr_v6 = to_sockaddr(address_v6, port);
      dest_addr = (PSOCKADDR) &saddr_v6;

      // qWAVE doesn't properly support IPv4-mapped IPv6 addresses, nor does it
      // correctly support IPv4 addresses on a dual-stack socket (despite MSDN's
      // claims to the contrary). To get proper QoS tagging when hosting in dual
      // stack mode, we will temporarily connect() the socket to allow qWAVE to
      // successfully initialize a flow, then disconnect it again so WSASendMsg()
      // works later on.
      if (address_v6.is_v4_mapped()) {
        if (connect((SOCKET) native_socket, (PSOCKADDR) &saddr_v6, sizeof(saddr_v6)) < 0) {
          auto wsaerr = WSAGetLastError();
          BOOST_LOG(error) << "qWAVE dual-stack workaround failed: "sv << wsaerr;
        } else {
          BOOST_LOG(debug) << "Using qWAVE connect() workaround for QoS tagging"sv;
          using_connect_hack = true;
          dest_addr = nullptr;
        }
      }
    } else {
      saddr_v4 = to_sockaddr(address.to_v4(), port);
      dest_addr = (PSOCKADDR) &saddr_v4;
    }

    QOS_TRAFFIC_TYPE traffic_type;
    switch (data_type) {
      case qos_data_type_e::audio:
        traffic_type = QOSTrafficTypeVoice;
        break;
      case qos_data_type_e::video:
        traffic_type = QOSTrafficTypeAudioVideo;
        break;
      default:
        BOOST_LOG(error) << "Unknown traffic type: "sv << (int) data_type;
        return nullptr;
    }

    QOS_FLOWID flow_id = 0;
    if (!fn_QOSAddSocketToFlow(qos_handle, (SOCKET) native_socket, dest_addr, traffic_type, QOS_NON_ADAPTIVE_FLOW, &flow_id)) {
      auto winerr = GetLastError();
      BOOST_LOG(warning) << "QOSAddSocketToFlow() failed: "sv << winerr;
      return nullptr;
    }

    return std::make_unique<qos_t>(flow_id);
  }

  int64_t qpc_counter() {
    LARGE_INTEGER performance_counter;
    if (QueryPerformanceCounter(&performance_counter)) {
      return performance_counter.QuadPart;
    }
    return 0;
  }

  std::chrono::nanoseconds qpc_time_difference(int64_t performance_counter1, int64_t performance_counter2) {
    auto get_frequency = []() {
      LARGE_INTEGER frequency;
      frequency.QuadPart = 0;
      QueryPerformanceFrequency(&frequency);
      return frequency.QuadPart;
    };
    static const double frequency = get_frequency();
    if (frequency) {
      return std::chrono::nanoseconds((int64_t) ((performance_counter1 - performance_counter2) * frequency / std::nano::den));
    }
    return {};
  }

  std::wstring from_utf8(const std::string_view &string) {
    // No conversion needed if the string is empty
    if (string.empty()) {
      return {};
    }

    // Get the output size required to store the string
    auto output_size = MultiByteToWideChar(CP_UTF8, 0, string.data(), string.size(), nullptr, 0);
    if (output_size == 0) {
      auto winerr = GetLastError();
      BOOST_LOG(error) << "Failed to get UTF-16 buffer size: "sv << winerr;
      return {};
    }

    // Perform the conversion
    std::wstring output(output_size, L'\0');
    output_size = MultiByteToWideChar(CP_UTF8, 0, string.data(), string.size(), output.data(), output.size());
    if (output_size == 0) {
      auto winerr = GetLastError();
      BOOST_LOG(error) << "Failed to convert string to UTF-16: "sv << winerr;
      return {};
    }

    return output;
  }

  std::string to_utf8(const std::wstring_view &string) {
    // No conversion needed if the string is empty
    if (string.empty()) {
      return {};
    }

    // Get the output size required to store the string
    auto output_size = WideCharToMultiByte(CP_UTF8, WC_ERR_INVALID_CHARS, string.data(), string.size(), nullptr, 0, nullptr, nullptr);
    if (output_size == 0) {
      auto winerr = GetLastError();
      BOOST_LOG(error) << "Failed to get UTF-8 buffer size: "sv << winerr;
      return {};
    }

    // Perform the conversion
    std::string output(output_size, '\0');
    output_size = WideCharToMultiByte(CP_UTF8, WC_ERR_INVALID_CHARS, string.data(), string.size(), output.data(), output.size(), nullptr, nullptr);
    if (output_size == 0) {
      auto winerr = GetLastError();
      BOOST_LOG(error) << "Failed to convert string to UTF-8: "sv << winerr;
      return {};
    }

    return output;
  }

  std::string to_utf8(const std::wstring &string) {
    return to_utf8(std::wstring_view {string});
  }

  std::string get_host_name() {
    WCHAR hostname[256];
    if (GetHostNameW(hostname, ARRAYSIZE(hostname)) == SOCKET_ERROR) {
      BOOST_LOG(error) << "GetHostNameW() failed: "sv << WSAGetLastError();
      return "Sunshine"s;
    }
    return to_utf8(std::wstring_view {hostname});
  }

  std::vector<gpu_info_t> enumerate_gpus() {
    std::vector<gpu_info_t> result;

    Microsoft::WRL::ComPtr<IDXGIFactory1> factory;
    if (FAILED(CreateDXGIFactory1(IID_PPV_ARGS(factory.GetAddressOf())))) {
      return result;
    }

    for (UINT index = 0;; ++index) {
      Microsoft::WRL::ComPtr<IDXGIAdapter1> adapter;
      if (factory->EnumAdapters1(index, adapter.GetAddressOf()) == DXGI_ERROR_NOT_FOUND) {
        break;
      }

      DXGI_ADAPTER_DESC1 desc {};
      if (FAILED(adapter->GetDesc1(&desc))) {
        continue;
      }

      if (desc.Flags & DXGI_ADAPTER_FLAG_SOFTWARE) {
        continue;
      }

      gpu_info_t info {};
      info.description = to_utf8(std::wstring_view {desc.Description});
      info.vendor_id = desc.VendorId;
      info.device_id = desc.DeviceId;
      info.dedicated_video_memory = desc.DedicatedVideoMemory;
      result.emplace_back(std::move(info));
    }

    return result;
  }

  bool has_nvidia_gpu() {
    constexpr std::uint32_t NVIDIA_VENDOR_ID = 0x10DE;
    for (const auto &gpu : enumerate_gpus()) {
      if (gpu.vendor_id == NVIDIA_VENDOR_ID) {
        return true;
      }
    }
    return false;
  }

  windows_version_info_t query_windows_version() {
    windows_version_info_t info {};

    HKEY key = nullptr;
    const auto close_key = util::fail_guard([&]() {
      if (key) {
        RegCloseKey(key);
        key = nullptr;
      }
    });

    if (RegOpenKeyExW(
          HKEY_LOCAL_MACHINE,
          L"SOFTWARE\\Microsoft\\Windows NT\\CurrentVersion",
          0,
          KEY_READ | KEY_WOW64_64KEY,
          &key
        ) == ERROR_SUCCESS) {
      auto read_string = [&](const wchar_t *value_name) -> std::string {
        if (!key) {
          return {};
        }
        DWORD type = 0;
        DWORD size = 0;
        LONG status = RegGetValueW(key, nullptr, value_name, RRF_RT_REG_SZ, &type, nullptr, &size);
        if (status != ERROR_SUCCESS || size == 0) {
          return {};
        }
        std::vector<wchar_t> buffer(size / sizeof(wchar_t));
        status = RegGetValueW(key, nullptr, value_name, RRF_RT_REG_SZ, &type, buffer.data(), &size);
        if (status != ERROR_SUCCESS || buffer.empty()) {
          return {};
        }
        if (buffer.back() == L'\0') {
          buffer.pop_back();
        }
        return to_utf8(std::wstring(buffer.begin(), buffer.end()));
      };

      info.display_version = read_string(L"DisplayVersion");
      info.release_id = read_string(L"ReleaseId");
      info.product_name = read_string(L"ProductName");
      info.current_build = read_string(L"CurrentBuild");
      if (info.current_build.empty()) {
        info.current_build = read_string(L"CurrentBuildNumber");
      }

      auto build_number_str = read_string(L"CurrentBuildNumber");
      if (!build_number_str.empty()) {
        try {
          info.build_number = static_cast<std::uint32_t>(std::stoul(build_number_str));
        } catch (...) {
          info.build_number.reset();
        }
      }
    }

    RTL_OSVERSIONINFOW version_info {};
    version_info.dwOSVersionInfoSize = sizeof(version_info);
    if (NT_SUCCESS(RtlGetVersion(&version_info))) {
      info.major_version = version_info.dwMajorVersion;
      info.minor_version = version_info.dwMinorVersion;
      if (!info.build_number) {
        info.build_number = version_info.dwBuildNumber;
      }
      if (info.current_build.empty() && info.build_number) {
        info.current_build = std::to_string(*info.build_number);
      }
    }

    return info;
  }

  class win32_high_precision_timer: public high_precision_timer {
  public:
    win32_high_precision_timer() {
      // Use CREATE_WAITABLE_TIMER_HIGH_RESOLUTION if supported (Windows 10 1809+)
      timer = CreateWaitableTimerEx(nullptr, nullptr, CREATE_WAITABLE_TIMER_HIGH_RESOLUTION, TIMER_ALL_ACCESS);
      if (!timer) {
        timer = CreateWaitableTimerEx(nullptr, nullptr, 0, TIMER_ALL_ACCESS);
        if (!timer) {
          BOOST_LOG(error) << "Unable to create high_precision_timer, CreateWaitableTimerEx() failed: " << GetLastError();
        }
      }
    }

    ~win32_high_precision_timer() {
      if (timer) {
        CloseHandle(timer);
      }
    }

    void sleep_for(const std::chrono::nanoseconds &duration) override {
      if (!timer) {
        BOOST_LOG(error) << "Attempting high_precision_timer::sleep_for() with uninitialized timer";
        return;
      }
      if (duration < 0s) {
        BOOST_LOG(error) << "Attempting high_precision_timer::sleep_for() with negative duration";
        return;
      }
      if (duration > 5s) {
        BOOST_LOG(error) << "Attempting high_precision_timer::sleep_for() with unexpectedly large duration (>5s)";
        return;
      }

      LARGE_INTEGER due_time;
      due_time.QuadPart = duration.count() / -100;
      SetWaitableTimer(timer, &due_time, 0, nullptr, nullptr, false);
      WaitForSingleObject(timer, INFINITE);
    }

    operator bool() override {
      return timer != nullptr;
    }

  private:
    HANDLE timer = nullptr;
  };

  std::unique_ptr<high_precision_timer> create_high_precision_timer() {
    return std::make_unique<win32_high_precision_timer>();
  }

  std::string
    get_clipboard() {
    std::string currentClipboard = to_utf8(getClipboardData());
    return currentClipboard;
  }

  bool
    set_clipboard(const std::string &content) {
    std::wstring cpContent = from_utf8(ensureCrLf(content));
    return !setClipboardData(cpContent);
  }
}  // namespace platf

static std::string ensureCrLf(const std::string &utf8Str) {
  std::string result;
  result.reserve(utf8Str.size() + utf8Str.size() / 2);  // Reserve extra space

  for (size_t i = 0; i < utf8Str.size(); ++i) {
    if (utf8Str[i] == '\n' && (i == 0 || utf8Str[i - 1] != '\r')) {
      result += '\r';  // Add \r before \n if not present
    }
    result += utf8Str[i];  // Always add the current character
  }

  return result;
}

static std::wstring getClipboardData() {
  if (!OpenClipboard(nullptr)) {
    BOOST_LOG(warning) << "Failed to open clipboard.";
    return L"";
  }

  HANDLE hData = GetClipboardData(CF_UNICODETEXT);
  if (hData == nullptr) {
    BOOST_LOG(warning) << "No text data in clipboard or failed to get data.";
    CloseClipboard();
    return L"";
  }

  wchar_t *pszText = static_cast<wchar_t *>(GlobalLock(hData));
  if (pszText == nullptr) {
    BOOST_LOG(warning) << "Failed to lock clipboard data.";
    CloseClipboard();
    return L"";
  }

  std::wstring ret = pszText;

  GlobalUnlock(hData);
  CloseClipboard();

  return ret;
}

static int setClipboardData(const std::wstring &utf16Str) {
  if (!OpenClipboard(nullptr)) {
    BOOST_LOG(warning) << "Failed to open clipboard.";
    return 1;
  }

  if (!EmptyClipboard()) {
    BOOST_LOG(warning) << "Failed to empty clipboard.";
    CloseClipboard();
    return 1;
  }

  // Allocate global memory for the clipboard text
  HGLOBAL hGlobal = GlobalAlloc(GMEM_MOVEABLE, utf16Str.size() * 2 + 2);
  if (hGlobal == nullptr) {
    BOOST_LOG(warning) << "Failed to allocate global memory.";
    CloseClipboard();
    return 1;
  }

  // Lock the global memory and copy the text
  char *pGlobal = static_cast<char *>(GlobalLock(hGlobal));
  if (pGlobal == nullptr) {
    BOOST_LOG(warning) << "Failed to lock global memory.";
    GlobalFree(hGlobal);
    CloseClipboard();
    return 1;
  }

  memcpy(pGlobal, utf16Str.c_str(), utf16Str.size() * 2 + 2);
  GlobalUnlock(hGlobal);

  // Set the clipboard data
  if (SetClipboardData(CF_UNICODETEXT, hGlobal) == nullptr) {
    BOOST_LOG(warning) << "Failed to set clipboard data.";
    GlobalFree(hGlobal);
    CloseClipboard();
    return 1;
  }

  CloseClipboard();

  return 0;
}

#ifdef BOOST_PROCESS_VERSION
  #undef BOOST_PROCESS_VERSION
#endif<|MERGE_RESOLUTION|>--- conflicted
+++ resolved
@@ -12,19 +12,9 @@
 #include <sstream>
 #include <vector>
 
-#ifndef BOOST_PROCESS_VERSION
-  #define BOOST_PROCESS_VERSION 1
-#endif
-
 // lib includes
 #include <boost/algorithm/string.hpp>
 #include <boost/asio/ip/address.hpp>
-<<<<<<< HEAD
-#include <boost/process/v1/child.hpp>
-#include <boost/process/v1/environment.hpp>
-#include <boost/process/v1/group.hpp>
-=======
->>>>>>> f9461118
 #include <boost/program_options/parsers.hpp>
 
 // prevent clang format from "optimizing" the header include order
@@ -59,11 +49,7 @@
 #include "src/logging.h"
 #include "src/platform/common.h"
 #include "src/utility.h"
-<<<<<<< HEAD
-#include "utils.h"
-=======
 #include "src/boost_process_shim.h"
->>>>>>> f9461118
 
 // UDP_SEND_MSG_SIZE was added in the Windows 10 20H1 SDK
 #ifndef UDP_SEND_MSG_SIZE
@@ -2189,7 +2175,3 @@
 
   return 0;
 }
-
-#ifdef BOOST_PROCESS_VERSION
-  #undef BOOST_PROCESS_VERSION
-#endif