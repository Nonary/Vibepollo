--- conflicted
+++ resolved
@@ -545,9 +545,6 @@
     return g_sync_limiter_override;
   }
 
-<<<<<<< HEAD
-  bool rtss_streaming_start(int scaled_limit, int denominator) {
-=======
   bool rtss_warmup_process() {
     g_rtss_root = resolve_rtss_root();
     if (!fs::exists(g_rtss_root)) {
@@ -557,8 +554,7 @@
     return ensure_rtss_running(g_rtss_root);
   }
 
-  bool rtss_streaming_start(int fps) {
->>>>>>> 03709b9b
+  bool rtss_streaming_start(int scaled_limit, int denominator) {
     g_limit_active = false;
 
     if (!config::frame_limiter.enable) {
