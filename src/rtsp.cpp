/**
 * @file src/rtsp.cpp
 * @brief Definitions for RTSP streaming.
 */
#define BOOST_BIND_GLOBAL_PLACEHOLDERS

extern "C" {
#include <moonlight-common-c/src/Limelight-internal.h>
#include <moonlight-common-c/src/Rtsp.h>
}

// standard includes
#include <array>
#include <cctype>
#include <format>
#include <set>
#include <sstream>
#include <unordered_map>
#include <utility>

// lib includes
#include <boost/asio.hpp>
#include <boost/bind.hpp>

// local includes
#include "config.h"
#include "globals.h"
#include "input.h"
#include "logging.h"
#include "network.h"
#include "nvhttp.h"
#include "rtsp.h"
#include "stream.h"
#include "sync.h"
#include "video.h"

namespace asio = boost::asio;

using asio::ip::tcp;
using asio::ip::udp;

using namespace std::literals;

namespace rtsp_stream {
  void free_msg(PRTSP_MESSAGE msg) {
    freeMessage(msg);

    delete msg;
  }

#pragma pack(push, 1)

  struct encrypted_rtsp_header_t {
    // We set the MSB in encrypted RTSP messages to allow format-agnostic
    // parsing code to be able to tell encrypted from plaintext messages.
    static constexpr std::uint32_t ENCRYPTED_MESSAGE_TYPE_BIT = 0x80000000;

    uint8_t *payload() {
      return (uint8_t *) (this + 1);
    }

    std::uint32_t payload_length() {
      return util::endian::big<std::uint32_t>(typeAndLength) & ~ENCRYPTED_MESSAGE_TYPE_BIT;
    }

    bool is_encrypted() {
      return !!(util::endian::big<std::uint32_t>(typeAndLength) & ENCRYPTED_MESSAGE_TYPE_BIT);
    }

    // This field is the length of the payload + ENCRYPTED_MESSAGE_TYPE_BIT in big-endian
    std::uint32_t typeAndLength;

    // This field is the number used to initialize the bottom 4 bytes of the AES IV in big-endian
    std::uint32_t sequenceNumber;

    // This field is the AES GCM authentication tag
    std::uint8_t tag[16];
  };

#pragma pack(pop)

  class rtsp_server_t;

  using msg_t = util::safe_ptr<RTSP_MESSAGE, free_msg>;
  using cmd_func_t = std::function<void(rtsp_server_t *server, tcp::socket &, launch_session_t &, msg_t &&)>;

  void print_msg(PRTSP_MESSAGE msg);
  void cmd_not_found(tcp::socket &sock, launch_session_t &, msg_t &&req);
  void respond(tcp::socket &sock, launch_session_t &session, POPTION_ITEM options, int statuscode, const char *status_msg, int seqn, const std::string_view &payload);

  class socket_t: public std::enable_shared_from_this<socket_t> {
  public:
    socket_t(boost::asio::io_context &io_context, std::function<void(tcp::socket &sock, launch_session_t &, msg_t &&)> &&handle_data_fn):
        handle_data_fn {std::move(handle_data_fn)},
        sock {io_context} {
    }

    /**
     * @brief Queue an asynchronous read to begin the next message.
     */
    void read() {
      if (begin == std::end(msg_buf) || (session->rtsp_cipher && begin + sizeof(encrypted_rtsp_header_t) >= std::end(msg_buf))) {
        BOOST_LOG(error) << "RTSP: read(): Exceeded maximum rtsp packet size: "sv << msg_buf.size();

        respond(sock, *session, nullptr, 400, "BAD REQUEST", 0, {});

        boost::system::error_code ec;
        sock.close(ec);

        return;
      }

      if (session->rtsp_cipher) {
        // For encrypted RTSP, we will read the the entire header first
        boost::asio::async_read(sock, boost::asio::buffer(begin, sizeof(encrypted_rtsp_header_t)), boost::bind(&socket_t::handle_read_encrypted_header, shared_from_this(), boost::asio::placeholders::error, boost::asio::placeholders::bytes_transferred));
      } else {
        sock.async_read_some(
          boost::asio::buffer(begin, (std::size_t) (std::end(msg_buf) - begin)),
          boost::bind(
            &socket_t::handle_read_plaintext,
            shared_from_this(),
            boost::asio::placeholders::error,
            boost::asio::placeholders::bytes_transferred
          )
        );
      }
    }

    /**
     * @brief Handle the initial read of the header of an encrypted message.
     * @param socket The socket the message was received on.
     * @param ec The error code of the read operation.
     * @param bytes The number of bytes read.
     */
    static void handle_read_encrypted_header(std::shared_ptr<socket_t> &socket, const boost::system::error_code &ec, std::size_t bytes) {
      BOOST_LOG(debug) << "handle_read_encrypted_header(): Handle read of size: "sv << bytes << " bytes"sv;

      auto sock_close = util::fail_guard([&socket]() {
        boost::system::error_code ec;
        socket->sock.close(ec);

        if (ec) {
          BOOST_LOG(error) << "RTSP: handle_read_encrypted_header(): Couldn't close tcp socket: "sv << ec.message();
        }
      });

      if (ec || bytes < sizeof(encrypted_rtsp_header_t)) {
        BOOST_LOG(error) << "RTSP: handle_read_encrypted_header(): Couldn't read from tcp socket: "sv << ec.message();

        respond(socket->sock, *socket->session, nullptr, 400, "BAD REQUEST", 0, {});
        return;
      }

      auto header = (encrypted_rtsp_header_t *) socket->begin;
      if (!header->is_encrypted()) {
        BOOST_LOG(error) << "RTSP: handle_read_encrypted_header(): Rejecting unencrypted RTSP message"sv;

        respond(socket->sock, *socket->session, nullptr, 400, "BAD REQUEST", 0, {});
        return;
      }

      auto payload_length = header->payload_length();

      // Check if we have enough space to read this message
      if (socket->begin + sizeof(*header) + payload_length >= std::end(socket->msg_buf)) {
        BOOST_LOG(error) << "RTSP: handle_read_encrypted_header(): Exceeded maximum rtsp packet size: "sv << socket->msg_buf.size();

        respond(socket->sock, *socket->session, nullptr, 400, "BAD REQUEST", 0, {});
        return;
      }

      sock_close.disable();

      // Read the remainder of the header and full encrypted payload
      boost::asio::async_read(socket->sock, boost::asio::buffer(socket->begin + bytes, payload_length), boost::bind(&socket_t::handle_read_encrypted_message, socket->shared_from_this(), boost::asio::placeholders::error, boost::asio::placeholders::bytes_transferred));
    }

    /**
     * @brief Handle the final read of the content of an encrypted message.
     * @param socket The socket the message was received on.
     * @param ec The error code of the read operation.
     * @param bytes The number of bytes read.
     */
    static void handle_read_encrypted_message(std::shared_ptr<socket_t> &socket, const boost::system::error_code &ec, std::size_t bytes) {
      BOOST_LOG(debug) << "handle_read_encrypted(): Handle read of size: "sv << bytes << " bytes"sv;

      auto sock_close = util::fail_guard([&socket]() {
        boost::system::error_code ec;
        socket->sock.close(ec);

        if (ec) {
          BOOST_LOG(error) << "RTSP: handle_read_encrypted_message(): Couldn't close tcp socket: "sv << ec.message();
        }
      });

      auto header = (encrypted_rtsp_header_t *) socket->begin;
      auto payload_length = header->payload_length();
      auto seq = util::endian::big<std::uint32_t>(header->sequenceNumber);

      if (ec || bytes < payload_length) {
        BOOST_LOG(error) << "RTSP: handle_read_encrypted(): Couldn't read from tcp socket: "sv << ec.message();

        respond(socket->sock, *socket->session, nullptr, 400, "BAD REQUEST", 0, {});
        return;
      }

      // We use the deterministic IV construction algorithm specified in NIST SP 800-38D
      // Section 8.2.1. The sequence number is our "invocation" field and the 'RC' in the
      // high bytes is the "fixed" field. Because each client provides their own unique
      // key, our values in the fixed field need only uniquely identify each independent
      // use of the client's key with AES-GCM in our code.
      //
      // The sequence number is 32 bits long which allows for 2^32 RTSP messages to be
      // received from each client before the IV repeats.
      crypto::aes_t iv(12);
      std::copy_n((uint8_t *) &seq, sizeof(seq), std::begin(iv));
      iv[10] = 'C';  // Client originated
      iv[11] = 'R';  // RTSP

      std::vector<uint8_t> plaintext;
      if (socket->session->rtsp_cipher->decrypt(std::string_view {(const char *) header->tag, sizeof(header->tag) + bytes}, plaintext, &iv)) {
        BOOST_LOG(error) << "Failed to verify RTSP message tag"sv;

        respond(socket->sock, *socket->session, nullptr, 400, "BAD REQUEST", 0, {});
        return;
      }

      msg_t req {new msg_t::element_type {}};
      if (auto status = parseRtspMessage(req.get(), (char *) plaintext.data(), plaintext.size())) {
        BOOST_LOG(error) << "Malformed RTSP message: ["sv << status << ']';

        respond(socket->sock, *socket->session, nullptr, 400, "BAD REQUEST", 0, {});
        return;
      }

      sock_close.disable();

      print_msg(req.get());

      socket->handle_data(std::move(req));
    }

    /**
     * @brief Queue an asynchronous read of the payload portion of a plaintext message.
     */
    void read_plaintext_payload() {
      if (begin == std::end(msg_buf)) {
        BOOST_LOG(error) << "RTSP: read_plaintext_payload(): Exceeded maximum rtsp packet size: "sv << msg_buf.size();

        respond(sock, *session, nullptr, 400, "BAD REQUEST", 0, {});

        boost::system::error_code ec;
        sock.close(ec);

        return;
      }

      sock.async_read_some(
        boost::asio::buffer(begin, (std::size_t) (std::end(msg_buf) - begin)),
        boost::bind(
          &socket_t::handle_plaintext_payload,
          shared_from_this(),
          boost::asio::placeholders::error,
          boost::asio::placeholders::bytes_transferred
        )
      );
    }

    /**
     * @brief Handle the read of the payload portion of a plaintext message.
     * @param socket The socket the message was received on.
     * @param ec The error code of the read operation.
     * @param bytes The number of bytes read.
     */
    static void handle_plaintext_payload(std::shared_ptr<socket_t> &socket, const boost::system::error_code &ec, std::size_t bytes) {
      BOOST_LOG(debug) << "handle_plaintext_payload(): Handle read of size: "sv << bytes << " bytes"sv;

      auto sock_close = util::fail_guard([&socket]() {
        boost::system::error_code ec;
        socket->sock.close(ec);

        if (ec) {
          BOOST_LOG(error) << "RTSP: handle_plaintext_payload(): Couldn't close tcp socket: "sv << ec.message();
        }
      });

      if (ec) {
        BOOST_LOG(error) << "RTSP: handle_plaintext_payload(): Couldn't read from tcp socket: "sv << ec.message();

        return;
      }

      auto end = socket->begin + bytes;
      msg_t req {new msg_t::element_type {}};
      if (auto status = parseRtspMessage(req.get(), socket->msg_buf.data(), (std::size_t) (end - socket->msg_buf.data()))) {
        BOOST_LOG(error) << "Malformed RTSP message: ["sv << status << ']';

        respond(socket->sock, *socket->session, nullptr, 400, "BAD REQUEST", 0, {});
        return;
      }

      sock_close.disable();

      auto fg = util::fail_guard([&socket]() {
        socket->read_plaintext_payload();
      });

      auto content_length = 0;
      for (auto option = req->options; option != nullptr; option = option->next) {
        if ("Content-length"sv == option->option) {
          BOOST_LOG(debug) << "Found Content-Length: "sv << option->content << " bytes"sv;

          // If content_length > bytes read, then we need to store current data read,
          // to be appended by the next read.
          std::string_view content {option->content};
          auto begin = std::find_if(std::begin(content), std::end(content), [](auto ch) {
            return (bool) std::isdigit(ch);
          });

          content_length = util::from_chars(begin, std::end(content));
          break;
        }
      }

      if (end - socket->crlf >= content_length) {
        if (end - socket->crlf > content_length) {
          BOOST_LOG(warning) << "(end - socket->crlf) > content_length -- "sv << (std::size_t) (end - socket->crlf) << " > "sv << content_length;
        }

        fg.disable();
        print_msg(req.get());

        socket->handle_data(std::move(req));
      }

      socket->begin = end;
    }

    /**
     * @brief Handle the read of the header portion of a plaintext message.
     * @param socket The socket the message was received on.
     * @param ec The error code of the read operation.
     * @param bytes The number of bytes read.
     */
    static void handle_read_plaintext(std::shared_ptr<socket_t> &socket, const boost::system::error_code &ec, std::size_t bytes) {
      BOOST_LOG(debug) << "handle_read_plaintext(): Handle read of size: "sv << bytes << " bytes"sv;

      if (ec) {
        BOOST_LOG(error) << "RTSP: handle_read_plaintext(): Couldn't read from tcp socket: "sv << ec.message();

        boost::system::error_code ec;
        socket->sock.close(ec);

        if (ec) {
          BOOST_LOG(error) << "RTSP: handle_read_plaintext(): Couldn't close tcp socket: "sv << ec.message();
        }

        return;
      }

      auto fg = util::fail_guard([&socket]() {
        socket->read();
      });

      auto begin = std::max(socket->begin - 4, socket->begin);
      auto buf_size = bytes + (begin - socket->begin);
      auto end = begin + buf_size;

      constexpr auto needle = "\r\n\r\n"sv;

      auto it = std::search(begin, begin + buf_size, std::begin(needle), std::end(needle));
      if (it == end) {
        socket->begin = end;

        return;
      }

      // Emulate read completion for payload data
      socket->begin = it + needle.size();
      socket->crlf = socket->begin;
      buf_size = end - socket->begin;

      fg.disable();
      handle_plaintext_payload(socket, ec, buf_size);
    }

    void handle_data(msg_t &&req) {
      handle_data_fn(sock, *session, std::move(req));
    }

    std::function<void(tcp::socket &sock, launch_session_t &, msg_t &&)> handle_data_fn;

    tcp::socket sock;

    std::array<char, 2048> msg_buf;

    char *crlf;
    char *begin = msg_buf.data();

    std::shared_ptr<launch_session_t> session;
  };

  class rtsp_server_t {
  public:
    ~rtsp_server_t() {
      clear();
    }

    int bind(net::af_e af, std::uint16_t port, boost::system::error_code &ec) {
      acceptor.open(af == net::IPV4 ? tcp::v4() : tcp::v6(), ec);
      if (ec) {
        return -1;
      }

      acceptor.set_option(boost::asio::socket_base::reuse_address {true});

      acceptor.bind(tcp::endpoint(af == net::IPV4 ? tcp::v4() : tcp::v6(), port), ec);
      if (ec) {
        return -1;
      }

      acceptor.listen(4096, ec);
      if (ec) {
        return -1;
      }

      next_socket = std::make_shared<socket_t>(io_context, [this](tcp::socket &sock, launch_session_t &session, msg_t &&msg) {
        handle_msg(sock, session, std::move(msg));
      });

      acceptor.async_accept(next_socket->sock, [this](const auto &ec) {
        handle_accept(ec);
      });

      return 0;
    }

    void handle_msg(tcp::socket &sock, launch_session_t &session, msg_t &&req) {
      auto func = _map_cmd_cb.find(req->message.request.command);
      if (func != std::end(_map_cmd_cb)) {
        func->second(this, sock, session, std::move(req));
      } else {
        cmd_not_found(sock, session, std::move(req));
      }

      boost::system::error_code ec;
      sock.shutdown(boost::asio::socket_base::shutdown_type::shutdown_both, ec);
    }

    void handle_accept(const boost::system::error_code &ec) {
      if (ec) {
        BOOST_LOG(error) << "Couldn't accept incoming connections: "sv << ec.message();

        // Stop server
        clear();
        return;
      }

      auto socket = std::move(next_socket);

      auto launch_session {launch_event.view(0s)};
      if (launch_session) {
        // Associate the current RTSP session with this socket and start reading
        socket->session = launch_session;
        socket->read();
      } else {
        // This can happen due to normal things like port scanning, so let's not make these visible by default
        BOOST_LOG(debug) << "No pending session for incoming RTSP connection"sv;

        // If there is no session pending, close the connection immediately
        boost::system::error_code ec;
        socket->sock.close(ec);
      }

      // Queue another asynchronous accept for the next incoming connection
      next_socket = std::make_shared<socket_t>(io_context, [this](tcp::socket &sock, launch_session_t &session, msg_t &&msg) {
        handle_msg(sock, session, std::move(msg));
      });
      acceptor.async_accept(next_socket->sock, [this](const auto &ec) {
        handle_accept(ec);
      });
    }

    void map(const std::string_view &type, cmd_func_t cb) {
      _map_cmd_cb.emplace(type, std::move(cb));
    }

    /**
     * @brief Launch a new streaming session.
     * @note If the client does not begin streaming within the ping_timeout,
     *       the session will be discarded.
     * @param launch_session Streaming session information.
     */
    void session_raise(std::shared_ptr<launch_session_t> launch_session) {
      // If a launch event is still pending, don't overwrite it.
      if (launch_event.view(0s)) {
        return;
      }

      // Raise the new launch session to prepare for the RTSP handshake
      launch_event.raise(std::move(launch_session));

      // Arm the timer to expire this launch session if the client times out
      raised_timer.expires_after(config::stream.ping_timeout);
      raised_timer.async_wait([this](const boost::system::error_code &ec) {
        if (!ec) {
          auto discarded = launch_event.pop(0s);
          if (discarded) {
            BOOST_LOG(debug) << "Event timeout: "sv << discarded->unique_id;
          }
        }
      });
    }

    /**
     * @brief Clear state for the oldest launch session.
     * @param launch_session_id The ID of the session to clear.
     */
    void session_clear(uint32_t launch_session_id) {
      // We currently only support a single pending RTSP session,
      // so the ID should always match the one for that session.
      auto launch_session = launch_event.view(0s);
      if (launch_session) {
        if (launch_session->id != launch_session_id) {
          BOOST_LOG(error) << "Attempted to clear unexpected session: "sv << launch_session_id << " vs "sv << launch_session->id;
        } else {
          raised_timer.cancel();
          launch_event.pop();
        }
      }
    }

    /**
     * @brief Get the number of active sessions.
     * @return Count of active sessions.
     */
    int session_count() {
      auto lg = _session_state.lock();
      return static_cast<int>(_session_state->sessions.size());
    }

    safe::event_t<std::shared_ptr<launch_session_t>> launch_event;

    /**
     * @brief Clear launch sessions.
     * @param all If true, clear all sessions. Otherwise, only clear timed out and stopped sessions.
     * @examples
     * clear(false);
     * @examples_end
     */
    void clear(bool all = true) {
      // Collect sessions to stop/join first while holding the set lock,
      // but perform the potentially blocking join() outside of the lock to
      // avoid deadlocks (join() may indirectly query session_count()).
      std::vector<std::shared_ptr<stream::session_t>> to_cleanup;

      {
        auto lg = _session_state.lock();

        for (auto i = _session_state->sessions.begin(); i != _session_state->sessions.end();) {
          auto &slot = *(*i);
          if (all || stream::session::state(slot) == stream::session::state_e::STOPPING) {
            // Make a copy to operate on after releasing the lock
            auto session = *i;
            to_cleanup.emplace_back(session);

            // Remove from the active set now so counts reflect pending removal
            _session_state->client_uuids.erase(session.get());
            i = _session_state->sessions.erase(i);
          } else {
            ++i;
          }
        }
      }

      // Stop and join outside the lock
      for (auto &slot : to_cleanup) {
        stream::session::stop(*slot);
        stream::session::join(*slot);
      }
    }

    /**
     * @brief Removes the provided session from the set of sessions.
     * @param session The session to remove.
     */
    void remove(const std::shared_ptr<stream::session_t> &session) {
      auto lg = _session_state.lock();
      _session_state->sessions.erase(session);
      _session_state->client_uuids.erase(session.get());
    }

    /**
     * @brief Inserts the provided session into the set of sessions.
     * @param session The session to insert.
     */
    void insert(const std::shared_ptr<stream::session_t> &session, const std::string &client_uuid) {
      auto lg = _session_state.lock();
      _session_state->sessions.emplace(session);
      if (!client_uuid.empty()) {
        _session_state->client_uuids[session.get()] = client_uuid;
      } else {
        _session_state->client_uuids.erase(session.get());
      }
      BOOST_LOG(info) << "New streaming session started [active sessions: "sv << _session_state->sessions.size() << ']';
    }

    std::list<std::string> get_all_client_uuids() {
      std::list<std::string> out;
      auto lg = _session_state.lock();
      for (const auto &[_, uuid] : _session_state->client_uuids) {
        if (!uuid.empty()) {
          out.push_back(uuid);
        }
      }
      return out;
    }

    bool disconnect_client(const std::string &client_uuid) {
      if (client_uuid.empty()) {
        return false;
      }

      std::vector<std::shared_ptr<stream::session_t>> to_cleanup;
      {
        auto lg = _session_state.lock();
        for (auto i = _session_state->sessions.begin(); i != _session_state->sessions.end();) {
          auto session = *i;
          const auto it_uuid = _session_state->client_uuids.find(session.get());
          if (it_uuid != _session_state->client_uuids.end() && it_uuid->second == client_uuid) {
            to_cleanup.emplace_back(session);
            _session_state->client_uuids.erase(session.get());
            i = _session_state->sessions.erase(i);
          } else {
            ++i;
          }
        }
      }

      for (auto &slot : to_cleanup) {
        stream::session::stop(*slot);
        stream::session::join(*slot);
      }

      return !to_cleanup.empty();
    }

    /**
     * @brief Runs an iteration of the RTSP server loop
     */
    void iterate() {
      // If we have a session, we will return to the server loop every
      // 500ms to allow session cleanup to happen.
      if (session_count() > 0) {
        io_context.run_one_for(500ms);
      } else {
        io_context.run_one();
      }
    }

    /**
     * @brief Stop the RTSP server.
     */
    void stop() {
      acceptor.close();
      io_context.stop();
      clear();
    }

    std::shared_ptr<stream::session_t>
      find_session(const std::string_view &uuid) {
      auto lg = _session_slots.lock();

      for (auto &slot : *_session_slots) {
        if (slot && stream::session::uuid_match(*slot, uuid)) {
          return slot;
        }
      }

      return nullptr;
    }

    std::list<std::string>
      get_all_session_uuids() {
      std::list<std::string> uuids;
      auto lg = _session_slots.lock();
      for (auto &slot : *_session_slots) {
        if (slot) {
          uuids.push_back(stream::session::uuid(*slot));
        }
      }
      return uuids;
    }

  private:
    std::unordered_map<std::string_view, cmd_func_t> _map_cmd_cb;

    struct session_state_t {
      std::set<std::shared_ptr<stream::session_t>> sessions;
      std::unordered_map<const stream::session_t *, std::string> client_uuids;
    };

    sync_util::sync_t<session_state_t> _session_state;

    boost::asio::io_context io_context;
    tcp::acceptor acceptor {io_context};
    boost::asio::steady_timer raised_timer {io_context};

    std::shared_ptr<socket_t> next_socket;
  };

  rtsp_server_t server {};

  void launch_session_raise(std::shared_ptr<launch_session_t> launch_session) {
    server.session_raise(std::move(launch_session));
  }

  void launch_session_clear(uint32_t launch_session_id) {
    server.session_clear(launch_session_id);
  }

  int session_count() {
    // Ensure session_count is up-to-date
    server.clear(false);

    return server.session_count();
  }

  std::shared_ptr<stream::session_t> find_session(const std::string_view &uuid) {
    return server.find_session(uuid);
  }

  std::list<std::string> get_all_session_uuids() {
    return server.get_all_session_uuids();
  }

  void terminate_sessions() {
    server.clear(true);
  }

  std::list<std::string> get_all_session_client_uuids() {
    server.clear(false);
    return server.get_all_client_uuids();
  }

  bool disconnect_client_sessions(const std::string &client_uuid) {
    server.clear(false);
    return server.disconnect_client(client_uuid);
  }

  int send(tcp::socket &sock, const std::string_view &sv) {
    std::size_t bytes_send = 0;

    while (bytes_send != sv.size()) {
      boost::system::error_code ec;
      bytes_send += sock.send(boost::asio::buffer(sv.substr(bytes_send)), 0, ec);

      if (ec) {
        BOOST_LOG(error) << "RTSP: Couldn't send data over tcp socket: "sv << ec.message();
        return -1;
      }
    }

    return 0;
  }

  void respond(tcp::socket &sock, launch_session_t &session, msg_t &resp) {
    auto payload = std::make_pair(resp->payload, resp->payloadLength);

    // Restore response message for proper destruction
    auto lg = util::fail_guard([&]() {
      resp->payload = payload.first;
      resp->payloadLength = payload.second;
    });

    resp->payload = nullptr;
    resp->payloadLength = 0;

    int serialized_len;
    util::c_ptr<char> raw_resp {serializeRtspMessage(resp.get(), &serialized_len)};

    std::ostringstream summary;
    summary << "RTSP RESPONSE seq=" << resp->sequenceNumber;
    if (resp->type == TYPE_RESPONSE) {
      summary << " status=" << resp->message.response.statusString
              << " code=" << resp->message.response.statusCode;
    }
    summary << " payload_len=" << payload.second;

    BOOST_LOG(debug) << summary.str();
    BOOST_LOG(verbose)
      << "---Begin Response---"sv << std::endl
      << std::string_view {raw_resp.get(), (std::size_t) serialized_len} << std::endl
      << std::string_view {payload.first, (std::size_t) payload.second} << std::endl
      << "---End Response---"sv << std::endl;

    // Encrypt the RTSP message if encryption is enabled
    if (session.rtsp_cipher) {
      // We use the deterministic IV construction algorithm specified in NIST SP 800-38D
      // Section 8.2.1. The sequence number is our "invocation" field and the 'RH' in the
      // high bytes is the "fixed" field. Because each client provides their own unique
      // key, our values in the fixed field need only uniquely identify each independent
      // use of the client's key with AES-GCM in our code.
      //
      // The sequence number is 32 bits long which allows for 2^32 RTSP messages to be
      // sent to each client before the IV repeats.
      crypto::aes_t iv(12);
      session.rtsp_iv_counter++;
      std::copy_n((uint8_t *) &session.rtsp_iv_counter, sizeof(session.rtsp_iv_counter), std::begin(iv));
      iv[10] = 'H';  // Host originated
      iv[11] = 'R';  // RTSP

      // Allocate the message with an empty header and reserved space for the payload
      auto payload_length = serialized_len + payload.second;
      std::vector<uint8_t> message(sizeof(encrypted_rtsp_header_t));
      message.reserve(message.size() + payload_length);

      // Copy the complete plaintext into the message
      std::copy_n(raw_resp.get(), serialized_len, std::back_inserter(message));
      std::copy_n(payload.first, payload.second, std::back_inserter(message));

      // Initialize the message header
      auto header = (encrypted_rtsp_header_t *) message.data();
      header->typeAndLength = util::endian::big<std::uint32_t>(encrypted_rtsp_header_t::ENCRYPTED_MESSAGE_TYPE_BIT + payload_length);
      header->sequenceNumber = util::endian::big<std::uint32_t>(session.rtsp_iv_counter);

      // Encrypt the RTSP message in place
      session.rtsp_cipher->encrypt(std::string_view {(const char *) header->payload(), (std::size_t) payload_length}, header->tag, &iv);

      // Send the full encrypted message
      send(sock, std::string_view {(char *) message.data(), message.size()});
    } else {
      std::string_view tmp_resp {raw_resp.get(), (size_t) serialized_len};

      // Send the plaintext RTSP message header
      if (send(sock, tmp_resp)) {
        return;
      }

      // Send the plaintext RTSP message payload (if present)
      send(sock, std::string_view {payload.first, (std::size_t) payload.second});
    }
  }

  void respond(tcp::socket &sock, launch_session_t &session, POPTION_ITEM options, int statuscode, const char *status_msg, int seqn, const std::string_view &payload) {
    msg_t resp {new msg_t::element_type};
    createRtspResponse(resp.get(), nullptr, 0, const_cast<char *>("RTSP/1.0"), statuscode, const_cast<char *>(status_msg), seqn, options, const_cast<char *>(payload.data()), (int) payload.size());

    respond(sock, session, resp);
  }

  void cmd_not_found(tcp::socket &sock, launch_session_t &session, msg_t &&req) {
    respond(sock, session, nullptr, 404, "NOT FOUND", req->sequenceNumber, {});
  }

  void cmd_option(rtsp_server_t *server, tcp::socket &sock, launch_session_t &session, msg_t &&req) {
    OPTION_ITEM option {};

    // I know these string literals will not be modified
    option.option = const_cast<char *>("CSeq");

    auto seqn_str = std::to_string(req->sequenceNumber);
    option.content = const_cast<char *>(seqn_str.c_str());

    respond(sock, session, &option, 200, "OK", req->sequenceNumber, {});
  }

  void cmd_describe(rtsp_server_t *server, tcp::socket &sock, launch_session_t &session, msg_t &&req) {
    OPTION_ITEM option {};

    // I know these string literals will not be modified
    option.option = const_cast<char *>("CSeq");

    auto seqn_str = std::to_string(req->sequenceNumber);
    option.content = const_cast<char *>(seqn_str.c_str());

    std::stringstream ss;

    // Tell the client about our supported features
    ss << "a=x-ss-general.featureFlags:" << (uint32_t) platf::get_capabilities() << std::endl;

    // Always request new control stream encryption if the client supports it
    uint32_t encryption_flags_supported = SS_ENC_CONTROL_V2 | SS_ENC_AUDIO;
    uint32_t encryption_flags_requested = SS_ENC_CONTROL_V2;

    // Determine the encryption desired for this remote endpoint
    auto encryption_mode = net::encryption_mode_for_address(sock.remote_endpoint().address());
    if (encryption_mode != config::ENCRYPTION_MODE_NEVER) {
      // Advertise support for video encryption if it's not disabled
      encryption_flags_supported |= SS_ENC_VIDEO;

      // If it's mandatory, also request it to enable use if the client
      // didn't explicitly opt in, but it otherwise has support.
      if (encryption_mode == config::ENCRYPTION_MODE_MANDATORY) {
        encryption_flags_requested |= SS_ENC_VIDEO | SS_ENC_AUDIO;
      }
    }

    // Report supported and required encryption flags
    ss << "a=x-ss-general.encryptionSupported:" << encryption_flags_supported << std::endl;
    ss << "a=x-ss-general.encryptionRequested:" << encryption_flags_requested << std::endl;

    if (video::last_encoder_probe_supported_ref_frames_invalidation) {
      ss << "a=x-nv-video[0].refPicInvalidation:1"sv << std::endl;
    }

    if (video::active_hevc_mode != 1) {
      ss << "sprop-parameter-sets=AAAAAU"sv << std::endl;
    }

    if (video::active_av1_mode != 1) {
      ss << "a=rtpmap:98 AV1/90000"sv << std::endl;
    }

    if (!session.surround_params.empty()) {
      // If we have our own surround parameters, advertise them twice first
      ss << "a=fmtp:97 surround-params="sv << session.surround_params << std::endl;
      ss << "a=fmtp:97 surround-params="sv << session.surround_params << std::endl;
    }

    for (int x = 0; x < audio::MAX_STREAM_CONFIG; ++x) {
      auto &stream_config = audio::stream_configs[x];
      std::uint8_t mapping[platf::speaker::MAX_SPEAKERS];

      auto mapping_p = stream_config.mapping;

      /**
       * GFE advertises incorrect mapping for normal quality configurations,
       * as a result, Moonlight rotates all channels from index '3' to the right
       * To work around this, rotate channels to the left from index '3'
       */
      if (x == audio::SURROUND51 || x == audio::SURROUND71) {
        std::copy_n(mapping_p, stream_config.channelCount, mapping);
        std::rotate(mapping + 3, mapping + 4, mapping + audio::MAX_STREAM_CONFIG);

        mapping_p = mapping;
      }

      ss << "a=fmtp:97 surround-params="sv << stream_config.channelCount << stream_config.streams << stream_config.coupledStreams;

      std::for_each_n(mapping_p, stream_config.channelCount, [&ss](std::uint8_t digit) {
        ss << (char) (digit + '0');
      });

      ss << std::endl;
    }

    respond(sock, session, &option, 200, "OK", req->sequenceNumber, ss.str());
  }

  void cmd_setup(rtsp_server_t *server, tcp::socket &sock, launch_session_t &session, msg_t &&req) {
    OPTION_ITEM options[4] {};

    auto &seqn = options[0];
    auto &session_option = options[1];
    auto &port_option = options[2];
    auto &payload_option = options[3];

    seqn.option = const_cast<char *>("CSeq");

    auto seqn_str = std::to_string(req->sequenceNumber);
    seqn.content = const_cast<char *>(seqn_str.c_str());

    std::string_view target {req->message.request.target};
    auto begin = std::find(std::begin(target), std::end(target), '=') + 1;
    auto end = std::find(begin, std::end(target), '/');
    std::string_view type {begin, (size_t) std::distance(begin, end)};

    std::uint16_t port;
    if (type == "audio"sv) {
      port = net::map_port(stream::AUDIO_STREAM_PORT);
    } else if (type == "video"sv) {
      port = net::map_port(stream::VIDEO_STREAM_PORT);
    } else if (type == "control"sv) {
      port = net::map_port(stream::CONTROL_PORT);
    } else {
      cmd_not_found(sock, session, std::move(req));

      return;
    }

    seqn.next = &session_option;

    session_option.option = const_cast<char *>("Session");
    session_option.content = const_cast<char *>("DEADBEEFCAFE;timeout = 90");

    session_option.next = &port_option;

    // Moonlight merely requires 'server_port=<port>'
    auto port_value = std::format("server_port={}", static_cast<int>(port));

    port_option.option = const_cast<char *>("Transport");
    port_option.content = port_value.data();

    // Send identifiers that will be echoed in the other connections
    auto connect_data = std::to_string(session.control_connect_data);
    if (type == "control"sv) {
      payload_option.option = const_cast<char *>("X-SS-Connect-Data");
      payload_option.content = connect_data.data();
    } else {
      payload_option.option = const_cast<char *>("X-SS-Ping-Payload");
      payload_option.content = session.av_ping_payload.data();
    }

    port_option.next = &payload_option;

    respond(sock, session, &seqn, 200, "OK", req->sequenceNumber, {});
  }

  void cmd_announce(rtsp_server_t *server, tcp::socket &sock, launch_session_t &session, msg_t &&req) {
    OPTION_ITEM option {};

    // I know these string literals will not be modified
    option.option = const_cast<char *>("CSeq");

    auto seqn_str = std::to_string(req->sequenceNumber);
    option.content = const_cast<char *>(seqn_str.c_str());

    std::string_view payload {req->payload, (size_t) req->payloadLength};

    std::vector<std::string_view> lines;

    auto whitespace = [](char ch) {
      return ch == '\n' || ch == '\r';
    };

    {
      auto pos = std::begin(payload);
      auto begin = pos;
      while (pos != std::end(payload)) {
        if (whitespace(*pos++)) {
          lines.emplace_back(begin, pos - begin - 1);

          while (pos != std::end(payload) && whitespace(*pos)) {
            ++pos;
          }
          begin = pos;
        }
      }
    }

    std::string_view client;
    std::unordered_map<std::string_view, std::string_view> args;

    for (auto line : lines) {
      auto type = line.substr(0, 2);
      if (type == "s="sv) {
        client = line.substr(2);
      } else if (type == "a=") {
        auto pos = line.find(':');

        auto name = line.substr(2, pos - 2);
        auto val = line.substr(pos + 1);

        if (val[val.size() - 1] == ' ') {
          val = val.substr(0, val.size() - 1);
        }
        args.emplace(name, val);
      }
    }

    // Initialize any omitted parameters to defaults
    args.try_emplace("x-nv-video[0].encoderCscMode"sv, "0"sv);
    args.try_emplace("x-nv-vqos[0].bitStreamFormat"sv, "0"sv);
    args.try_emplace("x-nv-video[0].dynamicRangeMode"sv, "0"sv);
    args.try_emplace("x-nv-aqos.packetDuration"sv, "5"sv);
    args.try_emplace("x-nv-general.useReliableUdp"sv, "1"sv);
    args.try_emplace("x-nv-vqos[0].fec.minRequiredFecPackets"sv, "0"sv);
    args.try_emplace("x-nv-general.featureFlags"sv, "135"sv);
    args.try_emplace("x-ml-general.featureFlags"sv, "0"sv);
    args.try_emplace("x-nv-vqos[0].qosTrafficType"sv, "5"sv);
    args.try_emplace("x-nv-aqos.qosTrafficType"sv, "4"sv);
    args.try_emplace("x-ml-video.configuredBitrateKbps"sv, "0"sv);
    args.try_emplace("x-ss-general.encryptionEnabled"sv, "0"sv);
    args.try_emplace("x-ss-video[0].chromaSamplingType"sv, "0"sv);
    args.try_emplace("x-ss-video[0].intraRefresh"sv, "0"sv);

    stream::config_t config {};
    config.gen1_framegen_fix = false;
    config.gen2_framegen_fix = false;

    std::int64_t configuredBitrateKbps;
    config.audio.flags[audio::config_t::HOST_AUDIO] = session.host_audio;
    try {
      config.audio.channels = util::from_view(args.at("x-nv-audio.surround.numChannels"sv));
      config.audio.mask = util::from_view(args.at("x-nv-audio.surround.channelMask"sv));
      config.audio.packetDuration = util::from_view(args.at("x-nv-aqos.packetDuration"sv));

      config.audio.flags[audio::config_t::HIGH_QUALITY] =
        util::from_view(args.at("x-nv-audio.surround.AudioQuality"sv));

      config.controlProtocolType = util::from_view(args.at("x-nv-general.useReliableUdp"sv));
      config.packetsize = util::from_view(args.at("x-nv-video[0].packetSize"sv));
      config.minRequiredFecPackets = util::from_view(args.at("x-nv-vqos[0].fec.minRequiredFecPackets"sv));
      config.mlFeatureFlags = util::from_view(args.at("x-ml-general.featureFlags"sv));
      config.audioQosType = util::from_view(args.at("x-nv-aqos.qosTrafficType"sv));
      config.videoQosType = util::from_view(args.at("x-nv-vqos[0].qosTrafficType"sv));
      config.encryptionFlagsEnabled = util::from_view(args.at("x-ss-general.encryptionEnabled"sv));

      // Legacy clients use nvFeatureFlags to indicate support for audio encryption
      if (util::from_view(args.at("x-nv-general.featureFlags"sv)) & 0x20) {
        config.encryptionFlagsEnabled |= SS_ENC_AUDIO;
      }

      config.monitor.height = util::from_view(args.at("x-nv-video[0].clientViewportHt"sv));
      config.monitor.width = util::from_view(args.at("x-nv-video[0].clientViewportWd"sv));
      config.monitor.framerate = util::from_view(args.at("x-nv-video[0].maxFPS"sv));
      config.monitor.bitrate = util::from_view(args.at("x-nv-vqos[0].bw.maximumBitrateKbps"sv));
      config.monitor.slicesPerFrame = util::from_view(args.at("x-nv-video[0].videoEncoderSlicesPerFrame"sv));
      config.monitor.numRefFrames = util::from_view(args.at("x-nv-video[0].maxNumReferenceFrames"sv));
      config.monitor.encoderCscMode = util::from_view(args.at("x-nv-video[0].encoderCscMode"sv));
      config.monitor.videoFormat = util::from_view(args.at("x-nv-vqos[0].bitStreamFormat"sv));
      config.monitor.dynamicRange = util::from_view(args.at("x-nv-video[0].dynamicRangeMode"sv));
      config.monitor.chromaSamplingType = util::from_view(args.at("x-ss-video[0].chromaSamplingType"sv));
      config.monitor.enableIntraRefresh = util::from_view(args.at("x-ss-video[0].intraRefresh"sv));

      if (config::video.limit_framerate) {
        config.monitor.encodingFramerate = session.fps;
      } else {
        if (config.monitor.framerate > 1000) {
          config.monitor.encodingFramerate = config.monitor.framerate;
        } else {
          config.monitor.encodingFramerate = config.monitor.framerate * 1000;
        }
      }

      // When fractional refresh rate requested from client side, it should be well above 1000fps
      // 4000fps is when Warp2 Mode is enabled on the client, requested framerate can be actual * 4
      if (config.monitor.framerate > 4000) {
        config.monitor.framerate = std::round((float) config.monitor.framerate / 1000);
      }

      config.monitor.input_only = session.input_only;

      configuredBitrateKbps = util::from_view(args.at("x-ml-video.configuredBitrateKbps"sv));

      if (!configuredBitrateKbps) {
        configuredBitrateKbps = config.monitor.bitrate;
      }

      BOOST_LOG(info) << "Client Requested bitrate is [" << configuredBitrateKbps << "kbps]";

      if (config::video.max_bitrate > 0) {
        if (config::video.max_bitrate < configuredBitrateKbps) {
          configuredBitrateKbps = config::video.max_bitrate;
        }
      }

      BOOST_LOG(info) << "Host Streaming bitrate is [" << configuredBitrateKbps << "kbps]";

      // Hack: Restore bitrate for warp mode
      size_t warp_factor = std::round((float) config.monitor.framerate * 1000 / session.fps);
      if (config::video.limit_framerate && warp_factor >= 2) {
        configuredBitrateKbps *= warp_factor;
        BOOST_LOG(info) << "Warp factor [" << warp_factor << "] engaged";
      }

    } catch (std::out_of_range &) {
      respond(sock, session, &option, 400, "BAD REQUEST", req->sequenceNumber, {});
      return;
    }

    // When using stereo audio, the audio quality is (strangely) indicated by whether the Host field
    // in the RTSP message matches a local interface's IP address. Fortunately, Moonlight always sends
    // 0.0.0.0 when it wants low quality, so it is easy to check without enumerating interfaces.
    if (config.audio.channels == 2) {
      for (auto option = req->options; option != nullptr; option = option->next) {
        if ("Host"sv == option->option) {
          std::string_view content {option->content};
          BOOST_LOG(debug) << "Found Host: "sv << content;
          config.audio.flags[audio::config_t::HIGH_QUALITY] = (content.find("0.0.0.0"sv) == std::string::npos);
        }
      }
    } else if (session.surround_params.length() > 3) {
      // Channels
      std::uint8_t c = session.surround_params[0] - '0';
      // Streams
      std::uint8_t n = session.surround_params[1] - '0';
      // Coupled streams
      std::uint8_t m = session.surround_params[2] - '0';
      auto valid = false;
      if ((c == 6 || c == 8) && c == config.audio.channels && n + m == c && session.surround_params.length() == c + 3) {
        config.audio.customStreamParams.channelCount = c;
        config.audio.customStreamParams.streams = n;
        config.audio.customStreamParams.coupledStreams = m;
        valid = true;
        for (std::uint8_t i = 0; i < c; i++) {
          config.audio.customStreamParams.mapping[i] = session.surround_params[i + 3] - '0';
          if (config.audio.customStreamParams.mapping[i] >= c) {
            valid = false;
            break;
          }
        }
      }
      config.audio.flags[audio::config_t::CUSTOM_SURROUND_PARAMS] = valid;
    }

<<<<<<< HEAD
    config.audio.input_only = session.input_only;
    
    // Prefer 10-bit SDR encoding when enabled globally or overridden per-client.
=======
>>>>>>> 797f7e05
    const auto client_prefer_10bit_sdr_override = nvhttp::get_client_prefer_10bit_sdr_override(session.client_uuid);
    const bool prefer_10bit_sdr = client_prefer_10bit_sdr_override.value_or(config::video.prefer_10bit_sdr);
    if (prefer_10bit_sdr && !session.enable_hdr && config.monitor.dynamicRange == 0) {
      const bool hevc_main10 = config.monitor.videoFormat == 1 && video::active_hevc_mode >= 3;
      const bool av1_main10 = config.monitor.videoFormat == 2 && video::active_av1_mode >= 3;
      if (hevc_main10 || av1_main10) {
        BOOST_LOG(info) << "Preferring 10-bit SDR encode for compatible client request";
        config.monitor.dynamicRange = 1;
        config.monitor.prefer_sdr_10bit = true;
      }
    }

    // If the client sent a configured bitrate, we will choose the actual bitrate ourselves
    // by using FEC percentage and audio quality settings. If the calculated bitrate ends up
    // too low, we'll allow it to exceed the limits rather than reducing the encoding bitrate
    // down to nearly nothing.
    if (configuredBitrateKbps) {
      BOOST_LOG(debug) << "Client configured bitrate is "sv << configuredBitrateKbps << " Kbps"sv;

      // If the FEC percentage isn't too high, adjust the configured bitrate to ensure video
      // traffic doesn't exceed the user's selected bitrate when the FEC shards are included.
      if (config::stream.fec_percentage <= 80) {
        configuredBitrateKbps /= 100.f / (100 - config::stream.fec_percentage);
      }

      // Adjust the bitrate to account for audio traffic bandwidth usage (capped at 20% reduction).
      // The bitrate per channel is 256 Kbps for high quality mode and 96 Kbps for normal quality.
      auto audioBitrateAdjustment = (config.audio.flags[audio::config_t::HIGH_QUALITY] ? 256 : 96) * config.audio.channels;
      configuredBitrateKbps -= std::min((std::int64_t) audioBitrateAdjustment, configuredBitrateKbps / 5);

      // Reduce it by another 500Kbps to account for A/V packet overhead and control data
      // traffic (capped at 10% reduction).
      configuredBitrateKbps -= std::min((std::int64_t) 500, configuredBitrateKbps / 10);

      BOOST_LOG(debug) << "Final adjusted video encoding bitrate is "sv << configuredBitrateKbps << " Kbps"sv;
      config.monitor.bitrate = configuredBitrateKbps;
    }

    if (config.monitor.videoFormat == 1 && video::active_hevc_mode == 1) {
      BOOST_LOG(warning) << "HEVC is disabled, yet the client requested HEVC"sv;

      respond(sock, session, &option, 400, "BAD REQUEST", req->sequenceNumber, {});
      return;
    }

    if (config.monitor.videoFormat == 2 && video::active_av1_mode == 1) {
      BOOST_LOG(warning) << "AV1 is disabled, yet the client requested AV1"sv;

      respond(sock, session, &option, 400, "BAD REQUEST", req->sequenceNumber, {});
      return;
    }

    // Check that any required encryption is enabled
    auto encryption_mode = net::encryption_mode_for_address(sock.remote_endpoint().address());
    if (encryption_mode == config::ENCRYPTION_MODE_MANDATORY &&
        (config.encryptionFlagsEnabled & (SS_ENC_VIDEO | SS_ENC_AUDIO)) != (SS_ENC_VIDEO | SS_ENC_AUDIO)) {
      BOOST_LOG(error) << "Rejecting client that cannot comply with mandatory encryption requirement"sv;

      respond(sock, session, &option, 403, "Forbidden", req->sequenceNumber, {});
      return;
    }

    // Before starting a new session, apply any deferred config updates now
    // (e.g., capture method changes like switching to WGC). This ensures
    // the next session reflects the latest settings without requiring a restart.
    config::maybe_apply_deferred();

    // Prevent interleaving with hot-apply while we allocate/start a session from RTSP
    auto _hot_apply_gate = config::acquire_apply_read_gate();

    config.gen1_framegen_fix = session.gen1_framegen_fix;
    config.gen2_framegen_fix = session.gen2_framegen_fix;
    config.lossless_scaling_framegen = session.lossless_scaling_framegen;
    config.frame_generation_provider = session.frame_generation_provider;
    config.lossless_scaling_target_fps = session.lossless_scaling_target_fps;
    config.lossless_scaling_rtss_limit = session.lossless_scaling_rtss_limit;
    auto stream_session = stream::session::alloc(config, session);
    server->insert(stream_session, session.client_uuid);

    if (stream::session::start(*stream_session, sock.remote_endpoint().address().to_string())) {
      BOOST_LOG(error) << "Failed to start a streaming session"sv;

      server->remove(stream_session);
      respond(sock, session, &option, 500, "Internal Server Error", req->sequenceNumber, {});
      return;
    }

    respond(sock, session, &option, 200, "OK", req->sequenceNumber, {});
  }

  void cmd_play(rtsp_server_t *server, tcp::socket &sock, launch_session_t &session, msg_t &&req) {
    OPTION_ITEM option {};

    // I know these string literals will not be modified
    option.option = const_cast<char *>("CSeq");

    auto seqn_str = std::to_string(req->sequenceNumber);
    option.content = const_cast<char *>(seqn_str.c_str());

    respond(sock, session, &option, 200, "OK", req->sequenceNumber, {});
  }

  void start() {
    auto shutdown_event = mail::man->event<bool>(mail::shutdown);

    server.map("OPTIONS"sv, &cmd_option);
    server.map("DESCRIBE"sv, &cmd_describe);
    server.map("SETUP"sv, &cmd_setup);
    server.map("ANNOUNCE"sv, &cmd_announce);
    server.map("PLAY"sv, &cmd_play);

    boost::system::error_code ec;
    if (server.bind(net::af_from_enum_string(config::sunshine.address_family), net::map_port(rtsp_stream::RTSP_SETUP_PORT), ec)) {
      BOOST_LOG(fatal) << "Couldn't bind RTSP server to port ["sv << net::map_port(rtsp_stream::RTSP_SETUP_PORT) << "], " << ec.message();
      shutdown_event->raise(true);

      return;
    }

    std::thread rtsp_thread {[&shutdown_event] {
      auto broadcast_shutdown_event = mail::man->event<bool>(mail::broadcast_shutdown);

      while (!shutdown_event->peek()) {
        server.iterate();

        if (broadcast_shutdown_event->peek()) {
          server.clear();
        } else {
          // cleanup all stopped sessions
          server.clear(false);
        }
      }

      server.clear();
    }};

    // Wait for shutdown
    shutdown_event->view();

    // Stop the server and join the server thread
    server.stop();
    rtsp_thread.join();
  }

  void print_msg(PRTSP_MESSAGE msg) {
    std::string_view type = msg->type == TYPE_RESPONSE ? "RESPONSE"sv : "REQUEST"sv;

    std::string_view payload {msg->payload, (size_t) msg->payloadLength};
    std::string_view protocol {msg->protocol};
    auto seqnm = msg->sequenceNumber;
    std::string_view messageBuffer {msg->messageBuffer};

    std::ostringstream summary;
    summary << "RTSP " << type << " seq=" << seqnm << " protocol=" << protocol;
    BOOST_LOG(verbose) << "payload :: "sv << payload;

    if (msg->type == TYPE_RESPONSE) {
      auto &resp = msg->message.response;

      auto statuscode = resp.statusCode;
      std::string_view status {resp.statusString};

      summary << " status=" << status << " code=" << statuscode;
      BOOST_LOG(verbose) << "statuscode :: "sv << statuscode;
      BOOST_LOG(verbose) << "status :: "sv << status;
    } else {
      auto &req = msg->message.request;

      std::string_view command {req.command};
      std::string_view target {req.target};

      summary << " command=" << command << " target=" << target;
      BOOST_LOG(verbose) << "command :: "sv << command;
      BOOST_LOG(verbose) << "target :: "sv << target;
    }

    for (auto option = msg->options; option != nullptr; option = option->next) {
      std::string_view content {option->content};
      std::string_view name {option->option};

      BOOST_LOG(verbose) << name << " :: "sv << content;
    }

    BOOST_LOG(debug) << summary.str();

    BOOST_LOG(verbose) << "---Begin MessageBuffer---"sv << std::endl
                       << messageBuffer << std::endl
                       << "---End MessageBuffer---"sv << std::endl;
  }
}  // namespace rtsp_stream<|MERGE_RESOLUTION|>--- conflicted
+++ resolved
@@ -669,11 +669,10 @@
 
     std::shared_ptr<stream::session_t>
       find_session(const std::string_view &uuid) {
-      auto lg = _session_slots.lock();
-
-      for (auto &slot : *_session_slots) {
-        if (slot && stream::session::uuid_match(*slot, uuid)) {
-          return slot;
+      auto lg = _session_state.lock();
+      for (const auto &session : _session_state->sessions) {
+        if (session && stream::session::uuid_match(*session, uuid)) {
+          return session;
         }
       }
 
@@ -683,10 +682,10 @@
     std::list<std::string>
       get_all_session_uuids() {
       std::list<std::string> uuids;
-      auto lg = _session_slots.lock();
-      for (auto &slot : *_session_slots) {
-        if (slot) {
-          uuids.push_back(stream::session::uuid(*slot));
+      auto lg = _session_state.lock();
+      for (const auto &session : _session_state->sessions) {
+        if (session) {
+          uuids.push_back(stream::session::uuid(*session));
         }
       }
       return uuids;
@@ -1195,12 +1194,9 @@
       config.audio.flags[audio::config_t::CUSTOM_SURROUND_PARAMS] = valid;
     }
 
-<<<<<<< HEAD
     config.audio.input_only = session.input_only;
-    
+
     // Prefer 10-bit SDR encoding when enabled globally or overridden per-client.
-=======
->>>>>>> 797f7e05
     const auto client_prefer_10bit_sdr_override = nvhttp::get_client_prefer_10bit_sdr_override(session.client_uuid);
     const bool prefer_10bit_sdr = client_prefer_10bit_sdr_override.value_or(config::video.prefer_10bit_sdr);
     if (prefer_10bit_sdr && !session.enable_hdr && config.monitor.dynamicRange == 0) {
