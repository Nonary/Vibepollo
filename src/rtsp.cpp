/**
 * @file src/rtsp.cpp
 * @brief Definitions for RTSP streaming.
 */
#define BOOST_BIND_GLOBAL_PLACEHOLDERS

extern "C" {
#include <moonlight-common-c/src/Limelight-internal.h>
#include <moonlight-common-c/src/Rtsp.h>
}

// standard includes
#include <array>
#include <cctype>
#include <format>
#include <set>
#include <sstream>
#include <unordered_map>
#include <utility>

// lib includes
#include <boost/asio.hpp>
#include <boost/bind.hpp>

// local includes
#include "config.h"
#include "globals.h"
#include "input.h"
#include "logging.h"
#include "network.h"
#include "nvhttp.h"
#include "rtsp.h"
#include "stream.h"
#include "sync.h"
#include "video.h"

namespace asio = boost::asio;

using asio::ip::tcp;
using asio::ip::udp;

using namespace std::literals;

namespace rtsp_stream {
  void free_msg(PRTSP_MESSAGE msg) {
    freeMessage(msg);

    delete msg;
  }

#pragma pack(push, 1)

  struct encrypted_rtsp_header_t {
    // We set the MSB in encrypted RTSP messages to allow format-agnostic
    // parsing code to be able to tell encrypted from plaintext messages.
    static constexpr std::uint32_t ENCRYPTED_MESSAGE_TYPE_BIT = 0x80000000;

    uint8_t *payload() {
      return (uint8_t *) (this + 1);
    }

    std::uint32_t payload_length() {
      return util::endian::big<std::uint32_t>(typeAndLength) & ~ENCRYPTED_MESSAGE_TYPE_BIT;
    }

    bool is_encrypted() {
      return !!(util::endian::big<std::uint32_t>(typeAndLength) & ENCRYPTED_MESSAGE_TYPE_BIT);
    }

    // This field is the length of the payload + ENCRYPTED_MESSAGE_TYPE_BIT in big-endian
    std::uint32_t typeAndLength;

    // This field is the number used to initialize the bottom 4 bytes of the AES IV in big-endian
    std::uint32_t sequenceNumber;

    // This field is the AES GCM authentication tag
    std::uint8_t tag[16];
  };

#pragma pack(pop)

  class rtsp_server_t;

  using msg_t = util::safe_ptr<RTSP_MESSAGE, free_msg>;
  using cmd_func_t = std::function<void(rtsp_server_t *server, tcp::socket &, launch_session_t &, msg_t &&)>;

  void print_msg(PRTSP_MESSAGE msg);
  void cmd_not_found(tcp::socket &sock, launch_session_t &, msg_t &&req);
  void respond(tcp::socket &sock, launch_session_t &session, POPTION_ITEM options, int statuscode, const char *status_msg, int seqn, const std::string_view &payload);

  class socket_t: public std::enable_shared_from_this<socket_t> {
  public:
    socket_t(boost::asio::io_context &io_context, std::function<void(tcp::socket &sock, launch_session_t &, msg_t &&)> &&handle_data_fn):
        handle_data_fn {std::move(handle_data_fn)},
        sock {io_context} {
    }

    /**
     * @brief Queue an asynchronous read to begin the next message.
     */
    void read() {
      if (begin == std::end(msg_buf) || (session->rtsp_cipher && begin + sizeof(encrypted_rtsp_header_t) >= std::end(msg_buf))) {
        BOOST_LOG(error) << "RTSP: read(): Exceeded maximum rtsp packet size: "sv << msg_buf.size();

        respond(sock, *session, nullptr, 400, "BAD REQUEST", 0, {});

        boost::system::error_code ec;
        sock.close(ec);

        return;
      }

      if (session->rtsp_cipher) {
        // For encrypted RTSP, we will read the the entire header first
        boost::asio::async_read(sock, boost::asio::buffer(begin, sizeof(encrypted_rtsp_header_t)), boost::bind(&socket_t::handle_read_encrypted_header, shared_from_this(), boost::asio::placeholders::error, boost::asio::placeholders::bytes_transferred));
      } else {
        sock.async_read_some(
          boost::asio::buffer(begin, (std::size_t) (std::end(msg_buf) - begin)),
          boost::bind(
            &socket_t::handle_read_plaintext,
            shared_from_this(),
            boost::asio::placeholders::error,
            boost::asio::placeholders::bytes_transferred
          )
        );
      }
    }

    /**
     * @brief Handle the initial read of the header of an encrypted message.
     * @param socket The socket the message was received on.
     * @param ec The error code of the read operation.
     * @param bytes The number of bytes read.
     */
    static void handle_read_encrypted_header(std::shared_ptr<socket_t> &socket, const boost::system::error_code &ec, std::size_t bytes) {
      BOOST_LOG(debug) << "handle_read_encrypted_header(): Handle read of size: "sv << bytes << " bytes"sv;

      auto sock_close = util::fail_guard([&socket]() {
        boost::system::error_code ec;
        socket->sock.close(ec);

        if (ec) {
          BOOST_LOG(error) << "RTSP: handle_read_encrypted_header(): Couldn't close tcp socket: "sv << ec.message();
        }
      });

      if (ec || bytes < sizeof(encrypted_rtsp_header_t)) {
        BOOST_LOG(error) << "RTSP: handle_read_encrypted_header(): Couldn't read from tcp socket: "sv << ec.message();

        respond(socket->sock, *socket->session, nullptr, 400, "BAD REQUEST", 0, {});
        return;
      }

      auto header = (encrypted_rtsp_header_t *) socket->begin;
      if (!header->is_encrypted()) {
        BOOST_LOG(error) << "RTSP: handle_read_encrypted_header(): Rejecting unencrypted RTSP message"sv;

        respond(socket->sock, *socket->session, nullptr, 400, "BAD REQUEST", 0, {});
        return;
      }

      auto payload_length = header->payload_length();

      // Check if we have enough space to read this message
      if (socket->begin + sizeof(*header) + payload_length >= std::end(socket->msg_buf)) {
        BOOST_LOG(error) << "RTSP: handle_read_encrypted_header(): Exceeded maximum rtsp packet size: "sv << socket->msg_buf.size();

        respond(socket->sock, *socket->session, nullptr, 400, "BAD REQUEST", 0, {});
        return;
      }

      sock_close.disable();

      // Read the remainder of the header and full encrypted payload
      boost::asio::async_read(socket->sock, boost::asio::buffer(socket->begin + bytes, payload_length), boost::bind(&socket_t::handle_read_encrypted_message, socket->shared_from_this(), boost::asio::placeholders::error, boost::asio::placeholders::bytes_transferred));
    }

    /**
     * @brief Handle the final read of the content of an encrypted message.
     * @param socket The socket the message was received on.
     * @param ec The error code of the read operation.
     * @param bytes The number of bytes read.
     */
    static void handle_read_encrypted_message(std::shared_ptr<socket_t> &socket, const boost::system::error_code &ec, std::size_t bytes) {
      BOOST_LOG(debug) << "handle_read_encrypted(): Handle read of size: "sv << bytes << " bytes"sv;

      auto sock_close = util::fail_guard([&socket]() {
        boost::system::error_code ec;
        socket->sock.close(ec);

        if (ec) {
          BOOST_LOG(error) << "RTSP: handle_read_encrypted_message(): Couldn't close tcp socket: "sv << ec.message();
        }
      });

      auto header = (encrypted_rtsp_header_t *) socket->begin;
      auto payload_length = header->payload_length();
      auto seq = util::endian::big<std::uint32_t>(header->sequenceNumber);

      if (ec || bytes < payload_length) {
        BOOST_LOG(error) << "RTSP: handle_read_encrypted(): Couldn't read from tcp socket: "sv << ec.message();

        respond(socket->sock, *socket->session, nullptr, 400, "BAD REQUEST", 0, {});
        return;
      }

      // We use the deterministic IV construction algorithm specified in NIST SP 800-38D
      // Section 8.2.1. The sequence number is our "invocation" field and the 'RC' in the
      // high bytes is the "fixed" field. Because each client provides their own unique
      // key, our values in the fixed field need only uniquely identify each independent
      // use of the client's key with AES-GCM in our code.
      //
      // The sequence number is 32 bits long which allows for 2^32 RTSP messages to be
      // received from each client before the IV repeats.
      crypto::aes_t iv(12);
      std::copy_n((uint8_t *) &seq, sizeof(seq), std::begin(iv));
      iv[10] = 'C';  // Client originated
      iv[11] = 'R';  // RTSP

      std::vector<uint8_t> plaintext;
      if (socket->session->rtsp_cipher->decrypt(std::string_view {(const char *) header->tag, sizeof(header->tag) + bytes}, plaintext, &iv)) {
        BOOST_LOG(error) << "Failed to verify RTSP message tag"sv;

        respond(socket->sock, *socket->session, nullptr, 400, "BAD REQUEST", 0, {});
        return;
      }

      msg_t req {new msg_t::element_type {}};
      if (auto status = parseRtspMessage(req.get(), (char *) plaintext.data(), plaintext.size())) {
        BOOST_LOG(error) << "Malformed RTSP message: ["sv << status << ']';

        respond(socket->sock, *socket->session, nullptr, 400, "BAD REQUEST", 0, {});
        return;
      }

      sock_close.disable();

      print_msg(req.get());

      socket->handle_data(std::move(req));
    }

    /**
     * @brief Queue an asynchronous read of the payload portion of a plaintext message.
     */
    void read_plaintext_payload() {
      if (begin == std::end(msg_buf)) {
        BOOST_LOG(error) << "RTSP: read_plaintext_payload(): Exceeded maximum rtsp packet size: "sv << msg_buf.size();

        respond(sock, *session, nullptr, 400, "BAD REQUEST", 0, {});

        boost::system::error_code ec;
        sock.close(ec);

        return;
      }

      sock.async_read_some(
        boost::asio::buffer(begin, (std::size_t) (std::end(msg_buf) - begin)),
        boost::bind(
          &socket_t::handle_plaintext_payload,
          shared_from_this(),
          boost::asio::placeholders::error,
          boost::asio::placeholders::bytes_transferred
        )
      );
    }

    /**
     * @brief Handle the read of the payload portion of a plaintext message.
     * @param socket The socket the message was received on.
     * @param ec The error code of the read operation.
     * @param bytes The number of bytes read.
     */
    static void handle_plaintext_payload(std::shared_ptr<socket_t> &socket, const boost::system::error_code &ec, std::size_t bytes) {
      BOOST_LOG(debug) << "handle_plaintext_payload(): Handle read of size: "sv << bytes << " bytes"sv;

      auto sock_close = util::fail_guard([&socket]() {
        boost::system::error_code ec;
        socket->sock.close(ec);

        if (ec) {
          BOOST_LOG(error) << "RTSP: handle_plaintext_payload(): Couldn't close tcp socket: "sv << ec.message();
        }
      });

      if (ec) {
        BOOST_LOG(error) << "RTSP: handle_plaintext_payload(): Couldn't read from tcp socket: "sv << ec.message();

        return;
      }

      auto end = socket->begin + bytes;
      msg_t req {new msg_t::element_type {}};
      if (auto status = parseRtspMessage(req.get(), socket->msg_buf.data(), (std::size_t) (end - socket->msg_buf.data()))) {
        BOOST_LOG(error) << "Malformed RTSP message: ["sv << status << ']';

        respond(socket->sock, *socket->session, nullptr, 400, "BAD REQUEST", 0, {});
        return;
      }

      sock_close.disable();

      auto fg = util::fail_guard([&socket]() {
        socket->read_plaintext_payload();
      });

      auto content_length = 0;
      for (auto option = req->options; option != nullptr; option = option->next) {
        if ("Content-length"sv == option->option) {
          BOOST_LOG(debug) << "Found Content-Length: "sv << option->content << " bytes"sv;

          // If content_length > bytes read, then we need to store current data read,
          // to be appended by the next read.
          std::string_view content {option->content};
          auto begin = std::find_if(std::begin(content), std::end(content), [](auto ch) {
            return (bool) std::isdigit(ch);
          });

          content_length = util::from_chars(begin, std::end(content));
          break;
        }
      }

      if (end - socket->crlf >= content_length) {
        if (end - socket->crlf > content_length) {
          BOOST_LOG(warning) << "(end - socket->crlf) > content_length -- "sv << (std::size_t) (end - socket->crlf) << " > "sv << content_length;
        }

        fg.disable();
        print_msg(req.get());

        socket->handle_data(std::move(req));
      }

      socket->begin = end;
    }

    /**
     * @brief Handle the read of the header portion of a plaintext message.
     * @param socket The socket the message was received on.
     * @param ec The error code of the read operation.
     * @param bytes The number of bytes read.
     */
    static void handle_read_plaintext(std::shared_ptr<socket_t> &socket, const boost::system::error_code &ec, std::size_t bytes) {
      BOOST_LOG(debug) << "handle_read_plaintext(): Handle read of size: "sv << bytes << " bytes"sv;

      if (ec) {
        BOOST_LOG(error) << "RTSP: handle_read_plaintext(): Couldn't read from tcp socket: "sv << ec.message();

        boost::system::error_code ec;
        socket->sock.close(ec);

        if (ec) {
          BOOST_LOG(error) << "RTSP: handle_read_plaintext(): Couldn't close tcp socket: "sv << ec.message();
        }

        return;
      }

      auto fg = util::fail_guard([&socket]() {
        socket->read();
      });

      auto begin = std::max(socket->begin - 4, socket->begin);
      auto buf_size = bytes + (begin - socket->begin);
      auto end = begin + buf_size;

      constexpr auto needle = "\r\n\r\n"sv;

      auto it = std::search(begin, begin + buf_size, std::begin(needle), std::end(needle));
      if (it == end) {
        socket->begin = end;

        return;
      }

      // Emulate read completion for payload data
      socket->begin = it + needle.size();
      socket->crlf = socket->begin;
      buf_size = end - socket->begin;

      fg.disable();
      handle_plaintext_payload(socket, ec, buf_size);
    }

    void handle_data(msg_t &&req) {
      handle_data_fn(sock, *session, std::move(req));
    }

    std::function<void(tcp::socket &sock, launch_session_t &, msg_t &&)> handle_data_fn;

    tcp::socket sock;

    std::array<char, 2048> msg_buf;

    char *crlf;
    char *begin = msg_buf.data();

    std::shared_ptr<launch_session_t> session;
  };

  class rtsp_server_t {
  public:
    ~rtsp_server_t() {
      clear();
    }

    int bind(net::af_e af, std::uint16_t port, boost::system::error_code &ec) {
      acceptor.open(af == net::IPV4 ? tcp::v4() : tcp::v6(), ec);
      if (ec) {
        return -1;
      }

      acceptor.set_option(boost::asio::socket_base::reuse_address {true});

      acceptor.bind(tcp::endpoint(af == net::IPV4 ? tcp::v4() : tcp::v6(), port), ec);
      if (ec) {
        return -1;
      }

      acceptor.listen(4096, ec);
      if (ec) {
        return -1;
      }

      next_socket = std::make_shared<socket_t>(io_context, [this](tcp::socket &sock, launch_session_t &session, msg_t &&msg) {
        handle_msg(sock, session, std::move(msg));
      });

      acceptor.async_accept(next_socket->sock, [this](const auto &ec) {
        handle_accept(ec);
      });

      return 0;
    }

    void handle_msg(tcp::socket &sock, launch_session_t &session, msg_t &&req) {
      auto func = _map_cmd_cb.find(req->message.request.command);
      if (func != std::end(_map_cmd_cb)) {
        func->second(this, sock, session, std::move(req));
      } else {
        cmd_not_found(sock, session, std::move(req));
      }

      boost::system::error_code ec;
      sock.shutdown(boost::asio::socket_base::shutdown_type::shutdown_both, ec);
    }

    void handle_accept(const boost::system::error_code &ec) {
      if (ec) {
        BOOST_LOG(error) << "Couldn't accept incoming connections: "sv << ec.message();

        // Stop server
        clear();
        return;
      }

      auto socket = std::move(next_socket);

      auto launch_session {launch_event.view(0s)};
      if (launch_session) {
        // Associate the current RTSP session with this socket and start reading
        socket->session = launch_session;
        socket->read();
      } else {
        // This can happen due to normal things like port scanning, so let's not make these visible by default
        BOOST_LOG(debug) << "No pending session for incoming RTSP connection"sv;

        // If there is no session pending, close the connection immediately
        boost::system::error_code ec;
        socket->sock.close(ec);
      }

      // Queue another asynchronous accept for the next incoming connection
      next_socket = std::make_shared<socket_t>(io_context, [this](tcp::socket &sock, launch_session_t &session, msg_t &&msg) {
        handle_msg(sock, session, std::move(msg));
      });
      acceptor.async_accept(next_socket->sock, [this](const auto &ec) {
        handle_accept(ec);
      });
    }

    void map(const std::string_view &type, cmd_func_t cb) {
      _map_cmd_cb.emplace(type, std::move(cb));
    }

    /**
     * @brief Launch a new streaming session.
     * @note If the client does not begin streaming within the ping_timeout,
     *       the session will be discarded.
     * @param launch_session Streaming session information.
     */
    void session_raise(std::shared_ptr<launch_session_t> launch_session) {
      // If a launch event is still pending, don't overwrite it.
      if (launch_event.view(0s)) {
        return;
      }

      // Raise the new launch session to prepare for the RTSP handshake
      launch_event.raise(std::move(launch_session));

      // Arm the timer to expire this launch session if the client times out
      raised_timer.expires_after(config::stream.ping_timeout);
      raised_timer.async_wait([this](const boost::system::error_code &ec) {
        if (!ec) {
          auto discarded = launch_event.pop(0s);
          if (discarded) {
            BOOST_LOG(debug) << "Event timeout: "sv << discarded->unique_id;
          }
        }
      });
    }

    /**
     * @brief Clear state for the oldest launch session.
     * @param launch_session_id The ID of the session to clear.
     */
    void session_clear(uint32_t launch_session_id) {
      // We currently only support a single pending RTSP session,
      // so the ID should always match the one for that session.
      auto launch_session = launch_event.view(0s);
      if (launch_session) {
        if (launch_session->id != launch_session_id) {
          BOOST_LOG(error) << "Attempted to clear unexpected session: "sv << launch_session_id << " vs "sv << launch_session->id;
        } else {
          raised_timer.cancel();
          launch_event.pop();
        }
      }
    }

    /**
     * @brief Get the number of active sessions.
     * @return Count of active sessions.
     */
    int session_count() {
      auto lg = _session_state.lock();
      return static_cast<int>(_session_state->sessions.size());
    }

    safe::event_t<std::shared_ptr<launch_session_t>> launch_event;

    /**
     * @brief Clear launch sessions.
     * @param all If true, clear all sessions. Otherwise, only clear timed out and stopped sessions.
     * @examples
     * clear(false);
     * @examples_end
     */
    void clear(bool all = true) {
      // Collect sessions to stop/join first while holding the set lock,
      // but perform the potentially blocking join() outside of the lock to
      // avoid deadlocks (join() may indirectly query session_count()).
      std::vector<std::shared_ptr<stream::session_t>> to_cleanup;

      {
        auto lg = _session_state.lock();

        for (auto i = _session_state->sessions.begin(); i != _session_state->sessions.end();) {
          auto &slot = *(*i);
          if (all || stream::session::state(slot) == stream::session::state_e::STOPPING) {
            // Make a copy to operate on after releasing the lock
            auto session = *i;
            to_cleanup.emplace_back(session);

            // Remove from the active set now so counts reflect pending removal
            _session_state->client_uuids.erase(session.get());
            i = _session_state->sessions.erase(i);
          } else {
            ++i;
          }
        }
      }

      // Stop and join outside the lock
      for (auto &slot : to_cleanup) {
        stream::session::stop(*slot);
        stream::session::join(*slot);
      }
    }

    /**
     * @brief Removes the provided session from the set of sessions.
     * @param session The session to remove.
     */
    void remove(const std::shared_ptr<stream::session_t> &session) {
      auto lg = _session_state.lock();
      _session_state->sessions.erase(session);
      _session_state->client_uuids.erase(session.get());
    }

    /**
     * @brief Inserts the provided session into the set of sessions.
     * @param session The session to insert.
     */
    void insert(const std::shared_ptr<stream::session_t> &session, const std::string &client_uuid) {
      const bool has_uuid = !client_uuid.empty();
      {
        auto lg = _session_state.lock();
        _session_state->sessions.emplace(session);
        if (has_uuid) {
          _session_state->client_uuids[session.get()] = client_uuid;
        } else {
          _session_state->client_uuids.erase(session.get());
        }
      }
      if (has_uuid) {
        nvhttp::mark_client_last_seen(client_uuid);
      }
      BOOST_LOG(info) << "New streaming session started [active sessions: "sv << _session_state->sessions.size() << ']';
    }

    std::list<std::string> get_all_client_uuids() {
      std::list<std::string> out;
      auto lg = _session_state.lock();
      for (const auto &[_, uuid] : _session_state->client_uuids) {
        if (!uuid.empty()) {
          out.push_back(uuid);
        }
      }
      return out;
    }

    bool disconnect_client(const std::string &client_uuid) {
      if (client_uuid.empty()) {
        return false;
      }

      std::vector<std::shared_ptr<stream::session_t>> to_cleanup;
      {
        auto lg = _session_state.lock();
        for (auto i = _session_state->sessions.begin(); i != _session_state->sessions.end();) {
          auto session = *i;
          const auto it_uuid = _session_state->client_uuids.find(session.get());
          if (it_uuid != _session_state->client_uuids.end() && it_uuid->second == client_uuid) {
            to_cleanup.emplace_back(session);
            _session_state->client_uuids.erase(session.get());
            i = _session_state->sessions.erase(i);
          } else {
            ++i;
          }
        }
      }

      for (auto &slot : to_cleanup) {
        stream::session::stop(*slot);
        stream::session::join(*slot);
      }

      if (!to_cleanup.empty()) {
        nvhttp::mark_client_last_seen(client_uuid);
      }
      return !to_cleanup.empty();
    }

    /**
     * @brief Runs an iteration of the RTSP server loop
     */
    void iterate() {
      // If we have a session, we will return to the server loop every
      // 500ms to allow session cleanup to happen.
      if (session_count() > 0) {
        io_context.run_one_for(500ms);
      } else {
        io_context.run_one();
      }
    }

    /**
     * @brief Stop the RTSP server.
     */
    void stop() {
      acceptor.close();
      io_context.stop();
      clear();
    }

    std::shared_ptr<stream::session_t>
      find_session(const std::string_view &uuid) {
      auto lg = _session_slots.lock();

      for (auto &slot : *_session_slots) {
        if (slot && stream::session::uuid_match(*slot, uuid)) {
          return slot;
        }
      }

      return nullptr;
    }

    std::list<std::string>
      get_all_session_uuids() {
      std::list<std::string> uuids;
      auto lg = _session_slots.lock();
      for (auto &slot : *_session_slots) {
        if (slot) {
          uuids.push_back(stream::session::uuid(*slot));
        }
      }
      return uuids;
    }

  private:
    std::unordered_map<std::string_view, cmd_func_t> _map_cmd_cb;

    struct session_state_t {
      std::set<std::shared_ptr<stream::session_t>> sessions;
      std::unordered_map<const stream::session_t *, std::string> client_uuids;
    };

    sync_util::sync_t<session_state_t> _session_state;

    boost::asio::io_context io_context;
    tcp::acceptor acceptor {io_context};
    boost::asio::steady_timer raised_timer {io_context};

    std::shared_ptr<socket_t> next_socket;
  };

  rtsp_server_t server {};

  void launch_session_raise(std::shared_ptr<launch_session_t> launch_session) {
    server.session_raise(std::move(launch_session));
  }

  void launch_session_clear(uint32_t launch_session_id) {
    server.session_clear(launch_session_id);
  }

  int session_count() {
    // Ensure session_count is up-to-date
    server.clear(false);

    return server.session_count();
  }

  std::shared_ptr<stream::session_t> find_session(const std::string_view &uuid) {
    return server.find_session(uuid);
  }

  std::list<std::string> get_all_session_uuids() {
    return server.get_all_session_uuids();
  }

  void terminate_sessions() {
    server.clear(true);
  }

  std::list<std::string> get_all_session_client_uuids() {
    server.clear(false);
    return server.get_all_client_uuids();
  }

  bool disconnect_client_sessions(const std::string &client_uuid) {
    server.clear(false);
    return server.disconnect_client(client_uuid);
  }

  int send(tcp::socket &sock, const std::string_view &sv) {
    std::size_t bytes_send = 0;

    while (bytes_send != sv.size()) {
      boost::system::error_code ec;
      bytes_send += sock.send(boost::asio::buffer(sv.substr(bytes_send)), 0, ec);

      if (ec) {
        BOOST_LOG(error) << "RTSP: Couldn't send data over tcp socket: "sv << ec.message();
        return -1;
      }
    }

    return 0;
  }

  void respond(tcp::socket &sock, launch_session_t &session, msg_t &resp) {
    auto payload = std::make_pair(resp->payload, resp->payloadLength);

    // Restore response message for proper destruction
    auto lg = util::fail_guard([&]() {
      resp->payload = payload.first;
      resp->payloadLength = payload.second;
    });

    resp->payload = nullptr;
    resp->payloadLength = 0;

    int serialized_len;
    util::c_ptr<char> raw_resp {serializeRtspMessage(resp.get(), &serialized_len)};

    std::ostringstream summary;
    summary << "RTSP RESPONSE seq=" << resp->sequenceNumber;
    if (resp->type == TYPE_RESPONSE) {
      summary << " status=" << resp->message.response.statusString
              << " code=" << resp->message.response.statusCode;
    }
    summary << " payload_len=" << payload.second;

    BOOST_LOG(debug) << summary.str();
    BOOST_LOG(verbose)
      << "---Begin Response---"sv << std::endl
      << std::string_view {raw_resp.get(), (std::size_t) serialized_len} << std::endl
      << std::string_view {payload.first, (std::size_t) payload.second} << std::endl
      << "---End Response---"sv << std::endl;

    // Encrypt the RTSP message if encryption is enabled
    if (session.rtsp_cipher) {
      // We use the deterministic IV construction algorithm specified in NIST SP 800-38D
      // Section 8.2.1. The sequence number is our "invocation" field and the 'RH' in the
      // high bytes is the "fixed" field. Because each client provides their own unique
      // key, our values in the fixed field need only uniquely identify each independent
      // use of the client's key with AES-GCM in our code.
      //
      // The sequence number is 32 bits long which allows for 2^32 RTSP messages to be
      // sent to each client before the IV repeats.
      crypto::aes_t iv(12);
      session.rtsp_iv_counter++;
      std::copy_n((uint8_t *) &session.rtsp_iv_counter, sizeof(session.rtsp_iv_counter), std::begin(iv));
      iv[10] = 'H';  // Host originated
      iv[11] = 'R';  // RTSP

      // Allocate the message with an empty header and reserved space for the payload
      auto payload_length = serialized_len + payload.second;
      std::vector<uint8_t> message(sizeof(encrypted_rtsp_header_t));
      message.reserve(message.size() + payload_length);

      // Copy the complete plaintext into the message
      std::copy_n(raw_resp.get(), serialized_len, std::back_inserter(message));
      std::copy_n(payload.first, payload.second, std::back_inserter(message));

      // Initialize the message header
      auto header = (encrypted_rtsp_header_t *) message.data();
      header->typeAndLength = util::endian::big<std::uint32_t>(encrypted_rtsp_header_t::ENCRYPTED_MESSAGE_TYPE_BIT + payload_length);
      header->sequenceNumber = util::endian::big<std::uint32_t>(session.rtsp_iv_counter);

      // Encrypt the RTSP message in place
      session.rtsp_cipher->encrypt(std::string_view {(const char *) header->payload(), (std::size_t) payload_length}, header->tag, &iv);

      // Send the full encrypted message
      send(sock, std::string_view {(char *) message.data(), message.size()});
    } else {
      std::string_view tmp_resp {raw_resp.get(), (size_t) serialized_len};

      // Send the plaintext RTSP message header
      if (send(sock, tmp_resp)) {
        return;
      }

      // Send the plaintext RTSP message payload (if present)
      send(sock, std::string_view {payload.first, (std::size_t) payload.second});
    }
  }

  void respond(tcp::socket &sock, launch_session_t &session, POPTION_ITEM options, int statuscode, const char *status_msg, int seqn, const std::string_view &payload) {
    msg_t resp {new msg_t::element_type};
    createRtspResponse(resp.get(), nullptr, 0, const_cast<char *>("RTSP/1.0"), statuscode, const_cast<char *>(status_msg), seqn, options, const_cast<char *>(payload.data()), (int) payload.size());

    respond(sock, session, resp);
  }

  void cmd_not_found(tcp::socket &sock, launch_session_t &session, msg_t &&req) {
    respond(sock, session, nullptr, 404, "NOT FOUND", req->sequenceNumber, {});
  }

  void cmd_option(rtsp_server_t *server, tcp::socket &sock, launch_session_t &session, msg_t &&req) {
    OPTION_ITEM option {};

    // I know these string literals will not be modified
    option.option = const_cast<char *>("CSeq");

    auto seqn_str = std::to_string(req->sequenceNumber);
    option.content = const_cast<char *>(seqn_str.c_str());

    respond(sock, session, &option, 200, "OK", req->sequenceNumber, {});
  }

  void cmd_describe(rtsp_server_t *server, tcp::socket &sock, launch_session_t &session, msg_t &&req) {
    OPTION_ITEM option {};

    // I know these string literals will not be modified
    option.option = const_cast<char *>("CSeq");

    auto seqn_str = std::to_string(req->sequenceNumber);
    option.content = const_cast<char *>(seqn_str.c_str());

    std::stringstream ss;

    // Tell the client about our supported features
    ss << "a=x-ss-general.featureFlags:" << (uint32_t) platf::get_capabilities() << std::endl;

    // Always request new control stream encryption if the client supports it
    uint32_t encryption_flags_supported = SS_ENC_CONTROL_V2 | SS_ENC_AUDIO;
    uint32_t encryption_flags_requested = SS_ENC_CONTROL_V2;

    // Determine the encryption desired for this remote endpoint
    auto encryption_mode = net::encryption_mode_for_address(sock.remote_endpoint().address());
    if (encryption_mode != config::ENCRYPTION_MODE_NEVER) {
      // Advertise support for video encryption if it's not disabled
      encryption_flags_supported |= SS_ENC_VIDEO;

      // If it's mandatory, also request it to enable use if the client
      // didn't explicitly opt in, but it otherwise has support.
      if (encryption_mode == config::ENCRYPTION_MODE_MANDATORY) {
        encryption_flags_requested |= SS_ENC_VIDEO | SS_ENC_AUDIO;
      }
    }

    // Report supported and required encryption flags
    ss << "a=x-ss-general.encryptionSupported:" << encryption_flags_supported << std::endl;
    ss << "a=x-ss-general.encryptionRequested:" << encryption_flags_requested << std::endl;

    if (video::last_encoder_probe_supported_ref_frames_invalidation) {
      ss << "a=x-nv-video[0].refPicInvalidation:1"sv << std::endl;
    }

    if (video::active_hevc_mode != 1) {
      ss << "sprop-parameter-sets=AAAAAU"sv << std::endl;
    }

    if (video::active_av1_mode != 1) {
      ss << "a=rtpmap:98 AV1/90000"sv << std::endl;
    }

    if (!session.surround_params.empty()) {
      // If we have our own surround parameters, advertise them twice first
      ss << "a=fmtp:97 surround-params="sv << session.surround_params << std::endl;
      ss << "a=fmtp:97 surround-params="sv << session.surround_params << std::endl;
    }

    for (int x = 0; x < audio::MAX_STREAM_CONFIG; ++x) {
      auto &stream_config = audio::stream_configs[x];
      std::uint8_t mapping[platf::speaker::MAX_SPEAKERS];

      auto mapping_p = stream_config.mapping;

      /**
       * GFE advertises incorrect mapping for normal quality configurations,
       * as a result, Moonlight rotates all channels from index '3' to the right
       * To work around this, rotate channels to the left from index '3'
       */
      if (x == audio::SURROUND51 || x == audio::SURROUND71) {
        std::copy_n(mapping_p, stream_config.channelCount, mapping);
        std::rotate(mapping + 3, mapping + 4, mapping + audio::MAX_STREAM_CONFIG);

        mapping_p = mapping;
      }

      ss << "a=fmtp:97 surround-params="sv << stream_config.channelCount << stream_config.streams << stream_config.coupledStreams;

      std::for_each_n(mapping_p, stream_config.channelCount, [&ss](std::uint8_t digit) {
        ss << (char) (digit + '0');
      });

      ss << std::endl;
    }

    respond(sock, session, &option, 200, "OK", req->sequenceNumber, ss.str());
  }

  void cmd_setup(rtsp_server_t *server, tcp::socket &sock, launch_session_t &session, msg_t &&req) {
    OPTION_ITEM options[4] {};

    auto &seqn = options[0];
    auto &session_option = options[1];
    auto &port_option = options[2];
    auto &payload_option = options[3];

    seqn.option = const_cast<char *>("CSeq");

    auto seqn_str = std::to_string(req->sequenceNumber);
    seqn.content = const_cast<char *>(seqn_str.c_str());

    std::string_view target {req->message.request.target};
    auto begin = std::find(std::begin(target), std::end(target), '=') + 1;
    auto end = std::find(begin, std::end(target), '/');
    std::string_view type {begin, (size_t) std::distance(begin, end)};

    std::uint16_t port;
    if (type == "audio"sv) {
      port = net::map_port(stream::AUDIO_STREAM_PORT);
    } else if (type == "video"sv) {
      port = net::map_port(stream::VIDEO_STREAM_PORT);
    } else if (type == "control"sv) {
      port = net::map_port(stream::CONTROL_PORT);
    } else {
      cmd_not_found(sock, session, std::move(req));

      return;
    }

    seqn.next = &session_option;

    session_option.option = const_cast<char *>("Session");
    session_option.content = const_cast<char *>("DEADBEEFCAFE;timeout = 90");

    session_option.next = &port_option;

    // Moonlight merely requires 'server_port=<port>'
    auto port_value = std::format("server_port={}", static_cast<int>(port));

    port_option.option = const_cast<char *>("Transport");
    port_option.content = port_value.data();

    // Send identifiers that will be echoed in the other connections
    auto connect_data = std::to_string(session.control_connect_data);
    if (type == "control"sv) {
      payload_option.option = const_cast<char *>("X-SS-Connect-Data");
      payload_option.content = connect_data.data();
    } else {
      payload_option.option = const_cast<char *>("X-SS-Ping-Payload");
      payload_option.content = session.av_ping_payload.data();
    }

    port_option.next = &payload_option;

    respond(sock, session, &seqn, 200, "OK", req->sequenceNumber, {});
  }

  void cmd_announce(rtsp_server_t *server, tcp::socket &sock, launch_session_t &session, msg_t &&req) {
    OPTION_ITEM option {};

    // I know these string literals will not be modified
    option.option = const_cast<char *>("CSeq");

    auto seqn_str = std::to_string(req->sequenceNumber);
    option.content = const_cast<char *>(seqn_str.c_str());

    std::string_view payload {req->payload, (size_t) req->payloadLength};

    std::vector<std::string_view> lines;

    auto whitespace = [](char ch) {
      return ch == '\n' || ch == '\r';
    };

    {
      auto pos = std::begin(payload);
      auto begin = pos;
      while (pos != std::end(payload)) {
        if (whitespace(*pos++)) {
          lines.emplace_back(begin, pos - begin - 1);

          while (pos != std::end(payload) && whitespace(*pos)) {
            ++pos;
          }
          begin = pos;
        }
      }
    }

    std::string_view client;
    std::unordered_map<std::string_view, std::string_view> args;

    for (auto line : lines) {
      auto type = line.substr(0, 2);
      if (type == "s="sv) {
        client = line.substr(2);
      } else if (type == "a=") {
        auto pos = line.find(':');

        auto name = line.substr(2, pos - 2);
        auto val = line.substr(pos + 1);

        if (val[val.size() - 1] == ' ') {
          val = val.substr(0, val.size() - 1);
        }
        args.emplace(name, val);
      }
    }

    // Initialize any omitted parameters to defaults
    args.try_emplace("x-nv-video[0].encoderCscMode"sv, "0"sv);
    args.try_emplace("x-nv-vqos[0].bitStreamFormat"sv, "0"sv);
    args.try_emplace("x-nv-video[0].dynamicRangeMode"sv, "0"sv);
    args.try_emplace("x-nv-aqos.packetDuration"sv, "5"sv);
    args.try_emplace("x-nv-general.useReliableUdp"sv, "1"sv);
    args.try_emplace("x-nv-vqos[0].fec.minRequiredFecPackets"sv, "0"sv);
    args.try_emplace("x-nv-general.featureFlags"sv, "135"sv);
    args.try_emplace("x-ml-general.featureFlags"sv, "0"sv);
    args.try_emplace("x-nv-vqos[0].qosTrafficType"sv, "5"sv);
    args.try_emplace("x-nv-aqos.qosTrafficType"sv, "4"sv);
    args.try_emplace("x-ml-video.configuredBitrateKbps"sv, "0"sv);
    args.try_emplace("x-ss-general.encryptionEnabled"sv, "0"sv);
    args.try_emplace("x-ss-video[0].chromaSamplingType"sv, "0"sv);
    args.try_emplace("x-ss-video[0].intraRefresh"sv, "0"sv);

    stream::config_t config {};
    config.gen1_framegen_fix = false;
    config.gen2_framegen_fix = false;

    std::int64_t configuredBitrateKbps;
    config.audio.flags[audio::config_t::HOST_AUDIO] = session.host_audio;
    try {
      config.audio.channels = util::from_view(args.at("x-nv-audio.surround.numChannels"sv));
      config.audio.mask = util::from_view(args.at("x-nv-audio.surround.channelMask"sv));
      config.audio.packetDuration = util::from_view(args.at("x-nv-aqos.packetDuration"sv));

      config.audio.flags[audio::config_t::HIGH_QUALITY] =
        util::from_view(args.at("x-nv-audio.surround.AudioQuality"sv));

      config.controlProtocolType = util::from_view(args.at("x-nv-general.useReliableUdp"sv));
      config.packetsize = util::from_view(args.at("x-nv-video[0].packetSize"sv));
      config.minRequiredFecPackets = util::from_view(args.at("x-nv-vqos[0].fec.minRequiredFecPackets"sv));
      config.mlFeatureFlags = util::from_view(args.at("x-ml-general.featureFlags"sv));
      config.audioQosType = util::from_view(args.at("x-nv-aqos.qosTrafficType"sv));
      config.videoQosType = util::from_view(args.at("x-nv-vqos[0].qosTrafficType"sv));
      config.encryptionFlagsEnabled = util::from_view(args.at("x-ss-general.encryptionEnabled"sv));

      // Legacy clients use nvFeatureFlags to indicate support for audio encryption
      if (util::from_view(args.at("x-nv-general.featureFlags"sv)) & 0x20) {
        config.encryptionFlagsEnabled |= SS_ENC_AUDIO;
      }

      config.monitor.height = util::from_view(args.at("x-nv-video[0].clientViewportHt"sv));
      config.monitor.width = util::from_view(args.at("x-nv-video[0].clientViewportWd"sv));
      config.monitor.framerate = util::from_view(args.at("x-nv-video[0].maxFPS"sv));
      config.monitor.bitrate = util::from_view(args.at("x-nv-vqos[0].bw.maximumBitrateKbps"sv));
      config.monitor.slicesPerFrame = util::from_view(args.at("x-nv-video[0].videoEncoderSlicesPerFrame"sv));
      config.monitor.numRefFrames = util::from_view(args.at("x-nv-video[0].maxNumReferenceFrames"sv));
      config.monitor.encoderCscMode = util::from_view(args.at("x-nv-video[0].encoderCscMode"sv));
      config.monitor.videoFormat = util::from_view(args.at("x-nv-vqos[0].bitStreamFormat"sv));
      config.monitor.dynamicRange = util::from_view(args.at("x-nv-video[0].dynamicRangeMode"sv));
      config.monitor.chromaSamplingType = util::from_view(args.at("x-ss-video[0].chromaSamplingType"sv));
      config.monitor.enableIntraRefresh = util::from_view(args.at("x-ss-video[0].intraRefresh"sv));

      if (config::video.limit_framerate) {
        config.monitor.encodingFramerate = session.fps;
      } else {
        if (config.monitor.framerate > 1000) {
          config.monitor.encodingFramerate = config.monitor.framerate;
        } else {
          config.monitor.encodingFramerate = config.monitor.framerate * 1000;
        }
      }

      // When fractional refresh rate requested from client side, it should be well above 1000fps
      // 4000fps is when Warp2 Mode is enabled on the client, requested framerate can be actual * 4
      if (config.monitor.framerate > 4000) {
        config.monitor.framerate = std::round((float) config.monitor.framerate / 1000);
      }

      config.monitor.input_only = session.input_only;

      configuredBitrateKbps = util::from_view(args.at("x-ml-video.configuredBitrateKbps"sv));

      if (!configuredBitrateKbps) {
        configuredBitrateKbps = config.monitor.bitrate;
      }

      BOOST_LOG(info) << "Client Requested bitrate is [" << configuredBitrateKbps << "kbps]";

      if (config::video.max_bitrate > 0) {
        if (config::video.max_bitrate < configuredBitrateKbps) {
          configuredBitrateKbps = config::video.max_bitrate;
        }
      }

      BOOST_LOG(info) << "Host Streaming bitrate is [" << configuredBitrateKbps << "kbps]";

      // Hack: Restore bitrate for warp mode
      size_t warp_factor = std::round((float) config.monitor.framerate * 1000 / session.fps);
      if (config::video.limit_framerate && warp_factor >= 2) {
        configuredBitrateKbps *= warp_factor;
        BOOST_LOG(info) << "Warp factor [" << warp_factor << "] engaged";
      }

    } catch (std::out_of_range &) {
      respond(sock, session, &option, 400, "BAD REQUEST", req->sequenceNumber, {});
      return;
    }

    // When using stereo audio, the audio quality is (strangely) indicated by whether the Host field
    // in the RTSP message matches a local interface's IP address. Fortunately, Moonlight always sends
    // 0.0.0.0 when it wants low quality, so it is easy to check without enumerating interfaces.
    if (config.audio.channels == 2) {
      for (auto option = req->options; option != nullptr; option = option->next) {
        if ("Host"sv == option->option) {
          std::string_view content {option->content};
          BOOST_LOG(debug) << "Found Host: "sv << content;
          config.audio.flags[audio::config_t::HIGH_QUALITY] = (content.find("0.0.0.0"sv) == std::string::npos);
        }
      }
    } else if (session.surround_params.length() > 3) {
      // Channels
      std::uint8_t c = session.surround_params[0] - '0';
      // Streams
      std::uint8_t n = session.surround_params[1] - '0';
      // Coupled streams
      std::uint8_t m = session.surround_params[2] - '0';
      auto valid = false;
      if ((c == 6 || c == 8) && c == config.audio.channels && n + m == c && session.surround_params.length() == c + 3) {
        config.audio.customStreamParams.channelCount = c;
        config.audio.customStreamParams.streams = n;
        config.audio.customStreamParams.coupledStreams = m;
        valid = true;
        for (std::uint8_t i = 0; i < c; i++) {
          config.audio.customStreamParams.mapping[i] = session.surround_params[i + 3] - '0';
          if (config.audio.customStreamParams.mapping[i] >= c) {
            valid = false;
            break;
          }
        }
      }
      config.audio.flags[audio::config_t::CUSTOM_SURROUND_PARAMS] = valid;
    }

<<<<<<< HEAD
    config.audio.input_only = session.input_only;
    
    // Prefer 10-bit SDR encoding when enabled globally or overridden per-client.
=======
>>>>>>> 549ab330
    const auto client_prefer_10bit_sdr_override = nvhttp::get_client_prefer_10bit_sdr_override(session.client_uuid);
    const bool prefer_10bit_sdr = client_prefer_10bit_sdr_override.value_or(config::video.prefer_10bit_sdr);
    if (prefer_10bit_sdr && !session.enable_hdr && config.monitor.dynamicRange == 0) {
      const bool hevc_main10 = config.monitor.videoFormat == 1 && video::active_hevc_mode >= 3;
      const bool av1_main10 = config.monitor.videoFormat == 2 && video::active_av1_mode >= 3;
      if (hevc_main10 || av1_main10) {
        BOOST_LOG(info) << "Preferring 10-bit SDR encode for compatible client request";
        config.monitor.dynamicRange = 1;
        config.monitor.prefer_sdr_10bit = true;
      }
    }

    // If the client sent a configured bitrate, we will choose the actual bitrate ourselves
    // by using FEC percentage and audio quality settings. If the calculated bitrate ends up
    // too low, we'll allow it to exceed the limits rather than reducing the encoding bitrate
    // down to nearly nothing.
    if (configuredBitrateKbps) {
      BOOST_LOG(debug) << "Client configured bitrate is "sv << configuredBitrateKbps << " Kbps"sv;

      // If the FEC percentage isn't too high, adjust the configured bitrate to ensure video
      // traffic doesn't exceed the user's selected bitrate when the FEC shards are included.
      if (config::stream.fec_percentage <= 80) {
        configuredBitrateKbps /= 100.f / (100 - config::stream.fec_percentage);
      }

      // Adjust the bitrate to account for audio traffic bandwidth usage (capped at 20% reduction).
      // The bitrate per channel is 256 Kbps for high quality mode and 96 Kbps for normal quality.
      auto audioBitrateAdjustment = (config.audio.flags[audio::config_t::HIGH_QUALITY] ? 256 : 96) * config.audio.channels;
      configuredBitrateKbps -= std::min((std::int64_t) audioBitrateAdjustment, configuredBitrateKbps / 5);

      // Reduce it by another 500Kbps to account for A/V packet overhead and control data
      // traffic (capped at 10% reduction).
      configuredBitrateKbps -= std::min((std::int64_t) 500, configuredBitrateKbps / 10);

      BOOST_LOG(debug) << "Final adjusted video encoding bitrate is "sv << configuredBitrateKbps << " Kbps"sv;
      config.monitor.bitrate = configuredBitrateKbps;
    }

    if (config.monitor.videoFormat == 1 && video::active_hevc_mode == 1) {
      BOOST_LOG(warning) << "HEVC is disabled, yet the client requested HEVC"sv;

      respond(sock, session, &option, 400, "BAD REQUEST", req->sequenceNumber, {});
      return;
    }

    if (config.monitor.videoFormat == 2 && video::active_av1_mode == 1) {
      BOOST_LOG(warning) << "AV1 is disabled, yet the client requested AV1"sv;

      respond(sock, session, &option, 400, "BAD REQUEST", req->sequenceNumber, {});
      return;
    }

    // Check that any required encryption is enabled
    auto encryption_mode = net::encryption_mode_for_address(sock.remote_endpoint().address());
    if (encryption_mode == config::ENCRYPTION_MODE_MANDATORY &&
        (config.encryptionFlagsEnabled & (SS_ENC_VIDEO | SS_ENC_AUDIO)) != (SS_ENC_VIDEO | SS_ENC_AUDIO)) {
      BOOST_LOG(error) << "Rejecting client that cannot comply with mandatory encryption requirement"sv;

      respond(sock, session, &option, 403, "Forbidden", req->sequenceNumber, {});
      return;
    }

    // Before starting a new session, apply any deferred config updates now
    // (e.g., capture method changes like switching to WGC). This ensures
    // the next session reflects the latest settings without requiring a restart.
    config::maybe_apply_deferred();

    // Prevent interleaving with hot-apply while we allocate/start a session from RTSP
    auto _hot_apply_gate = config::acquire_apply_read_gate();

    config.gen1_framegen_fix = session.gen1_framegen_fix;
    config.gen2_framegen_fix = session.gen2_framegen_fix;
    config.lossless_scaling_framegen = session.lossless_scaling_framegen;
    config.frame_generation_provider = session.frame_generation_provider;
    config.lossless_scaling_target_fps = session.lossless_scaling_target_fps;
    config.lossless_scaling_rtss_limit = session.lossless_scaling_rtss_limit;
    auto stream_session = stream::session::alloc(config, session);
    server->insert(stream_session, session.client_uuid);

    if (stream::session::start(*stream_session, sock.remote_endpoint().address().to_string())) {
      BOOST_LOG(error) << "Failed to start a streaming session"sv;

      server->remove(stream_session);
      respond(sock, session, &option, 500, "Internal Server Error", req->sequenceNumber, {});
      return;
    }

    respond(sock, session, &option, 200, "OK", req->sequenceNumber, {});
  }

  void cmd_play(rtsp_server_t *server, tcp::socket &sock, launch_session_t &session, msg_t &&req) {
    OPTION_ITEM option {};

    // I know these string literals will not be modified
    option.option = const_cast<char *>("CSeq");

    auto seqn_str = std::to_string(req->sequenceNumber);
    option.content = const_cast<char *>(seqn_str.c_str());

    respond(sock, session, &option, 200, "OK", req->sequenceNumber, {});
  }

  void start() {
    auto shutdown_event = mail::man->event<bool>(mail::shutdown);

    server.map("OPTIONS"sv, &cmd_option);
    server.map("DESCRIBE"sv, &cmd_describe);
    server.map("SETUP"sv, &cmd_setup);
    server.map("ANNOUNCE"sv, &cmd_announce);
    server.map("PLAY"sv, &cmd_play);

    boost::system::error_code ec;
    if (server.bind(net::af_from_enum_string(config::sunshine.address_family), net::map_port(rtsp_stream::RTSP_SETUP_PORT), ec)) {
      BOOST_LOG(fatal) << "Couldn't bind RTSP server to port ["sv << net::map_port(rtsp_stream::RTSP_SETUP_PORT) << "], " << ec.message();
      shutdown_event->raise(true);

      return;
    }

    std::thread rtsp_thread {[&shutdown_event] {
      auto broadcast_shutdown_event = mail::man->event<bool>(mail::broadcast_shutdown);

      while (!shutdown_event->peek()) {
        server.iterate();

        if (broadcast_shutdown_event->peek()) {
          server.clear();
        } else {
          // cleanup all stopped sessions
          server.clear(false);
        }
      }

      server.clear();
    }};

    // Wait for shutdown
    shutdown_event->view();

    // Stop the server and join the server thread
    server.stop();
    rtsp_thread.join();
  }

  void print_msg(PRTSP_MESSAGE msg) {
    std::string_view type = msg->type == TYPE_RESPONSE ? "RESPONSE"sv : "REQUEST"sv;

    std::string_view payload {msg->payload, (size_t) msg->payloadLength};
    std::string_view protocol {msg->protocol};
    auto seqnm = msg->sequenceNumber;
    std::string_view messageBuffer {msg->messageBuffer};

    std::ostringstream summary;
    summary << "RTSP " << type << " seq=" << seqnm << " protocol=" << protocol;
    BOOST_LOG(verbose) << "payload :: "sv << payload;

    if (msg->type == TYPE_RESPONSE) {
      auto &resp = msg->message.response;

      auto statuscode = resp.statusCode;
      std::string_view status {resp.statusString};

      summary << " status=" << status << " code=" << statuscode;
      BOOST_LOG(verbose) << "statuscode :: "sv << statuscode;
      BOOST_LOG(verbose) << "status :: "sv << status;
    } else {
      auto &req = msg->message.request;

      std::string_view command {req.command};
      std::string_view target {req.target};

      summary << " command=" << command << " target=" << target;
      BOOST_LOG(verbose) << "command :: "sv << command;
      BOOST_LOG(verbose) << "target :: "sv << target;
    }

    for (auto option = msg->options; option != nullptr; option = option->next) {
      std::string_view content {option->content};
      std::string_view name {option->option};

      BOOST_LOG(verbose) << name << " :: "sv << content;
    }

    BOOST_LOG(debug) << summary.str();

    BOOST_LOG(verbose) << "---Begin MessageBuffer---"sv << std::endl
                       << messageBuffer << std::endl
                       << "---End MessageBuffer---"sv << std::endl;
  }
}  // namespace rtsp_stream<|MERGE_RESOLUTION|>--- conflicted
+++ resolved
@@ -1204,12 +1204,9 @@
       config.audio.flags[audio::config_t::CUSTOM_SURROUND_PARAMS] = valid;
     }
 
-<<<<<<< HEAD
     config.audio.input_only = session.input_only;
     
     // Prefer 10-bit SDR encoding when enabled globally or overridden per-client.
-=======
->>>>>>> 549ab330
     const auto client_prefer_10bit_sdr_override = nvhttp::get_client_prefer_10bit_sdr_override(session.client_uuid);
     const bool prefer_10bit_sdr = client_prefer_10bit_sdr_override.value_or(config::video.prefer_10bit_sdr);
     if (prefer_10bit_sdr && !session.enable_hdr && config.monitor.dynamicRange == 0) {
