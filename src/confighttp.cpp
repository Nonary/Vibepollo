/**
 * @file src/confighttp.cpp
 * @brief Definitions for the Web UI Config HTTPS server.
 *
 * @todo Authentication, better handling of routes common to nvhttp, cleanup
 */
#define BOOST_BIND_GLOBAL_PLACEHOLDERS

// standard includes
#include <algorithm>
#include <boost/regex.hpp>
#include <chrono>
#include <filesystem>
#include <format>
#include <fstream>
#include <mutex>
#include <set>
<<<<<<< HEAD
#include <sstream>
#include <thread>
#include <numeric>
#include <algorithm>
=======
#include <thread>
#include <unordered_map>
>>>>>>> ea9f5fec

// lib includes
#include <boost/algorithm/string.hpp>
#include <boost/asio/ssl/context.hpp>
#include <boost/filesystem.hpp>
#include <boost/property_tree/json_parser.hpp>
#include <nlohmann/json.hpp>
#include <Simple-Web-Server/crypto.hpp>
#include <Simple-Web-Server/server_https.hpp>

// local includes
#include "config.h"
#include "confighttp.h"
#include "crypto.h"
#include "file_handler.h"
#include "globals.h"
#include "http_auth.h"
#include "httpcommon.h"
#include "platform/common.h"
#ifdef _WIN32
  #include "src/platform/windows/image_convert.h"

#endif
#include "logging.h"
#include "network.h"
#include "nvhttp.h"
#include "platform/common.h"

#include <nlohmann/json.hpp>
#if defined(_WIN32)
  #include "platform/windows/misc.h"
  #include "src/platform/windows/ipc/misc_utils.h"
  #include "src/platform/windows/playnite_integration.h"

  #include <windows.h>
#endif
#if defined(_WIN32)
  #include "platform/windows/misc.h"

  #include <KnownFolders.h>
  #include <ShlObj.h>
  #include <windows.h>
#endif
#include "display_helper_integration.h"
#include "process.h"
#include "utility.h"
#include "uuid.h"

<<<<<<< HEAD
#ifdef _WIN32
  #include "platform/windows/utils.h"
#endif
=======
// libdisplaydevice JSON usage is encapsulated in display_helper_integration
>>>>>>> ea9f5fec

using namespace std::literals;
namespace pt = boost::property_tree;

namespace confighttp {
  // Global MIME type lookup used for static file responses
  const std::map<std::string, std::string> mime_types = {
    {"css", "text/css"},
    {"gif", "image/gif"},
    {"htm", "text/html"},
    {"html", "text/html"},
    {"ico", "image/x-icon"},
    {"jpeg", "image/jpeg"},
    {"jpg", "image/jpeg"},
    {"js", "application/javascript"},
    {"json", "application/json"},
    {"png", "image/png"},
    {"svg", "image/svg+xml"},
    {"ttf", "font/ttf"},
    {"txt", "text/plain"},
    {"woff2", "font/woff2"},
    {"xml", "text/xml"},
  };

  // Helper: sort apps by their 'name' field, if present
  static void sort_apps_by_name(nlohmann::json &file_tree) {
    try {
      if (!file_tree.contains("apps") || !file_tree["apps"].is_array()) {
        return;
      }
      auto &apps_node = file_tree["apps"];
      std::sort(apps_node.begin(), apps_node.end(), [](const nlohmann::json &a, const nlohmann::json &b) {
        try {
          return a.at("name").get<std::string>() < b.at("name").get<std::string>();
        } catch (...) {
          return false;
        }
      });
    } catch (...) {}
  }

  bool refresh_client_apps_cache(nlohmann::json &file_tree) {
    try {
      sort_apps_by_name(file_tree);
      file_handler::write_file(config::stream.file_apps.c_str(), file_tree.dump(4));
      proc::refresh(config::stream.file_apps);
      return true;
    } catch (const std::exception &e) {
      BOOST_LOG(warning) << "refresh_client_apps_cache: failed: " << e.what();
    } catch (...) {
      BOOST_LOG(warning) << "refresh_client_apps_cache: failed (unknown)";
    }
    return false;
  }
  namespace fs = std::filesystem;
  using enum confighttp::StatusCode;

  using https_server_t = SimpleWeb::Server<SimpleWeb::HTTPS>;
  using args_t = SimpleWeb::CaseInsensitiveMultimap;
  using resp_https_t = std::shared_ptr<typename SimpleWeb::ServerBase<SimpleWeb::HTTPS>::Response>;
  using req_https_t = std::shared_ptr<typename SimpleWeb::ServerBase<SimpleWeb::HTTPS>::Request>;

<<<<<<< HEAD
  // Keep the base enum for client operations.
=======
  // Forward declaration for error helper implemented later
  void bad_request(resp_https_t response, req_https_t request, const std::string &error_message);

#ifdef _WIN32
  // Forward declarations for Playnite handlers implemented in confighttp_playnite.cpp
  void getPlayniteStatus(std::shared_ptr<typename SimpleWeb::ServerBase<SimpleWeb::HTTPS>::Response> response, std::shared_ptr<typename SimpleWeb::ServerBase<SimpleWeb::HTTPS>::Request> request);
  void installPlaynite(std::shared_ptr<typename SimpleWeb::ServerBase<SimpleWeb::HTTPS>::Response> response, std::shared_ptr<typename SimpleWeb::ServerBase<SimpleWeb::HTTPS>::Request> request);
  void uninstallPlaynite(std::shared_ptr<typename SimpleWeb::ServerBase<SimpleWeb::HTTPS>::Response> response, std::shared_ptr<typename SimpleWeb::ServerBase<SimpleWeb::HTTPS>::Request> request);
  void getPlayniteGames(std::shared_ptr<typename SimpleWeb::ServerBase<SimpleWeb::HTTPS>::Response> response, std::shared_ptr<typename SimpleWeb::ServerBase<SimpleWeb::HTTPS>::Request> request);
  void getPlayniteCategories(std::shared_ptr<typename SimpleWeb::ServerBase<SimpleWeb::HTTPS>::Response> response, std::shared_ptr<typename SimpleWeb::ServerBase<SimpleWeb::HTTPS>::Request> request);
  void postPlayniteForceSync(std::shared_ptr<typename SimpleWeb::ServerBase<SimpleWeb::HTTPS>::Response> response, std::shared_ptr<typename SimpleWeb::ServerBase<SimpleWeb::HTTPS>::Request> request);
  void postPlayniteLaunch(std::shared_ptr<typename SimpleWeb::ServerBase<SimpleWeb::HTTPS>::Response> response, std::shared_ptr<typename SimpleWeb::ServerBase<SimpleWeb::HTTPS>::Request> request);
  // Helper to keep confighttp.cpp free of Playnite details
  void enhance_app_with_playnite_cover(nlohmann::json &input_tree);
  // New: download Playnite-related logs as a ZIP

  // RTSS status endpoint (Windows-only)
  void getRtssStatus(std::shared_ptr<typename SimpleWeb::ServerBase<SimpleWeb::HTTPS>::Response> response, std::shared_ptr<typename SimpleWeb::ServerBase<SimpleWeb::HTTPS>::Request> request);
  void getLosslessScalingStatus(std::shared_ptr<typename SimpleWeb::ServerBase<SimpleWeb::HTTPS>::Response> response, std::shared_ptr<typename SimpleWeb::ServerBase<SimpleWeb::HTTPS>::Request> request);
  void downloadPlayniteLogs(std::shared_ptr<typename SimpleWeb::ServerBase<SimpleWeb::HTTPS>::Response> response, std::shared_ptr<typename SimpleWeb::ServerBase<SimpleWeb::HTTPS>::Request> request);
  // Display helper: export current OS state as golden restore snapshot
  void postExportGoldenDisplay(resp_https_t response, req_https_t request);
#endif

>>>>>>> ea9f5fec
  enum class op_e {
    ADD,    ///< Add client
    REMOVE  ///< Remove client
  };

  // SESSION COOKIE
  std::string sessionCookie;
  static std::chrono::time_point<std::chrono::steady_clock> cookie_creation_time;

  /**
   * @brief Log the request details.
   * @param request The HTTP request object.
   */
  void print_req(const req_https_t &request) {
<<<<<<< HEAD
    BOOST_LOG(debug) << "METHOD :: "sv << request->method;
    BOOST_LOG(debug) << "DESTINATION :: "sv << request->path;
    for (auto &[name, val] : request->header) {
      BOOST_LOG(debug) << name << " -- " << (name == "Authorization" ? "CREDENTIALS REDACTED" : val);
    }
    BOOST_LOG(debug) << " [--] "sv;
    for (auto &[name, val] : request->parse_query_string()) {
      BOOST_LOG(debug) << name << " -- " << val;
    }
    BOOST_LOG(debug) << " [--] "sv;
=======
    BOOST_LOG(debug) << "HTTP "sv << request->method << ' ' << request->path;

    if (!request->header.empty()) {
      BOOST_LOG(verbose) << "Headers:"sv;
      for (auto &[name, val] : request->header) {
        BOOST_LOG(verbose) << name << " -- "
                           << (name == "Authorization" ? "CREDENTIALS REDACTED" : val);
      }
    }

    auto query = request->parse_query_string();
    if (!query.empty()) {
      BOOST_LOG(verbose) << "Query Params:"sv;
      for (auto &[name, val] : query) {
        BOOST_LOG(verbose) << name << " -- " << val;
      }
    }
  }

  /**
   * @brief Get the CORS origin for localhost (no wildcard).
   * @return The CORS origin string.
   */
  static std::string get_cors_origin() {
    std::uint16_t https_port = net::map_port(PORT_HTTPS);
    return std::format("https://localhost:{}", https_port);
  }

  /**
   * @brief Helper to add CORS headers for API responses.
   * @param headers The headers to add CORS to.
   */
  void add_cors_headers(SimpleWeb::CaseInsensitiveMultimap &headers) {
    headers.emplace("Access-Control-Allow-Origin", get_cors_origin());
    headers.emplace("Access-Control-Allow-Methods", "GET, POST, PUT, DELETE, OPTIONS");
    headers.emplace("Access-Control-Allow-Headers", "Content-Type, Authorization");
>>>>>>> ea9f5fec
  }

  /**
   * @brief Send a response.
   * @param response The HTTP response object.
   * @param output_tree The JSON tree to send.
   */
  void send_response(resp_https_t response, const nlohmann::json &output_tree) {
    SimpleWeb::CaseInsensitiveMultimap headers;
    headers.emplace("Content-Type", "application/json; charset=utf-8");
    add_cors_headers(headers);
    response->write(success_ok, output_tree.dump(), headers);
  }

  /**
   * @brief Write an APIResponse to an HTTP response object.
   * @param response The HTTP response object.
   * @param api_response The APIResponse containing the structured response data.
   */
  void write_api_response(resp_https_t response, const APIResponse &api_response) {
    SimpleWeb::CaseInsensitiveMultimap headers = api_response.headers;
    headers.emplace("Content-Type", "application/json");
    headers.emplace("X-Frame-Options", "DENY");
    headers.emplace("Content-Security-Policy", "frame-ancestors 'none';");
    add_cors_headers(headers);
    response->write(api_response.status_code, api_response.body, headers);
  }

  /**
   * @brief Send a 401 Unauthorized response.
   * @param response The HTTP response object.
   * @param request The HTTP request object.
   */
  void send_unauthorized(resp_https_t response, req_https_t request) {
    auto address = net::addr_to_normalized_string(request->remote_endpoint().address());
    BOOST_LOG(info) << "Web UI: ["sv << address << "] -- not authorized"sv;
<<<<<<< HEAD
    constexpr SimpleWeb::StatusCode code = SimpleWeb::StatusCode::client_error_unauthorized;
=======

    constexpr auto code = client_error_unauthorized;

>>>>>>> ea9f5fec
    nlohmann::json tree;
    tree["status_code"] = code;
    tree["status"] = false;
    tree["error"] = "Unauthorized";
    const SimpleWeb::CaseInsensitiveMultimap headers {
      {"Content-Type", "application/json"},
      {"X-Frame-Options", "DENY"},
      {"Content-Security-Policy", "frame-ancestors 'none';"},
      {"Access-Control-Allow-Origin", get_cors_origin()}
    };
    response->write(code, tree.dump(), headers);
  }

  /**
   * @brief Send a redirect response.
   * @param response The HTTP response object.
   * @param request The HTTP request object.
   * @param path The path to redirect to.
   */
  void send_redirect(resp_https_t response, req_https_t request, const char *path) {
    auto address = net::addr_to_normalized_string(request->remote_endpoint().address());
    BOOST_LOG(info) << "Web UI: ["sv << address << "] -- redirecting"sv;
    const SimpleWeb::CaseInsensitiveMultimap headers {
      {"Location", path},
      {"X-Frame-Options", "DENY"},
      {"Content-Security-Policy", "frame-ancestors 'none';"}
    };
    response->write(redirection_temporary_redirect, headers);
  }

  /**
<<<<<<< HEAD
   * @brief Retrieve the value of a key from a cookie string.
   * @param cookieString The cookie header string.
   * @param key The key to search.
   * @return The value if found, empty string otherwise.
   */
  std::string getCookieValue(const std::string& cookieString, const std::string& key) {
    std::string keyWithEqual = key + "=";
    std::size_t startPos = cookieString.find(keyWithEqual);
    if (startPos == std::string::npos)
      return "";
    startPos += keyWithEqual.length();
    std::size_t endPos = cookieString.find(";", startPos);
    if (endPos == std::string::npos)
      return cookieString.substr(startPos);
    return cookieString.substr(startPos, endPos - startPos);
  }

  /**
   * @brief Check if the IP origin is allowed.
   * @param response The HTTP response object.
   * @param request The HTTP request object.
   * @return True if allowed, false otherwise.
   */
  bool checkIPOrigin(resp_https_t response, req_https_t request) {
    auto address = net::addr_to_normalized_string(request->remote_endpoint().address());
    auto ip_type = net::from_address(address);
    if (ip_type > http::origin_web_ui_allowed) {
      BOOST_LOG(info) << "Web UI: ["sv << address << "] -- denied"sv;
      response->write(SimpleWeb::StatusCode::client_error_forbidden);
      return false;
    }
    return true;
  }

  /**
   * @brief Authenticate the request.
   * @param response The HTTP response object.
   * @param request The HTTP request object.
   * @param needsRedirect Whether to redirect on failure.
   * @return True if authenticated, false otherwise.
   *
   * This function uses session cookies (if set) and ensures they have not expired.
   */
  bool authenticate(resp_https_t response, req_https_t request, bool needsRedirect = false) {
    if (!checkIPOrigin(response, request))
      return false;
    // If credentials not set, redirect to welcome.
    if (config::sunshine.username.empty()) {
      send_redirect(response, request, "/welcome");
      return false;
    }
    // Guard: on failure, redirect if requested.
    auto fg = util::fail_guard([&]() {
      if (needsRedirect) {
        std::string redir_path = "/login?redir=.";
        redir_path += request->path;
        send_redirect(response, request, redir_path.c_str());
      } else {
        send_unauthorized(response, request);
      }
    });
    if (sessionCookie.empty())
      return false;
    // Check for expiry
    if (std::chrono::steady_clock::now() - cookie_creation_time > SESSION_EXPIRE_DURATION) {
      sessionCookie.clear();
      return false;
    }
    auto cookies = request->header.find("cookie");
    if (cookies == request->header.end())
      return false;
    auto authCookie = getCookieValue(cookies->second, "auth");
    if (authCookie.empty() ||
        util::hex(crypto::hash(authCookie + config::sunshine.salt)).to_string() != sessionCookie)
      return false;
    fg.disable();
    return true;
=======
   * @brief Check authentication and authorization for an HTTP request.
   * @param request The HTTP request object.
   * @return AuthResult with outcome and response details if not authorized.
   */
  AuthResult check_auth(const req_https_t &request) {
    auto address = net::addr_to_normalized_string(request->remote_endpoint().address());
    std::string auth_header;
    // Try Authorization header
    if (auto auth_it = request->header.find("authorization"); auth_it != request->header.end()) {
      auth_header = auth_it->second;
    } else {
      std::string token = extract_session_token_from_cookie(request->header);
      if (!token.empty()) {
        auth_header = "Session " + token;
      }
    }
    return check_auth(address, auth_header, request->path, request->method);
  }

  /**
   * @brief Authenticate the user or API token for a specific path/method.
   * @param response The HTTP response object.
   * @param request The HTTP request object.
   * @return True if authenticated and authorized, false otherwise.
   */
  bool authenticate(resp_https_t response, req_https_t request) {
    if (auto result = check_auth(request); !result.ok) {
      if (result.code == StatusCode::redirection_temporary_redirect) {
        response->write(result.code, result.headers);
      } else if (!result.body.empty()) {
        response->write(result.code, result.body, result.headers);
      } else {
        response->write(result.code);
      }
      return false;
    }
    return true;
  }

  /**
   * @brief Get the list of available display devices.
   * @api_examples{/api/display-devices| GET| [{"device_id":"{...}","display_name":"\\\\.\\DISPLAY1","friendly_name":"Monitor"}, ...]}
   */
  void getDisplayDevices(resp_https_t response, req_https_t request) {
    if (!authenticate(response, request)) {
      return;
    }

    try {
      const auto json_str = display_helper_integration::enumerate_devices_json();
      nlohmann::json tree = nlohmann::json::parse(json_str);
      send_response(response, tree);
    } catch (const std::exception &e) {
      nlohmann::json tree;
      tree["status"] = false;
      tree["error"] = std::string {"Failed to enumerate display devices: "} + e.what();
      send_response(response, tree);
    }
  }

#ifdef _WIN32
  /**
   * @brief Health check for ViGEm (Virtual Gamepad) installation on Windows.
   * @api_examples{/api/health/vigem| GET| {"installed":true,"version":"<hint>"}}
   */
  void getVigemHealth(resp_https_t response, req_https_t request) {
    if (!authenticate(response, request)) {
      return;
    }
    try {
      std::string version;
      bool installed = platf::is_vigem_installed(&version);
      nlohmann::json out;
      out["installed"] = installed;
      if (!version.empty()) {
        out["version"] = version;
      }
      send_response(response, out);
    } catch (...) {
      bad_request(response, request, "Failed to evaluate ViGEm health");
    }
>>>>>>> ea9f5fec
  }
#endif

  /**
   * @brief Send a 404 Not Found response.
   * @param response The HTTP response object.
   * @param request The HTTP request object.
   */
  void not_found(resp_https_t response, [[maybe_unused]] req_https_t request) {
<<<<<<< HEAD
    constexpr SimpleWeb::StatusCode code = SimpleWeb::StatusCode::client_error_not_found;
=======
    constexpr auto code = client_error_not_found;

>>>>>>> ea9f5fec
    nlohmann::json tree;
    tree["status_code"] = static_cast<int>(code);
    tree["error"] = "Not Found";
    SimpleWeb::CaseInsensitiveMultimap headers;
    headers.emplace("Content-Type", "application/json");
    headers.emplace("Access-Control-Allow-Origin", get_cors_origin());
    headers.emplace("X-Frame-Options", "DENY");
    headers.emplace("Content-Security-Policy", "frame-ancestors 'none';");

    response->write(code, tree.dump(), headers);
  }

  /**
   * @brief Send a 400 Bad Request response.
   * @param response The HTTP response object.
   * @param request The HTTP request object.
   * @param error_message The error message.
   */
  void bad_request(resp_https_t response, [[maybe_unused]] req_https_t request, const std::string &error_message = "Bad Request") {
<<<<<<< HEAD
    constexpr SimpleWeb::StatusCode code = SimpleWeb::StatusCode::client_error_bad_request;
    nlohmann::json tree;
    tree["status_code"] = static_cast<int>(code);
    tree["status"] = false;
    tree["error"] = error_message;
=======
>>>>>>> ea9f5fec
    SimpleWeb::CaseInsensitiveMultimap headers;
    headers.emplace("Content-Type", "application/json; charset=utf-8");
    headers.emplace("X-Frame-Options", "DENY");
    headers.emplace("Content-Security-Policy", "frame-ancestors 'none';");
    add_cors_headers(headers);
    nlohmann::json error = {{"error", error_message}};
    response->write(client_error_bad_request, error.dump(), headers);
  }


  /**
   * @brief Validate the request content type and send bad request when mismatch.
   * @param response The HTTP response object.
   * @param request The HTTP request object.
   * @param contentType The required content type.
   */
  bool validateContentType(resp_https_t response, req_https_t request, const std::string_view& contentType) {
    auto requestContentType = request->header.find("content-type");
    if (requestContentType == request->header.end()) {
      bad_request(response, request, "Content type not provided");
      return false;
    }

    // Extract the media type part before any parameters (e.g., charset)
    std::string actualContentType = requestContentType->second;
    size_t semicolonPos = actualContentType.find(';');
    if (semicolonPos != std::string::npos) {
      actualContentType = actualContentType.substr(0, semicolonPos);
    }

    // Trim whitespace and convert to lowercase for case-insensitive comparison
    boost::algorithm::trim(actualContentType);
    boost::algorithm::to_lower(actualContentType);

    std::string expectedContentType(contentType);
    boost::algorithm::to_lower(expectedContentType);

    if (actualContentType != expectedContentType) {
      bad_request(response, request, "Content type mismatch");
      return false;
    }
    return true;

    return true;
  }

  /**
<<<<<<< HEAD
   * @brief Get the index page.
   * @param response The HTTP response object.
   * @param request The HTTP request object.
   */
  void getIndexPage(resp_https_t response, req_https_t request) {
    if (!authenticate(response, request, true)) {
      return;
    }

    print_req(request);

    std::string content = file_handler::read_file(WEB_DIR "index.html");
    SimpleWeb::CaseInsensitiveMultimap headers;
    headers.emplace("Content-Type", "text/html; charset=utf-8");
    headers.emplace("X-Frame-Options", "DENY");
    headers.emplace("Content-Security-Policy", "frame-ancestors 'none';");
    response->write(content, headers);
  }

  /**
   * @brief Get the PIN page.
   * @param response The HTTP response object.
   * @param request The HTTP request object.
   */
  void getPinPage(resp_https_t response, req_https_t request) {
    if (!authenticate(response, request, true)) {
      return;
    }

    print_req(request);

    std::string content = file_handler::read_file(WEB_DIR "pin.html");
    SimpleWeb::CaseInsensitiveMultimap headers;
    headers.emplace("Content-Type", "text/html; charset=utf-8");
    headers.emplace("X-Frame-Options", "DENY");
    headers.emplace("Content-Security-Policy", "frame-ancestors 'none';");
    response->write(content, headers);
  }

  /**
   * @brief Get the apps page.
   * @param response The HTTP response object.
   * @param request The HTTP request object.
   */
  void getAppsPage(resp_https_t response, req_https_t request) {
    if (!authenticate(response, request, true)) {
      return;
    }

    print_req(request);

    std::string content = file_handler::read_file(WEB_DIR "apps.html");
    SimpleWeb::CaseInsensitiveMultimap headers;
    headers.emplace("Content-Type", "text/html; charset=utf-8");
    headers.emplace("X-Frame-Options", "DENY");
    headers.emplace("Content-Security-Policy", "frame-ancestors 'none';");
    headers.emplace("Access-Control-Allow-Origin", "https://images.igdb.com/");
    response->write(content, headers);
  }

  /**
   * @brief Get the clients page.
   * @param response The HTTP response object.
   * @param request The HTTP request object.
   */
  void getClientsPage(resp_https_t response, req_https_t request) {
    if (!authenticate(response, request, true)) {
      return;
    }

    print_req(request);

    std::string content = file_handler::read_file(WEB_DIR "clients.html");
    SimpleWeb::CaseInsensitiveMultimap headers;
    headers.emplace("Content-Type", "text/html; charset=utf-8");
    headers.emplace("X-Frame-Options", "DENY");
    headers.emplace("Content-Security-Policy", "frame-ancestors 'none';");
    response->write(content, headers);
  }
=======
   * @brief Send an HTTP redirect.
   */
  // Consolidated redirect helper: use the const char* variant below.
>>>>>>> ea9f5fec

  /**
   * @brief SPA entry responder - serves the single-page app shell (index.html)
   * for any non-API and non-static-asset GET requests. Allows unauthenticated
   * access so the frontend can render login/first-run flows. Static and API
   * routes are expected to be registered explicitly; this function returns
   * a 404 for reserved prefixes to avoid accidentally exposing files.
   */
<<<<<<< HEAD
  void getConfigPage(resp_https_t response, req_https_t request) {
    if (!authenticate(response, request, true)) {
      return;
    }

    print_req(request);

    std::string content = file_handler::read_file(WEB_DIR "config.html");
    SimpleWeb::CaseInsensitiveMultimap headers;
    headers.emplace("Content-Type", "text/html; charset=utf-8");
    headers.emplace("X-Frame-Options", "DENY");
    headers.emplace("Content-Security-Policy", "frame-ancestors 'none';");
    response->write(content, headers);
  }

  /**
   * @brief Get the password page.
   * @param response The HTTP response object.
   * @param request The HTTP request object.
   */
  void getPasswordPage(resp_https_t response, req_https_t request) {
    if (!authenticate(response, request, true)) {
      return;
    }

    print_req(request);

    std::string content = file_handler::read_file(WEB_DIR "password.html");
    SimpleWeb::CaseInsensitiveMultimap headers;
    headers.emplace("Content-Type", "text/html; charset=utf-8");
    headers.emplace("X-Frame-Options", "DENY");
    headers.emplace("Content-Security-Policy", "frame-ancestors 'none';");
    response->write(content, headers);
  }

  /**
   * @brief Get the login page.
   * @param response The HTTP response object.
   * @param request The HTTP request object.
   *
   * @todo Combine this function with getWelcomePage if appropriate.
   */
  void getLoginPage(resp_https_t response, req_https_t request) {
    if (!checkIPOrigin(response, request)) {
      return;
    }

    if (config::sunshine.username.empty()) {
      send_redirect(response, request, "/welcome");
      return;
    }

    std::string content = file_handler::read_file(WEB_DIR "login.html");
    SimpleWeb::CaseInsensitiveMultimap headers;
    headers.emplace("Content-Type", "text/html; charset=utf-8");
    headers.emplace("X-Frame-Options", "DENY");
    headers.emplace("Content-Security-Policy", "frame-ancestors 'none';");
    response->write(content, headers);
  }

  /**
   * @brief Get the welcome page.
   * @param response The HTTP response object.
   * @param request The HTTP request object.
   */
  void getWelcomePage(resp_https_t response, req_https_t request) {
    print_req(request);

    if (!config::sunshine.username.empty()) {
      send_redirect(response, request, "/");
      return;
    }

    std::string content = file_handler::read_file(WEB_DIR "welcome.html");
=======
  void getSpaEntry(resp_https_t response, req_https_t request) {
    print_req(request);

    const std::string &p = request->path;
    // Reserved prefixes that should not be handled by the SPA entry
    static const std::vector<std::string> reserved = {"/api", "/assets", "/covers", "/images", "/images/"};
    for (const auto &r : reserved) {
      if (p.rfind(r, 0) == 0) {
        // Let explicit handlers or default not_found handle these
        not_found(response, request);
        return;
      }
    }

    // Serve the SPA shell (index.html) without server-side auth so frontend
    // can manage routing and authentication flows.
    std::string content = file_handler::read_file(WEB_DIR "index.html");
>>>>>>> ea9f5fec
    SimpleWeb::CaseInsensitiveMultimap headers;
    headers.emplace("Content-Type", "text/html; charset=utf-8");
    headers.emplace("X-Frame-Options", "DENY");
    headers.emplace("Content-Security-Policy", "frame-ancestors 'none';");
    response->write(content, headers);
  }

<<<<<<< HEAD
  /**
   * @brief Get the troubleshooting page.
   * @param response The HTTP response object.
   * @param request The HTTP request object.
   */
  void getTroubleshootingPage(resp_https_t response, req_https_t request) {
    if (!authenticate(response, request, true)) {
      return;
    }

    print_req(request);

    std::string content = file_handler::read_file(WEB_DIR "troubleshooting.html");
    SimpleWeb::CaseInsensitiveMultimap headers;
    headers.emplace("Content-Type", "text/html; charset=utf-8");
    headers.emplace("X-Frame-Options", "DENY");
    headers.emplace("Content-Security-Policy", "frame-ancestors 'none';");
    response->write(content, headers);
  }
=======
  // legacy per-page handlers removed; SPA entry handles these routes
>>>>>>> ea9f5fec

  /**
   * @brief Get the favicon image.
   * @param response The HTTP response object.
   * @param request The HTTP request object.
   */
  void getFaviconImage(resp_https_t response, req_https_t request) {
    print_req(request);

    std::ifstream in(WEB_DIR "images/apollo.ico", std::ios::binary);
    SimpleWeb::CaseInsensitiveMultimap headers;
    headers.emplace("Content-Type", "image/x-icon");
    headers.emplace("X-Frame-Options", "DENY");
    headers.emplace("Content-Security-Policy", "frame-ancestors 'none';");
    response->write(success_ok, in, headers);
  }

  /**
   * @brief Get the Apollo logo image.
   * @param response The HTTP response object.
   * @param request The HTTP request object.
   *
   * @todo combine function with getFaviconImage and possibly getNodeModules
   * @todo use mime_types map
   */
  void getApolloLogoImage(resp_https_t response, req_https_t request) {
    print_req(request);

    std::ifstream in(WEB_DIR "images/logo-apollo-45.png", std::ios::binary);
    SimpleWeb::CaseInsensitiveMultimap headers;
    headers.emplace("Content-Type", "image/png");
    headers.emplace("X-Frame-Options", "DENY");
    headers.emplace("Content-Security-Policy", "frame-ancestors 'none';");
    response->write(success_ok, in, headers);
  }

  /**
   * @brief Check if a path is a child of another path.
   * @param base The base path.
   * @param query The path to check.
   * @return True if the path is a child of the base path, false otherwise.
   */
  bool isChildPath(fs::path const &base, fs::path const &query) {
    auto relPath = fs::relative(base, query);
    return *(relPath.begin()) != fs::path("..");
  }

  /**
   * @brief Get an asset from the node_modules directory.
   * @param response The HTTP response object.
   * @param request The HTTP request object.
   */
  void getNodeModules(resp_https_t response, req_https_t request) {
    print_req(request);

    fs::path webDirPath(WEB_DIR);
    fs::path nodeModulesPath(webDirPath / "assets");

    // .relative_path is needed to shed any leading slash that might exist in the request path
    auto filePath = fs::weakly_canonical(webDirPath / fs::path(request->path).relative_path());

    // Don't do anything if file does not exist or is outside the assets directory
    if (!isChildPath(filePath, nodeModulesPath)) {
      BOOST_LOG(warning) << "Someone requested a path " << filePath << " that is outside the assets folder";
      bad_request(response, request);
      return;
    }

    if (!fs::exists(filePath)) {
      not_found(response, request);
      return;
    }

    auto relPath = fs::relative(filePath, webDirPath);
    // get the mime type from the file extension mime_types map
    // remove the leading period from the extension
    auto mimeType = mime_types.find(relPath.extension().string().substr(1));
    if (mimeType == mime_types.end()) {
      bad_request(response, request);
      return;
    }
    SimpleWeb::CaseInsensitiveMultimap headers;
    headers.emplace("Content-Type", mimeType->second);
    headers.emplace("X-Frame-Options", "DENY");
    headers.emplace("Content-Security-Policy", "frame-ancestors 'none';");
    std::ifstream in(filePath.string(), std::ios::binary);
    response->write(success_ok, in, headers);
  }

  /**
   * @brief Get the list of available applications.
   * @param response The HTTP response object.
   * @param request The HTTP request object.
   *
   * @api_examples{/api/apps| GET| null}
   */
  void getApps(resp_https_t response, req_https_t request) {
    if (!authenticate(response, request)) {
      return;
    }

    print_req(request);

    try {
      std::string content = file_handler::read_file(config::stream.file_apps.c_str());
      nlohmann::json file_tree = nlohmann::json::parse(content);

<<<<<<< HEAD
      file_tree["current_app"] = proc::proc.get_running_app_uuid();
      file_tree["host_uuid"] = http::unique_id;
      file_tree["host_name"] = config::nvhttp.sunshine_name;
=======
#ifdef _WIN32
      // No auto-insert here; controlled by config 'playnite_fullscreen_entry_enabled'.
#endif

      // Legacy versions of Sunshine used strings for boolean and integers, let's convert them
      // List of keys to convert to boolean
      std::vector<std::string> boolean_keys = {
        "exclude-global-prep-cmd",
        "elevated",
        "auto-detach",
        "wait-all",
        "gen1-framegen-fix",
        "gen2-framegen-fix",
        "dlss-framegen-capture-fix",  // backward compatibility
        "lossless-scaling-framegen"
      };

      // List of keys to convert to integers
      std::vector<std::string> integer_keys = {
        "exit-timeout",
        "lossless-scaling-target-fps",
        "lossless-scaling-rtss-limit"
      };

      bool mutated = false;
      auto normalize_lossless_profile_overrides = [](nlohmann::json &node) -> bool {
        if (!node.is_object()) {
          return false;
        }
        bool changed = false;
        auto convert_int = [&](const char *key) {
          if (!node.contains(key)) {
            return;
          }
          auto &value = node[key];
          if (value.is_string()) {
            try {
              value = std::stoi(value.get<std::string>());
              changed = true;
            } catch (...) {
            }
          }
        };
        auto convert_bool = [&](const char *key) {
          if (!node.contains(key)) {
            return;
          }
          auto &value = node[key];
          if (value.is_string()) {
            auto text = value.get<std::string>();
            if (text == "true" || text == "false") {
              value = (text == "true");
              changed = true;
            } else if (text == "1" || text == "0") {
              value = (text == "1");
              changed = true;
            }
          }
        };
        convert_bool("performance-mode");
        convert_int("flow-scale");
        convert_int("resolution-scale");
        convert_int("sharpening");
        convert_bool("anime4k-vrs");
        if (node.contains("scaling-type") && node["scaling-type"].is_string()) {
          auto text = node["scaling-type"].get<std::string>();
          boost::algorithm::to_lower(text);
          node["scaling-type"] = text;
          changed = true;
        }
        if (node.contains("anime4k-size") && node["anime4k-size"].is_string()) {
          auto text = node["anime4k-size"].get<std::string>();
          boost::algorithm::to_upper(text);
          node["anime4k-size"] = text;
          changed = true;
        }
        return changed;
      };
      // Walk fileTree and convert true/false strings to boolean or integer values
      for (auto &app : file_tree["apps"]) {
        for (const auto &key : boolean_keys) {
          if (app.contains(key) && app[key].is_string()) {
            app[key] = app[key] == "true";
            mutated = true;
          }
        }
        for (const auto &key : integer_keys) {
          if (app.contains(key) && app[key].is_string()) {
            app[key] = std::stoi(app[key].get<std::string>());
            mutated = true;
          }
        }
        if (app.contains("lossless-scaling-recommended")) {
          mutated = normalize_lossless_profile_overrides(app["lossless-scaling-recommended"]) || mutated;
        }
        if (app.contains("lossless-scaling-custom")) {
          mutated = normalize_lossless_profile_overrides(app["lossless-scaling-custom"]) || mutated;
        }
        if (app.contains("prep-cmd")) {
          for (auto &prep : app["prep-cmd"]) {
            if (prep.contains("elevated") && prep["elevated"].is_string()) {
              prep["elevated"] = prep["elevated"] == "true";
              mutated = true;
            }
          }
        }
        // Ensure each app has a UUID (auto-insert if missing/empty)
        if (!app.contains("uuid") || app["uuid"].is_null() || (app["uuid"].is_string() && app["uuid"].get<std::string>().empty())) {
          app["uuid"] = uuid_util::uuid_t::generate().string();
          mutated = true;
        }
      }

      // If any normalization occurred, persist back to disk
      if (mutated) {
        try {
          file_handler::write_file(config::stream.file_apps.c_str(), file_tree.dump(4));
        } catch (std::exception &e) {
          BOOST_LOG(warning) << "GetApps persist normalization failed: "sv << e.what();
        }
      }
>>>>>>> ea9f5fec

      send_response(response, file_tree);
    } catch (std::exception &e) {
      BOOST_LOG(warning) << "GetApps: "sv << e.what();
      bad_request(response, request, e.what());
    }
  }

  /**
   * @brief Save an application. To save a new application the UUID must be empty.
   *        To update an existing application, you must provide the current UUID of the application.
   * @param response The HTTP response object.
   * @param request The HTTP request object.
   * The body for the post request should be JSON serialized in the following format:
   * @code{.json}
   * {
   *   "name": "Application Name",
   *   "output": "Log Output Path",
   *   "cmd": "Command to run the application",
   *   "exclude-global-prep-cmd": false,
   *   "elevated": false,
   *   "auto-detach": true,
   *   "wait-all": true,
   *   "exit-timeout": 5,
   *   "prep-cmd": [
   *     {
   *       "do": "Command to prepare",
   *       "undo": "Command to undo preparation",
   *       "elevated": false
   *     }
   *   ],
   *   "detached": [
   *     "Detached command"
   *   ],
   *   "image-path": "Full path to the application image. Must be a png file.",
   *   "uuid": "aaaa-bbbb"
   * }
   * @endcode
   *
   * @api_examples{/api/apps| POST| {"name":"Hello, World!","uuid": "aaaa-bbbb"}}
   */
  void saveApp(resp_https_t response, req_https_t request) {
    if (!validateContentType(response, request, "application/json") || !authenticate(response, request)) {
      return;
    }

    print_req(request);

    std::stringstream ss;
    ss << request->content.rdbuf();

    BOOST_LOG(info) << config::stream.file_apps;
    try {
      // TODO: Input Validation

<<<<<<< HEAD
      // Read the input JSON from the request body.
      nlohmann::json inputTree = nlohmann::json::parse(ss.str());

      // Read the existing apps file.
      std::string content = file_handler::read_file(config::stream.file_apps.c_str());
      nlohmann::json fileTree = nlohmann::json::parse(content);

      // Migrate/merge the new app into the file tree.
      proc::migrate_apps(&fileTree, &inputTree);

      // Write the updated file tree back to disk.
      file_handler::write_file(config::stream.file_apps.c_str(), fileTree.dump(4));
      proc::refresh(config::stream.file_apps);
=======
      // If image-path omitted but we have a Playnite id, let Playnite helper resolve a cover (Windows)
#ifdef _WIN32
      enhance_app_with_playnite_cover(input_tree);
#endif

#ifndef _WIN32
      if ((input_tree.contains("gen1-framegen-fix") && input_tree["gen1-framegen-fix"].is_boolean() && input_tree["gen1-framegen-fix"].get<bool>()) ||
          (input_tree.contains("dlss-framegen-capture-fix") && input_tree["dlss-framegen-capture-fix"].is_boolean() && input_tree["dlss-framegen-capture-fix"].get<bool>())) {
        bad_request(response, request, "Frame generation capture fixes are only supported on Windows hosts.");
        return;
      }
      if (input_tree.contains("gen2-framegen-fix") && input_tree["gen2-framegen-fix"].is_boolean() && input_tree["gen2-framegen-fix"].get<bool>()) {
        bad_request(response, request, "Frame generation capture fixes are only supported on Windows hosts.");
        return;
      }
#else
      // Migrate old field name to new for backward compatibility
      if (input_tree.contains("dlss-framegen-capture-fix") && !input_tree.contains("gen1-framegen-fix")) {
        input_tree["gen1-framegen-fix"] = input_tree["dlss-framegen-capture-fix"];
      }
      // Remove old field to avoid duplication
      input_tree.erase("dlss-framegen-capture-fix");
#endif

      auto &apps_node = file_tree["apps"];
      int index = input_tree["index"].get<int>();  // this will intentionally cause exception if the provided value is the wrong type

      input_tree.erase("index");

      if (index == -1) {
        // New app: generate a UUID if not provided
        if (!input_tree.contains("uuid") || input_tree["uuid"].is_null() || (input_tree["uuid"].is_string() && input_tree["uuid"].get<std::string>().empty())) {
          input_tree["uuid"] = uuid_util::uuid_t::generate().string();
        }
        apps_node.push_back(input_tree);
      } else {
        nlohmann::json newApps = nlohmann::json::array();
        for (size_t i = 0; i < apps_node.size(); ++i) {
          if (i == index) {
            // Preserve existing UUID if present
            try {
              if ((!input_tree.contains("uuid") || input_tree["uuid"].is_null() || (input_tree["uuid"].is_string() && input_tree["uuid"].get<std::string>().empty())) &&
                  apps_node[i].contains("uuid") && apps_node[i]["uuid"].is_string()) {
                input_tree["uuid"] = apps_node[i]["uuid"].get<std::string>();
              }
            } catch (...) {}
            newApps.push_back(input_tree);
          } else {
            newApps.push_back(apps_node[i]);
          }
        }
        file_tree["apps"] = newApps;
      }

      // Update apps file and refresh client cache
      confighttp::refresh_client_apps_cache(file_tree);
>>>>>>> ea9f5fec

      // Prepare and send the output response.
      nlohmann::json outputTree;
      outputTree["status"] = true;
      send_response(response, outputTree);
    }
    catch (std::exception &e) {
      BOOST_LOG(warning) << "SaveApp: "sv << e.what();
      bad_request(response, request, e.what());
    }
  }

  /**
   * @brief Serve a specific application's cover image by UUID.
   *        Looks for files named @c uuid with a supported image extension in the covers directory.
   * @api_examples{/api/apps/@c uuid/cover| GET| null}
   */

  /**
   * @brief Upload or set a specific application's cover image by UUID.
   *        Accepts either a JSON body with {"url": "..."} (restricted to images.igdb.com) or {"data": base64}.
   *        Saves to appdata/covers/@c uuid.@c ext where ext is derived from URL or defaults to .png for data.
   * @api_examples{/api/apps/@c uuid/cover| POST| {"url":"https://images.igdb.com/.../abc.png"}}
   */

  /**
   * @brief Close the currently running application.
   * @param response The HTTP response object.
   * @param request The HTTP request object.
   *
   * @api_examples{/api/apps/close| POST| null}
   */
  void closeApp(resp_https_t response, req_https_t request) {
    if (!validateContentType(response, request, "application/json") || !authenticate(response, request)) {
      return;
    }

    print_req(request);

    proc::proc.terminate();
    nlohmann::json output_tree;
    output_tree["status"] = true;
    send_response(response, output_tree);
  }

  /**
   * @brief Reorder applications.
   * @param response The HTTP response object.
   * @param request The HTTP request object.
   *
   * @api_examples{/api/apps/reorder| POST| {"order": ["aaaa-bbbb", "cccc-dddd"]}}
   */
  void reorderApps(resp_https_t response, req_https_t request) {
    if (!validateContentType(response, request, "application/json") || !authenticate(response, request)) {
      return;
    }

    print_req(request);

    try {
      std::stringstream ss;
      ss << request->content.rdbuf();

      nlohmann::json input_tree = nlohmann::json::parse(ss.str());
      nlohmann::json output_tree;

      // Read the existing apps file.
      std::string content = file_handler::read_file(config::stream.file_apps.c_str());
      nlohmann::json fileTree = nlohmann::json::parse(content);

      // Get the desired order of UUIDs from the request.
      if (!input_tree.contains("order") || !input_tree["order"].is_array()) {
        throw std::runtime_error("Missing or invalid 'order' array in request body");
      }
      const auto& order_uuids_json = input_tree["order"];

      // Get the original apps array from the fileTree.
      // Default to an empty array if "apps" key is missing or if it's present but not an array (after logging an error).
      nlohmann::json original_apps_list = nlohmann::json::array();
      if (fileTree.contains("apps")) {
        if (fileTree["apps"].is_array()) {
          original_apps_list = fileTree["apps"];
        } else {
          // "apps" key exists but is not an array. This is a malformed state.
          BOOST_LOG(error) << "ReorderApps: 'apps' key in apps configuration file ('" << config::stream.file_apps
                           << "') is present but not an array.";
          throw std::runtime_error("'apps' in file is not an array, cannot reorder.");
        }
      } else {
        // "apps" key is missing. Treat as an empty list. Reordering an empty list is valid.
        BOOST_LOG(debug) << "ReorderApps: 'apps' key missing in apps configuration file ('" << config::stream.file_apps
                         << "'). Treating as an empty list for reordering.";
        // original_apps_list is already an empty array, so no specific action needed here.
      }

      nlohmann::json reordered_apps_list = nlohmann::json::array();
      std::vector<bool> item_moved(original_apps_list.size(), false);

      // Phase 1: Place apps according to the 'order' array from the request.
      // Iterate through the desired order of UUIDs.
      for (const auto& uuid_json_value : order_uuids_json) {
        if (!uuid_json_value.is_string()) {
          BOOST_LOG(warning) << "ReorderApps: Encountered a non-string UUID in the 'order' array. Skipping this entry.";
          continue;
        }
        std::string target_uuid = uuid_json_value.get<std::string>();
        bool found_match_for_ordered_uuid = false;

        // Find the first unmoved app in the original list that matches the current target_uuid.
        for (size_t i = 0; i < original_apps_list.size(); ++i) {
          if (item_moved[i]) {
            continue; // This specific app object has already been placed.
          }

          const auto& app_item = original_apps_list[i];
          // Ensure the app item is an object and has a UUID to match against.
          if (app_item.is_object() && app_item.contains("uuid") && app_item["uuid"].is_string()) {
            if (app_item["uuid"].get<std::string>() == target_uuid) {
              reordered_apps_list.push_back(app_item); // Add the found app object to the new list.
              item_moved[i] = true;                    // Mark this specific object as moved.
              found_match_for_ordered_uuid = true;
              break; // Found an app for this UUID, move to the next UUID in the 'order' array.
            }
          }
        }

        if (!found_match_for_ordered_uuid) {
          // This means a UUID specified in the 'order' array was not found in the original_apps_list
          // among the currently available (unmoved) app objects.
          // Per instruction "If the uuid is missing from the original json file, omit it."
          BOOST_LOG(debug) << "ReorderApps: UUID '" << target_uuid << "' from 'order' array not found in available apps list or its matching app was already processed. Omitting.";
        }
      }

<<<<<<< HEAD
      // Phase 2: Append any remaining apps from the original list that were not explicitly ordered.
      // These are app objects that were not marked 'item_moved' in Phase 1.
      for (size_t i = 0; i < original_apps_list.size(); ++i) {
        if (!item_moved[i]) {
          reordered_apps_list.push_back(original_apps_list[i]);
=======
      // Detect if the app being removed is the Playnite fullscreen launcher
      auto is_playnite_fullscreen = [](const nlohmann::json &app) -> bool {
        try {
          if (app.contains("playnite-fullscreen") && app["playnite-fullscreen"].is_boolean() && app["playnite-fullscreen"].get<bool>()) {
            return true;
          }
          if (app.contains("cmd") && app["cmd"].is_string()) {
            auto s = app["cmd"].get<std::string>();
            if (s.find("playnite-launcher") != std::string::npos && s.find("--fullscreen") != std::string::npos) {
              return true;
            }
          }
          if (app.contains("name") && app["name"].is_string() && app["name"].get<std::string>() == "Playnite (Fullscreen)") {
            return true;
          }
        } catch (...) {}
        return false;
      };

      bool disabled_fullscreen_flag = false;
      for (size_t i = 0; i < apps_node.size(); ++i) {
        if (i != index) {
          new_apps.push_back(apps_node[i]);
        } else {
          // If user deletes the Playnite fullscreen app, turn off the config flag
#ifdef _WIN32
          try {
            if (is_playnite_fullscreen(apps_node[i])) {
              auto current_cfg = config::parse_config(file_handler::read_file(config::sunshine.config_file.c_str()));
              current_cfg["playnite_fullscreen_entry_enabled"] = "false";
              std::stringstream config_stream;
              for (const auto &kv : current_cfg) {
                config_stream << kv.first << " = " << kv.second << std::endl;
              }
              file_handler::write_file(config::sunshine.config_file.c_str(), config_stream.str());
              config::apply_config_now();
              disabled_fullscreen_flag = true;
            }
          } catch (...) {
          }
#endif
>>>>>>> ea9f5fec
        }
      }

      // Update the fileTree with the new, reordered list of apps.
      fileTree["apps"] = reordered_apps_list;

      // Write the modified fileTree back to the apps configuration file.
      file_handler::write_file(config::stream.file_apps.c_str(), fileTree.dump(4));

      // Notify relevant parts of the system that the apps configuration has changed.
      proc::refresh(config::stream.file_apps);

      output_tree["status"] = true;
<<<<<<< HEAD
=======
      output_tree["result"] = std::format("application {} deleted", index);
      if (disabled_fullscreen_flag) {
        output_tree["playniteFullscreenDisabled"] = true;
      }
>>>>>>> ea9f5fec
      send_response(response, output_tree);
    } catch (std::exception &e) {
      BOOST_LOG(warning) << "ReorderApps: "sv << e.what();
      bad_request(response, request, e.what());
    }
  }

  /**
   * @brief Delete an application.
   * @param response The HTTP response object.
   * @param request The HTTP request object.
   *
   * @api_examples{/api/apps/delete | POST| { uuid: 'aaaa-bbbb' }}
   */
  void deleteApp(resp_https_t response, req_https_t request) {
    if (!validateContentType(response, request, "application/json") || !authenticate(response, request)) {
      return;
    }

    print_req(request);

    try {
      std::stringstream ss;
      ss << request->content.rdbuf();
      nlohmann::json input_tree = nlohmann::json::parse(ss.str());

      // Check for required uuid field in body
      if (!input_tree.contains("uuid") || !input_tree["uuid"].is_string()) {
        bad_request(response, request, "Missing or invalid uuid in request body");
        return;
      }
      auto uuid = input_tree["uuid"].get<std::string>();

      // Read the apps file into a nlohmann::json object.
      std::string content = file_handler::read_file(config::stream.file_apps.c_str());
      nlohmann::json fileTree = nlohmann::json::parse(content);

      // Remove any app with the matching uuid directly from the "apps" array.
      if (fileTree.contains("apps") && fileTree["apps"].is_array()) {
        auto& apps = fileTree["apps"];
        apps.erase(
          std::remove_if(apps.begin(), apps.end(), [&uuid](const nlohmann::json& app) {
            return app.value("uuid", "") == uuid;
          }),
          apps.end()
        );
      }

      // Write the updated JSON back to the file.
      file_handler::write_file(config::stream.file_apps.c_str(), fileTree.dump(4));
      proc::refresh(config::stream.file_apps);

      // Prepare and send the response.
      nlohmann::json outputTree;
      outputTree["status"] = true;
      send_response(response, outputTree);
    }
    catch (std::exception &e) {
      BOOST_LOG(warning) << "DeleteApp: "sv << e.what();
      bad_request(response, request, e.what());
    }
  }

  /**
   * @brief Get the list of paired clients.
   * @param response The HTTP response object.
   * @param request The HTTP request object.
   *
   * @api_examples{/api/clients/list| GET| null}
   */
  void getClients(resp_https_t response, req_https_t request) {
    if (!authenticate(response, request)) {
      return;
    }

    print_req(request);

    nlohmann::json named_certs = nvhttp::get_all_clients();
    nlohmann::json output_tree;
    output_tree["named_certs"] = named_certs;
#ifdef _WIN32
    output_tree["platform"] = "windows";
#endif
    output_tree["status"] = true;
    send_response(response, output_tree);
  }

#ifdef _WIN32
  // removed unused forward declaration for default_playnite_ext_dir()
#endif

  /**
   * @brief Update client information.
   * @param response The HTTP response object.
   * @param request The HTTP request object.
   *
   * The body for the POST request should be JSON serialized in the following format:
   * @code{.json}
   * {
   *   "uuid": "<uuid>",
   *   "name": "<Friendly Name>",
   *   "display_mode": "1920x1080x59.94",
   *   "do": [ { "cmd": "<command>", "elevated": false }, ... ],
   *   "undo": [ { "cmd": "<command>", "elevated": false }, ... ],
   *   "perm": <uint32_t>
   * }
   * @endcode
   */
  void updateClient(resp_https_t response, req_https_t request) {
    if (!validateContentType(response, request, "application/json") || !authenticate(response, request)) {
      return;
    }

    print_req(request);

    std::stringstream ss;
    ss << request->content.rdbuf();
    try {
      nlohmann::json input_tree = nlohmann::json::parse(ss.str());
      nlohmann::json output_tree;
      std::string uuid = input_tree.value("uuid", "");
      std::string name = input_tree.value("name", "");
      std::string display_mode = input_tree.value("display_mode", "");
      bool enable_legacy_ordering = input_tree.value("enable_legacy_ordering", true);
      bool allow_client_commands = input_tree.value("allow_client_commands", true);
      bool always_use_virtual_display = input_tree.value("always_use_virtual_display", false);
      auto do_cmds = nvhttp::extract_command_entries(input_tree, "do");
      auto undo_cmds = nvhttp::extract_command_entries(input_tree, "undo");
      auto perm = static_cast<crypto::PERM>(input_tree.value("perm", static_cast<uint32_t>(crypto::PERM::_no)) & static_cast<uint32_t>(crypto::PERM::_all));
      output_tree["status"] = nvhttp::update_device_info(
        uuid,
        name,
        display_mode,
        do_cmds,
        undo_cmds,
        perm,
        enable_legacy_ordering,
        allow_client_commands,
        always_use_virtual_display
      );
      send_response(response, output_tree);
    } catch (std::exception &e) {
      BOOST_LOG(warning) << "Update Client: "sv << e.what();
      bad_request(response, request, e.what());
    }
  }

  /**
   * @brief Unpair a client.
   * @param response The HTTP response object.
   * @param request The HTTP request object.
   *
   * The body for the POST request should be JSON serialized in the following format:
   * @code{.json}
   * {
   *  "uuid": "@c uuid"
   * }
   * @endcode
   *
   * @api_examples{/api/clients/unpair| POST| {"uuid":"1234"}}
   */
  void unpair(resp_https_t response, req_https_t request) {
    if (!validateContentType(response, request, "application/json") || !authenticate(response, request)) {
      return;
    }

    print_req(request);

    std::stringstream ss;
    ss << request->content.rdbuf();
    try {
      nlohmann::json input_tree = nlohmann::json::parse(ss.str());
      nlohmann::json output_tree;
      std::string uuid = input_tree.value("uuid", "");
      output_tree["status"] = nvhttp::unpair_client(uuid);
      send_response(response, output_tree);
    } catch (std::exception &e) {
      BOOST_LOG(warning) << "Unpair: "sv << e.what();
      bad_request(response, request, e.what());
    }
  }

  /**
   * @brief Unpair all clients.
   * @param response The HTTP response object.
   * @param request The HTTP request object.
   *
   * @api_examples{/api/clients/unpair-all| POST| null}
   */
  void unpairAll(resp_https_t response, req_https_t request) {
    if (!validateContentType(response, request, "application/json") || !authenticate(response, request)) {
      return;
    }

    print_req(request);

    nvhttp::erase_all_clients();
    proc::proc.terminate();
    nlohmann::json output_tree;
    output_tree["status"] = true;
    send_response(response, output_tree);
  }

  /**
   * @brief Get the configuration settings.
   * @param response The HTTP response object.
   * @param request The HTTP request object.
   */
  void getConfig(resp_https_t response, req_https_t request) {
    if (!authenticate(response, request)) {
      return;
    }

    print_req(request);

    nlohmann::json output_tree;
    output_tree["status"] = true;
<<<<<<< HEAD
    output_tree["platform"] = SUNSHINE_PLATFORM;
    output_tree["version"] = PROJECT_VERSION;
#ifdef _WIN32
    output_tree["vdisplayStatus"] = (int)proc::vDisplayDriverStatus;
#endif
=======

>>>>>>> ea9f5fec
    auto vars = config::parse_config(file_handler::read_file(config::sunshine.config_file.c_str()));
    for (auto &[name, value] : vars) {
      output_tree[name] = value;
    }
    send_response(response, output_tree);
  }

  /**
<<<<<<< HEAD
   * @brief Get the locale setting.
=======
   * @brief Get immutables metadata about the server.
>>>>>>> ea9f5fec
   * @param response The HTTP response object.
   * @param request The HTTP request object.
   *
   * @api_examples{/api/meta| GET| null}
   */
<<<<<<< HEAD
  void getLocale(resp_https_t response, req_https_t request) {
=======
  void getMetadata(resp_https_t response, req_https_t request) {
    if (!authenticate(response, request)) {
      return;
    }

    print_req(request);

    nlohmann::json output_tree;
    output_tree["status"] = true;
    output_tree["platform"] = SUNSHINE_PLATFORM;
    output_tree["version"] = PROJECT_VERSION;
    output_tree["commit"] = PROJECT_VERSION_COMMIT;
#ifdef PROJECT_VERSION_BRANCH
    output_tree["branch"] = PROJECT_VERSION_BRANCH;
#else
    output_tree["branch"] = "unknown";
#endif
    // Build/release date provided by CMake (ISO 8601 when available)
    output_tree["release_date"] = PROJECT_RELEASE_DATE;
#if defined(_WIN32)
    try {
      const auto gpus = platf::enumerate_gpus();
      if (!gpus.empty()) {
        nlohmann::json gpu_array = nlohmann::json::array();
        bool has_nvidia = false;
        bool has_amd = false;
        bool has_intel = false;

        for (const auto &gpu : gpus) {
          nlohmann::json gpu_entry;
          gpu_entry["description"] = gpu.description;
          gpu_entry["vendor_id"] = gpu.vendor_id;
          gpu_entry["device_id"] = gpu.device_id;
          gpu_entry["dedicated_video_memory"] = gpu.dedicated_video_memory;
          gpu_array.push_back(std::move(gpu_entry));

          switch (gpu.vendor_id) {
            case 0x10DE:  // NVIDIA
              has_nvidia = true;
              break;
            case 0x1002:  // AMD/ATI
            case 0x1022:  // AMD alternative PCI vendor ID (APUs)
              has_amd = true;
              break;
            case 0x8086:  // Intel
              has_intel = true;
              break;
            default:
              break;
          }
        }

        output_tree["gpus"] = std::move(gpu_array);
        output_tree["has_nvidia_gpu"] = has_nvidia;
        output_tree["has_amd_gpu"] = has_amd;
        output_tree["has_intel_gpu"] = has_intel;
      }

      const auto version = platf::query_windows_version();
      if (!version.display_version.empty()) {
        output_tree["windows_display_version"] = version.display_version;
      }
      if (!version.release_id.empty()) {
        output_tree["windows_release_id"] = version.release_id;
      }
      if (!version.product_name.empty()) {
        output_tree["windows_product_name"] = version.product_name;
      }
      if (!version.current_build.empty()) {
        output_tree["windows_current_build"] = version.current_build;
      }
      if (version.build_number.has_value()) {
        output_tree["windows_build_number"] = version.build_number.value();
      }
      if (version.major_version.has_value()) {
        output_tree["windows_major_version"] = version.major_version.value();
      }
      if (version.minor_version.has_value()) {
        output_tree["windows_minor_version"] = version.minor_version.value();
      }
    } catch (...) {
      // Non-fatal; keep metadata response minimal if enumeration fails.
    }
#endif
    send_response(response, output_tree);
  }

  /**
   * @brief Get the locale setting. This endpoint does not require authentication.
   * @param response The HTTP response object.
   * @param request The HTTP request object.
   *
   * @api_examples{/api/configLocale| GET| null}
   */
  void getLocale(resp_https_t response, req_https_t request) {
    // we need to return the locale whether authenticated or not

>>>>>>> ea9f5fec
    print_req(request);

    nlohmann::json output_tree;
    output_tree["status"] = true;
    output_tree["locale"] = config::sunshine.locale;
    send_response(response, output_tree);
  }

  /**
   * @brief Save the configuration settings.
   * @param response The HTTP response object.
   * @param request The HTTP request object.
   * The body for the post request should be JSON serialized in the following format:
   * @code{.json}
   * {
   *   "key": "value"
   * }
   * @endcode
   *
   * @attention{It is recommended to ONLY save the config settings that differ from the default behavior.}
   *
   * @api_examples{/api/config| POST| {"key":"value"}}
   */
  void saveConfig(resp_https_t response, req_https_t request) {
    if (!validateContentType(response, request, "application/json") || !authenticate(response, request)) {
      return;
    }

    print_req(request);

    std::stringstream ss;
    ss << request->content.rdbuf();
    try {
      // TODO: Input Validation
      std::stringstream config_stream;
      nlohmann::json output_tree;
      nlohmann::json input_tree = nlohmann::json::parse(ss);
      for (const auto &[k, v] : input_tree.items()) {
        if (v.is_null() || (v.is_string() && v.get<std::string>().empty())) {
          continue;
        }

        // v.dump() will dump valid json, which we do not want for strings in the config right now
        // we should migrate the config file to straight json and get rid of all this nonsense
        config_stream << k << " = " << (v.is_string() ? v.get<std::string>() : v.dump()) << std::endl;
      }
      file_handler::write_file(config::sunshine.config_file.c_str(), config_stream.str());

      // Detect restart-required keys
      static const std::set<std::string> restart_required_keys = {
        "port",
        "address_family",
        "upnp",
        "pkey",
        "cert"
      };
      bool restart_required = false;
      for (const auto &[k, _] : input_tree.items()) {
        if (restart_required_keys.count(k)) {
          restart_required = true;
          break;
        }
      }

      bool applied_now = false;
      bool deferred = false;

      if (!restart_required) {
        if (rtsp_stream::session_count() == 0) {
          // Apply immediately
          config::apply_config_now();
          applied_now = true;
        } else {
          config::mark_deferred_reload();
          deferred = true;
        }
      }

      output_tree["status"] = true;
      output_tree["appliedNow"] = applied_now;
      output_tree["deferred"] = deferred;
      output_tree["restartRequired"] = restart_required;
      send_response(response, output_tree);
    } catch (std::exception &e) {
      BOOST_LOG(warning) << "SaveConfig: "sv << e.what();
      bad_request(response, request, e.what());
    }
  }

  /**
   * @brief Partial update of configuration (PATCH /api/config).
   * Merges provided JSON object into the existing key=value style config file.
   * Removes keys when value is null or an empty string. Detects whether a
   * restart is required and attempts to apply immediately when safe.
   */
  void patchConfig(resp_https_t response, req_https_t request) {
    if (!check_content_type(response, request, "application/json")) {
      return;
    }
    if (!authenticate(response, request)) {
      return;
    }

    print_req(request);

    std::stringstream ss;
    ss << request->content.rdbuf();
    try {
      nlohmann::json output_tree;
      nlohmann::json patch_tree = nlohmann::json::parse(ss);
      if (!patch_tree.is_object()) {
        bad_request(response, request, "PATCH body must be a JSON object");
        return;
      }

      // Load existing config into a map
      std::unordered_map<std::string, std::string> current = config::parse_config(
        file_handler::read_file(config::sunshine.config_file.c_str())
      );

      // Track which keys are being modified to detect restart requirements
      std::set<std::string> changed_keys;

      for (auto it = patch_tree.begin(); it != patch_tree.end(); ++it) {
        const std::string key = it.key();
        const nlohmann::json &val = it.value();
        changed_keys.insert(key);

        // Remove key when explicitly null or empty string
        if (val.is_null() || (val.is_string() && val.get<std::string>().empty())) {
          auto curIt = current.find(key);
          if (curIt != current.end()) {
            current.erase(curIt);
          }
          continue;
        }

        // Persist value: strings are raw, non-strings are dumped as JSON
        if (val.is_string()) {
          current[key] = val.get<std::string>();
        } else {
          current[key] = val.dump();
        }
      }

      // Write back full merged config file
      std::stringstream config_stream;
      for (const auto &kv : current) {
        config_stream << kv.first << " = " << kv.second << std::endl;
      }
      file_handler::write_file(config::sunshine.config_file.c_str(), config_stream.str());

      // Detect restart-required keys
      static const std::set<std::string> restart_required_keys = {
        "port",
        "address_family",
        "upnp",
        "pkey",
        "cert"
      };
      bool restart_required = false;
      for (const auto &k : changed_keys) {
        if (restart_required_keys.count(k)) {
          restart_required = true;
          break;
        }
      }

      bool applied_now = false;
      bool deferred = false;
      if (!restart_required) {
        // Determine if only Playnite-related keys were changed; these are safe to hot-apply
        // even when a streaming session is active.
        bool only_playnite = !changed_keys.empty();
        for (const auto &k : changed_keys) {
          if (k.rfind("playnite_", 0) != 0) {
            only_playnite = false;
            break;
          }
        }
        if (only_playnite || rtsp_stream::session_count() == 0) {
          // Apply immediately
          config::apply_config_now();
          applied_now = true;
        } else {
          config::mark_deferred_reload();
          deferred = true;
        }
      }

      output_tree["status"] = true;
      output_tree["appliedNow"] = applied_now;
      output_tree["deferred"] = deferred;
      output_tree["restartRequired"] = restart_required;
      send_response(response, output_tree);
    } catch (std::exception &e) {
      BOOST_LOG(warning) << "PatchConfig: "sv << e.what();
      bad_request(response, request, e.what());
      return;
    }
  }

  // Lightweight session status for UI messaging
  void getSessionStatus(resp_https_t response, req_https_t request) {
    if (!authenticate(response, request)) {
      return;
    }
    print_req(request);

    nlohmann::json output_tree;
    const int active = rtsp_stream::session_count();
    const bool app_running = proc::proc.running() > 0;
    output_tree["activeSessions"] = active;
    output_tree["appRunning"] = app_running;
    output_tree["paused"] = app_running && active == 0;
    output_tree["status"] = true;
    send_response(response, output_tree);
  }

  /**
   * @brief Upload a cover image.
   * @param response The HTTP response object.
   * @param request The HTTP request object.
   *
   * @api_examples{/api/covers/upload| POST| {"key":"igdb_1234","url":"https://images.igdb.com/igdb/image/upload/t_cover_big_2x/abc123.png"}}
   */
  void uploadCover(resp_https_t response, req_https_t request) {
    if (!validateContentType(response, request, "application/json") || !authenticate(response, request)) {
      return;
    }

    std::stringstream ss;

    ss << request->content.rdbuf();
    try {
      nlohmann::json input_tree = nlohmann::json::parse(ss.str());
      nlohmann::json output_tree;
      std::string key = input_tree.value("key", "");
      if (key.empty()) {
        bad_request(response, request, "Cover key is required");
        return;
      }
      std::string url = input_tree.value("url", "");
      const std::string coverdir = platf::appdata().string() + "/covers/";
      file_handler::make_directory(coverdir);
<<<<<<< HEAD
      std::string path = coverdir + http::url_escape(key) + ".png";
=======

      // Final destination PNG path
      const std::string dest_png = coverdir + http::url_escape(key) + ".png";

      // Helper to check PNG magic header
      auto file_is_png = [](const std::string &p) -> bool {
        std::ifstream f(p, std::ios::binary);

        if (!f) {
          return false;
        }
        unsigned char sig[8] {};
        f.read(reinterpret_cast<char *>(sig), 8);
        static const unsigned char pngsig[8] = {0x89, 'P', 'N', 'G', 0x0D, 0x0A, 0x1A, 0x0A};

        return f.gcount() == 8 && std::equal(std::begin(sig), std::end(sig), std::begin(pngsig));
      };

      // Build a temp source path (extension based on URL if available)
      auto ext_from_url = [](std::string u) -> std::string {
        auto qpos = u.find_first_of("?#");

        if (qpos != std::string::npos) {
          u = u.substr(0, qpos);
        }
        auto slash = u.find_last_of('/');
        if (slash != std::string::npos) {
          u = u.substr(slash + 1);
        }
        auto dot = u.find_last_of('.');
        if (dot == std::string::npos) {
          return std::string {".img"};
        }
        std::string e = u.substr(dot);
        // sanitize extension
        if (e.size() > 8) {
          return std::string {".img"};
        }
        for (char &c : e) {
          c = static_cast<char>(std::tolower(static_cast<unsigned char>(c)));
        }

        return e;
      };

      std::string src_tmp;
>>>>>>> ea9f5fec
      if (!url.empty()) {
        if (http::url_get_host(url) != "images.igdb.com") {
          bad_request(response, request, "Only images.igdb.com is allowed");
          return;
        }
        const std::string ext = ext_from_url(url);
        src_tmp = coverdir + http::url_escape(key) + "_src" + ext;
        if (!http::download_file(url, src_tmp)) {
          bad_request(response, request, "Failed to download cover");
          return;
        }
      }

      bool converted = false;
#ifdef _WIN32
      {
        // Convert using WIC helper; falls back to copying if already PNG
        std::wstring src_w(src_tmp.begin(), src_tmp.end());
        std::wstring dst_w(dest_png.begin(), dest_png.end());
        converted = platf::img::convert_to_png_96dpi(src_w, dst_w);
        if (!converted && file_is_png(src_tmp)) {
          std::error_code ec {};
          std::filesystem::copy_file(src_tmp, dest_png, std::filesystem::copy_options::overwrite_existing, ec);
          converted = !ec.operator bool();
        }
      }
#else
      // Non-Windows: we can’t transcode here; accept only already-PNG data
      if (file_is_png(src_tmp)) {
        std::error_code ec {};

        std::filesystem::rename(src_tmp, dest_png, ec);
        if (ec) {
          // If rename fails (cross-device), try copy
          std::filesystem::copy_file(src_tmp, dest_png, std::filesystem::copy_options::overwrite_existing, ec);
          if (!ec) {
            std::filesystem::remove(src_tmp);
            converted = true;
          }
        } else {
          converted = true;
        }
      } else {
<<<<<<< HEAD
        auto data = SimpleWeb::Crypto::Base64::decode(input_tree.value("data", ""));
        std::ofstream imgfile(path);
        imgfile.write(data.data(), static_cast<int>(data.size()));
=======
        // Leave a clear error on non-Windows when not PNG
        bad_request(response, request, "Cover must be PNG on this platform");
        return;
      }
#endif

      // Cleanup temp source file when possible
      if (!src_tmp.empty()) {
        std::error_code del_ec {};

        std::filesystem::remove(src_tmp, del_ec);
      }

      if (!converted) {
        bad_request(response, request, "Failed to convert cover to PNG");
        return;
>>>>>>> ea9f5fec
      }

      output_tree["status"] = true;
      output_tree["path"] = dest_png;
      send_response(response, output_tree);
    } catch (std::exception &e) {
      BOOST_LOG(warning) << "UploadCover: "sv << e.what();
      bad_request(response, request, e.what());
    }
  }

  /**
   * @brief Purge all auto-synced Playnite applications (playnite-managed == "auto").
   * @api_examples{/api/apps/purge_autosync| POST| null}
   */
  void purgeAutoSyncedApps(resp_https_t response, req_https_t request) {
    if (!authenticate(response, request)) {
      return;
    }

    print_req(request);

    try {
      nlohmann::json output_tree;
      nlohmann::json new_apps = nlohmann::json::array();
      std::string file = file_handler::read_file(config::stream.file_apps.c_str());
      nlohmann::json file_tree = nlohmann::json::parse(file);
      auto &apps_node = file_tree["apps"];

      int removed = 0;
      for (auto &app : apps_node) {
        std::string managed = app.contains("playnite-managed") && app["playnite-managed"].is_string() ? app["playnite-managed"].get<std::string>() : std::string();
        if (managed == "auto") {
          ++removed;
          continue;
        }
        new_apps.push_back(app);
      }

      file_tree["apps"] = new_apps;
      confighttp::refresh_client_apps_cache(file_tree);

      output_tree["status"] = true;
      send_response(response, output_tree);
    } catch (std::exception &e) {
      BOOST_LOG(warning) << "purgeAutoSyncedApps: "sv << e.what();
      bad_request(response, request, e.what());
    }
  }

  /**
   * @brief Get the logs from the log file.
   * @param response The HTTP response object.
   * @param request The HTTP request object.
   *
   * @api_examples{/api/logs| GET| null}
   */
  void getLogs(resp_https_t response, req_https_t request) {
    if (!authenticate(response, request)) {
      return;
    }

    print_req(request);
    std::string content = file_handler::read_file(config::sunshine.log_file.c_str());
    SimpleWeb::CaseInsensitiveMultimap headers;
    std::string contentType = "text/plain";
  #ifdef _WIN32
    contentType += "; charset=";
    contentType += currentCodePageToCharset();
  #endif
    headers.emplace("Content-Type", contentType);
    headers.emplace("X-Frame-Options", "DENY");
    headers.emplace("Content-Security-Policy", "frame-ancestors 'none';");
    response->write(success_ok, content, headers);
  }

#ifdef _WIN32
#endif

  /**
   * @brief Update existing credentials.
   * @param response The HTTP response object.
   * @param request The HTTP request object.
   *
   * The body for the POST request should be JSON serialized in the following format:
   * @code{.json}
   * {
   *   "currentUsername": "Current Username",
   *   "currentPassword": "Current Password",
   *   "newUsername": "New Username",
   *   "newPassword": "New Password",
   *   "confirmNewPassword": "Confirm New Password"
   * }
   * @endcode
   *
   * @api_examples{/api/password| POST| {"currentUsername":"admin","currentPassword":"admin","newUsername":"admin","newPassword":"admin","confirmNewPassword":"admin"}}
   */
  void savePassword(resp_https_t response, req_https_t request) {
    if ((!config::sunshine.username.empty() && !authenticate(response, request)) || !validateContentType(response, request, "application/json"))
      return;
    print_req(request);
    std::vector<std::string> errors;
    std::stringstream ss;
    ss << request->content.rdbuf();
    try {
      nlohmann::json input_tree = nlohmann::json::parse(ss.str());
      nlohmann::json output_tree;
      std::string username = input_tree.value("currentUsername", "");
      std::string newUsername = input_tree.value("newUsername", "");
      std::string password = input_tree.value("currentPassword", "");
      std::string newPassword = input_tree.value("newPassword", "");
      std::string confirmPassword = input_tree.value("confirmNewPassword", "");
      if (newUsername.empty())
        newUsername = username;
      if (newUsername.empty()) {
        errors.push_back("Invalid Username");
      } else {
        auto hash = util::hex(crypto::hash(password + config::sunshine.salt)).to_string();
        if (config::sunshine.username.empty() ||
            (boost::iequals(username, config::sunshine.username) && hash == config::sunshine.password)) {
          if (newPassword.empty() || newPassword != confirmPassword)
            errors.push_back("Password Mismatch");
          else {
            http::save_user_creds(config::sunshine.credentials_file, newUsername, newPassword);
            http::reload_user_creds(config::sunshine.credentials_file);
            sessionCookie.clear(); // force re-login
            output_tree["status"] = true;
          }
        } else {
          errors.push_back("Invalid Current Credentials");
        }
      }
      if (!errors.empty()) {
        std::string error = std::accumulate(errors.begin(), errors.end(), std::string(),
                                              [](const std::string &a, const std::string &b) {
                                                return a.empty() ? b : a + ", " + b;
                                              });
        bad_request(response, request, error);
        return;
      }
      send_response(response, output_tree);
    } catch (std::exception &e) {
      BOOST_LOG(warning) << "SavePassword: "sv << e.what();
      bad_request(response, request, e.what());
    }
  }

  /**
   * @brief Get a one-time password (OTP).
   * @param response The HTTP response object.
   * @param request The HTTP request object.
   *
   * @api_examples{/api/otp| GET| null}
   */
  void getOTP(resp_https_t response, req_https_t request) {
    if (!validateContentType(response, request, "application/json") || !authenticate(response, request)) {
      return;
    }

    print_req(request);

    nlohmann::json output_tree;
    try {
      std::stringstream ss;
      ss << request->content.rdbuf();
      nlohmann::json input_tree = nlohmann::json::parse(ss.str());

      std::string passphrase = input_tree.value("passphrase", "");
      if (passphrase.empty())
        throw std::runtime_error("Passphrase not provided!");
      if (passphrase.size() < 4)
        throw std::runtime_error("Passphrase too short!");

      std::string deviceName = input_tree.value("deviceName", "");
      output_tree["otp"] = nvhttp::request_otp(passphrase, deviceName);
      output_tree["ip"] = platf::get_local_ip_for_gateway();
      output_tree["name"] = config::nvhttp.sunshine_name;
      output_tree["status"] = true;
      output_tree["message"] = "OTP created, effective within 3 minutes.";
      send_response(response, output_tree);
    } catch (std::exception &e) {
      BOOST_LOG(warning) << "OTP creation failed: "sv << e.what();
      bad_request(response, request, e.what());
    }
  }

  /**
   * @brief Send a PIN code to the host.
   * @param response The HTTP response object.
   * @param request The HTTP request object.
   *
   * The body for the POST request should be JSON serialized in the following format:
   * @code{.json}
   * {
   *   "pin": "<pin>",
   *   "name": "Friendly Client Name"
   * }
   * @endcode
   *
   * @api_examples{/api/pin| POST| {"pin":"1234","name":"My PC"}}
   */
  void savePin(resp_https_t response, req_https_t request) {
    if (!validateContentType(response, request, "application/json") || !authenticate(response, request)) {
      return;
    }

    print_req(request);

    try {
      std::stringstream ss;
      ss << request->content.rdbuf();
      nlohmann::json input_tree = nlohmann::json::parse(ss.str());
      nlohmann::json output_tree;
      std::string pin = input_tree.value("pin", "");
      std::string name = input_tree.value("name", "");
      output_tree["status"] = nvhttp::pin(pin, name);
      send_response(response, output_tree);
    } catch (std::exception &e) {
      BOOST_LOG(warning) << "SavePin: "sv << e.what();
      bad_request(response, request, e.what());
    }
  }

  /**
   * @brief Reset the display device persistence.
   * @param response The HTTP response object.
   * @param request The HTTP request object.
   *
   * @api_examples{/api/reset-display-device-persistence| POST| null}
   */
  void resetDisplayDevicePersistence(resp_https_t response, req_https_t request) {
    if (!validateContentType(response, request, "application/json") || !authenticate(response, request)) {
      return;
    }

    print_req(request);

    nlohmann::json output_tree;
    output_tree["status"] = display_helper_integration::reset_persistence();
    send_response(response, output_tree);
  }

#ifdef _WIN32
  /**
   * @brief Export the current Windows display settings as a golden restore snapshot.
   * @api_examples{/api/display/export_golden| POST| {"status":true}}
   */
  void postExportGoldenDisplay(resp_https_t response, req_https_t request) {
    if (!check_content_type(response, request, "application/json")) {
      return;
    }
    if (!authenticate(response, request)) {
      return;
    }
    print_req(request);
    nlohmann::json out;
    try {
      const bool ok = display_helper_integration::export_golden_restore();
      out["status"] = ok;
    } catch (...) {
      out["status"] = false;
    }
    send_response(response, out);
  }
#endif

#ifdef _WIN32
  // --- Golden snapshot helpers (Windows-only) ---
  static bool file_exists_nofail(const std::filesystem::path &p) {
    try {
      std::error_code ec;
      return std::filesystem::exists(p, ec);
    } catch (...) {
      return false;
    }
  }

  // Return candidate paths where the helper writes the golden snapshot.
  // We probe both the active user's Roaming/Local AppData and the current
  // process's CSIDL paths, mirroring the log bundle collection logic.
  static std::vector<std::filesystem::path> golden_snapshot_candidates() {
    std::vector<std::filesystem::path> out;
    auto add_if = [&](const std::filesystem::path &base) {
      if (!base.empty()) {
        out.emplace_back(base / L"Sunshine" / L"display_golden_restore.json");
      }
    };

    try {
      // Prefer the active user's known folders (impersonated) when available
      try {
        platf::dxgi::safe_token user_token;
        user_token.reset(platf::dxgi::retrieve_users_token(false));
        auto add_known = [&](REFKNOWNFOLDERID id) {
          PWSTR baseW = nullptr;
          if (SUCCEEDED(SHGetKnownFolderPath(id, 0, user_token.get(), &baseW)) && baseW) {
            add_if(std::filesystem::path(baseW));
            CoTaskMemFree(baseW);
          }
        };
        add_known(FOLDERID_RoamingAppData);
        add_known(FOLDERID_LocalAppData);
      } catch (...) {
        // ignore
      }

      // Also probe the current process's CSIDL APPDATA and LOCAL_APPDATA
      auto add_csidl = [&](int csidl) {
        wchar_t baseW[MAX_PATH] = {};
        if (SUCCEEDED(SHGetFolderPathW(nullptr, csidl, nullptr, SHGFP_TYPE_CURRENT, baseW))) {
          add_if(std::filesystem::path(baseW));
        }
      };
      add_csidl(CSIDL_APPDATA);
      add_csidl(CSIDL_LOCAL_APPDATA);
    } catch (...) {
      // best-effort
    }
    return out;
  }

  void getGoldenStatus(resp_https_t response, req_https_t request) {
    if (!authenticate(response, request)) {
      return;
    }
    print_req(request);
    nlohmann::json out;
    bool exists = false;
    try {
      for (const auto &p : golden_snapshot_candidates()) {
        if (file_exists_nofail(p)) {
          exists = true;
          break;
        }
      }
    } catch (...) {
    }
    out["exists"] = exists;
    send_response(response, out);
  }

  void deleteGolden(resp_https_t response, req_https_t request) {
    if (!authenticate(response, request)) {
      return;
    }
    print_req(request);
    nlohmann::json out;
    bool any_deleted = false;
    try {
      for (const auto &p : golden_snapshot_candidates()) {
        if (file_exists_nofail(p)) {
          std::error_code ec;
          std::filesystem::remove(p, ec);
          if (!ec) {
            any_deleted = true;
          }
        }
      }
    } catch (...) {
    }
    out["deleted"] = any_deleted;
    send_response(response, out);
  }
#endif

  /**
   * @brief Restart Apollo.
   * @param response The HTTP response object.
   * @param request The HTTP request object.
   *
   * @api_examples{/api/restart| POST| null}
   */
  void restart(resp_https_t response, req_https_t request) {
    if (!validateContentType(response, request, "application/json") || !authenticate(response, request)) {
      return;
    }

    print_req(request);

    proc::proc.terminate();

    // We may not return from this call
    platf::restart();
  }

  /**
   * @brief Quit Apollo.
   * @param response The HTTP response object.
   * @param request The HTTP request object.
   *
   * On Windows, if running in a service, a special shutdown code is returned.
   */
  void quit(resp_https_t response, req_https_t request) {
    if (!authenticate(response, request)) {
      return;
    }

    print_req(request);

    BOOST_LOG(warning) << "Requested quit from config page!"sv;

    proc::proc.terminate();

#ifdef _WIN32
    if (GetConsoleWindow() == NULL) {
      lifetime::exit_sunshine(ERROR_SHUTDOWN_IN_PROGRESS, true);
    } else
#endif
    {
      lifetime::exit_sunshine(0, true);
    }
    // If exit fails, write a response after 5 seconds.
    std::thread write_resp([response]{
      std::this_thread::sleep_for(5s);
      response->write();
    });
    write_resp.detach();
  }

  /**
<<<<<<< HEAD
   * @brief Launch an application.
   * @param response The HTTP response object.
   * @param request The HTTP request object.
   */
  void launchApp(resp_https_t response, req_https_t request) {
    if (!validateContentType(response, request, "application/json") || !authenticate(response, request)) {
      return;
    }

    print_req(request);

    try {
      std::stringstream ss;
      ss << request->content.rdbuf();
      nlohmann::json input_tree = nlohmann::json::parse(ss.str());

      // Check for required uuid field in body
      if (!input_tree.contains("uuid") || !input_tree["uuid"].is_string()) {
        bad_request(response, request, "Missing or invalid uuid in request body");
        return;
      }
      std::string uuid = input_tree["uuid"].get<std::string>();

      nlohmann::json output_tree;
      const auto &apps = proc::proc.get_apps();
      for (auto &app : apps) {
        if (app.uuid == uuid) {
          crypto::named_cert_t named_cert {
            .name = "",
            .uuid = http::unique_id,
            .perm = crypto::PERM::_all,
          };
          BOOST_LOG(info) << "Launching app ["sv << app.name << "] from web UI"sv;
          auto launch_session = nvhttp::make_launch_session(true, false, request->parse_query_string(), &named_cert);
          auto err = proc::proc.execute(app, launch_session);
          if (err) {
            bad_request(response, request, err == 503 ?
                        "Failed to initialize video capture/encoding. Is a display connected and turned on?" :
                        "Failed to start the specified application");
          } else {
            output_tree["status"] = true;
            send_response(response, output_tree);
          }
          return;
        }
      }
      BOOST_LOG(error) << "Couldn't find app with uuid ["sv << uuid << ']';
      bad_request(response, request, "Cannot find requested application");
    }
    catch (std::exception &e) {
      BOOST_LOG(warning) << "LaunchApp: "sv << e.what();
      bad_request(response, request, e.what());
    }
  }

  /**
   * @brief Disconnect a client.
   * @param response The HTTP response object.
   * @param request The HTTP request object.
   */
  void disconnect(resp_https_t response, req_https_t request) {
    if (!validateContentType(response, request, "application/json") || !authenticate(response, request)) {
      return;
    }

    print_req(request);

    try {
      std::stringstream ss;
      ss << request->content.rdbuf();
      nlohmann::json output_tree;
      nlohmann::json input_tree = nlohmann::json::parse(ss.str());
      std::string uuid = input_tree.value("uuid", "");
      output_tree["status"] = nvhttp::find_and_stop_session(uuid, true);
      send_response(response, output_tree);
    } catch (std::exception &e) {
      BOOST_LOG(warning) << "Disconnect: "sv << e.what();
      bad_request(response, request, e.what());
    }
  }

  /**
   * @brief Login the user.
   * @param response The HTTP response object.
   * @param request The HTTP request object.
   *
   * The body for the POST request should be JSON serialized in the following format:
   * @code{.json}
   * {
   *   "username": "<username>",
   *   "password": "<password>"
   * }
   * @endcode
   */
  void login(resp_https_t response, req_https_t request) {
    if (!checkIPOrigin(response, request) || !validateContentType(response, request, "application/json")) {
      return;
    }

    auto fg = util::fail_guard([&]{
      response->write(SimpleWeb::StatusCode::client_error_unauthorized);
    });

    try {
      std::stringstream ss;
      ss << request->content.rdbuf();
      nlohmann::json input_tree = nlohmann::json::parse(ss.str());
      std::string username = input_tree.value("username", "");
      std::string password = input_tree.value("password", "");
      std::string hash = util::hex(crypto::hash(password + config::sunshine.salt)).to_string();
      if (!boost::iequals(username, config::sunshine.username) || hash != config::sunshine.password)
        return;
      std::string sessionCookieRaw = crypto::rand_alphabet(64);
      sessionCookie = util::hex(crypto::hash(sessionCookieRaw + config::sunshine.salt)).to_string();
      cookie_creation_time = std::chrono::steady_clock::now();
      const SimpleWeb::CaseInsensitiveMultimap headers {
        { "Set-Cookie", "auth=" + sessionCookieRaw + "; Secure; SameSite=Strict; Max-Age=2592000; Path=/" }
      };
      response->write(headers);
      fg.disable();
    } catch (std::exception &e) {
      BOOST_LOG(warning) << "Web UI Login failed: ["sv << net::addr_to_normalized_string(request->remote_endpoint().address())
                               << "]: "sv << e.what();
      response->write(SimpleWeb::StatusCode::server_error_internal_server_error);
      fg.disable();
      return;
    }
  }

  /**
   * @brief Start the HTTPS server.
   */
=======
   * @brief Generate a new API token with specified scopes.
   * @param response The HTTP response object.
   * @param request The HTTP request object.
   *
   * @api_examples{/api/token| POST| {"scopes":[{"path":"/api/apps","methods":["GET"]}]}}}
   *
   * Request body example:
   * {
   *   "scopes": [
   *     { "path": "/api/apps", "methods": ["GET", "POST"] }
   *   ]
   * }
   *
   * Response example:
   * { "token": "..." }
   */
  void generateApiToken(resp_https_t response, req_https_t request) {
    if (!authenticate(response, request)) {
      return;
    }

    std::stringstream ss;
    ss << request->content.rdbuf();
    const std::string request_body = ss.str();
    auto token_opt = api_token_manager.generate_api_token(request_body, config::sunshine.username);
    nlohmann::json output_tree;
    if (!token_opt) {
      output_tree["error"] = "Invalid token request";
      send_response(response, output_tree);
      return;
    }
    output_tree["token"] = *token_opt;
    send_response(response, output_tree);
  }

  /**
   * @brief List all active API tokens and their scopes.
   * @param response The HTTP response object.
   * @param request The HTTP request object.
   *
   * @api_examples{/api/tokens| GET| null}
   *
   * Response example:
   * [
   *   {
   *     "hash": "...",
   *     "username": "admin",
   *     "created_at": 1719000000,
   *     "scopes": [
   *       { "path": "/api/apps", "methods": ["GET"] }
   *     ]
   *   }
   * ]
   */
  void listApiTokens(resp_https_t response, req_https_t request) {
    if (!authenticate(response, request)) {
      return;
    }
    nlohmann::json output_tree = nlohmann::json::parse(api_token_manager.list_api_tokens_json());
    send_response(response, output_tree);
  }

  /**
   * @brief Revoke (delete) an API token by its hash.
   * @param response The HTTP response object.
   * @param request The HTTP request object.
   *
   * @api_examples{/api/token/abcdef1234567890| DELETE| null}
   *
   * Response example:
   * { "status": true }
   */
  void revokeApiToken(resp_https_t response, req_https_t request) {
    if (!authenticate(response, request)) {
      return;
    }
    std::string hash;
    if (request->path_match.size() > 1) {
      hash = request->path_match[1];
    }
    bool result = api_token_manager.revoke_api_token_by_hash(hash);
    nlohmann::json output_tree;
    if (result) {
      output_tree["status"] = true;
    } else {
      output_tree["error"] = "Internal server error";
    }
    send_response(response, output_tree);
  }

  void listSessions(resp_https_t response, req_https_t request);
  void revokeSession(resp_https_t response, req_https_t request);

>>>>>>> ea9f5fec
  void start() {
    auto shutdown_event = mail::man->event<bool>(mail::shutdown);
    auto port_https = net::map_port(PORT_HTTPS);
    auto address_family = net::af_from_enum_string(config::sunshine.address_family);
<<<<<<< HEAD
    https_server_t server { config::nvhttp.cert, config::nvhttp.pkey };
=======

    https_server_t server(config::nvhttp.cert, config::nvhttp.pkey);
>>>>>>> ea9f5fec
    server.default_resource["DELETE"] = [](resp_https_t response, req_https_t request) {
      bad_request(response, request);
    };
    server.default_resource["PATCH"] = [](resp_https_t response, req_https_t request) {
      bad_request(response, request);
    };
    server.default_resource["POST"] = [](resp_https_t response, req_https_t request) {
      bad_request(response, request);
    };
    server.default_resource["PUT"] = [](resp_https_t response, req_https_t request) {
      bad_request(response, request);
    };
<<<<<<< HEAD
    server.default_resource["GET"] = not_found;
    server.resource["^/$"]["GET"] = getIndexPage;
    server.resource["^/pin/?$"]["GET"] = getPinPage;
    server.resource["^/apps/?$"]["GET"] = getAppsPage;
    server.resource["^/config/?$"]["GET"] = getConfigPage;
    server.resource["^/password/?$"]["GET"] = getPasswordPage;
    server.resource["^/welcome/?$"]["GET"] = getWelcomePage;
    server.resource["^/login/?$"]["GET"] = getLoginPage;
    server.resource["^/troubleshooting/?$"]["GET"] = getTroubleshootingPage;
    server.resource["^/api/login"]["POST"] = login;
=======

    // Serve the SPA shell for any unmatched GET route. Explicit static and API
    // routes are registered below; UI page routes are deprecated server-side
    // and are handled by the SPA entry responder so frontend can manage
    // authentication and routing.
    server.default_resource["GET"] = getSpaEntry;
    server.resource["^/$"]["GET"] = getSpaEntry;
    server.resource["^/pin/?$"]["GET"] = getSpaEntry;
    server.resource["^/apps/?$"]["GET"] = getSpaEntry;
    server.resource["^/clients/?$"]["GET"] = getSpaEntry;
    server.resource["^/config/?$"]["GET"] = getSpaEntry;
    server.resource["^/password/?$"]["GET"] = getSpaEntry;
    server.resource["^/welcome/?$"]["GET"] = getSpaEntry;
    server.resource["^/login/?$"]["GET"] = getSpaEntry;
    server.resource["^/troubleshooting/?$"]["GET"] = getSpaEntry;
>>>>>>> ea9f5fec
    server.resource["^/api/pin$"]["POST"] = savePin;
    server.resource["^/api/otp$"]["POST"] = getOTP;
    server.resource["^/api/apps$"]["GET"] = getApps;
    server.resource["^/api/apps$"]["POST"] = saveApp;
    server.resource["^/api/apps/reorder$"]["POST"] = reorderApps;
    server.resource["^/api/apps/delete$"]["POST"] = deleteApp;
    server.resource["^/api/apps/launch$"]["POST"] = launchApp;
    server.resource["^/api/apps/close$"]["POST"] = closeApp;
    server.resource["^/api/logs$"]["GET"] = getLogs;
    server.resource["^/api/config$"]["GET"] = getConfig;
    server.resource["^/api/config$"]["POST"] = saveConfig;
    // Partial updates for config settings; merges with existing file and
    // removes keys when value is null or empty string.
    server.resource["^/api/config$"]["PATCH"] = patchConfig;
    server.resource["^/api/metadata$"]["GET"] = getMetadata;
    server.resource["^/api/configLocale$"]["GET"] = getLocale;
    server.resource["^/api/restart$"]["POST"] = restart;
    server.resource["^/api/quit$"]["POST"] = quit;
    server.resource["^/api/reset-display-device-persistence$"]["POST"] = resetDisplayDevicePersistence;
#if defined(_WIN32)
    server.resource["^/api/display/export_golden$"]["POST"] = postExportGoldenDisplay;
    server.resource["^/api/display/golden_status$"]["GET"] = getGoldenStatus;
    server.resource["^/api/display/golden$"]["DELETE"] = deleteGolden;
#endif
    server.resource["^/api/password$"]["POST"] = savePassword;
<<<<<<< HEAD
=======
    server.resource["^/api/display-devices$"]["GET"] = getDisplayDevices;
#ifdef _WIN32
    server.resource["^/api/health/vigem$"]["GET"] = getVigemHealth;
#endif
    server.resource["^/api/apps/([0-9]+)$"]["DELETE"] = deleteApp;
>>>>>>> ea9f5fec
    server.resource["^/api/clients/unpair-all$"]["POST"] = unpairAll;
    server.resource["^/api/clients/list$"]["GET"] = getClients;
    server.resource["^/api/clients/update$"]["POST"] = updateClient;
    server.resource["^/api/clients/unpair$"]["POST"] = unpair;
<<<<<<< HEAD
    server.resource["^/api/clients/disconnect$"]["POST"] = disconnect;
    server.resource["^/api/covers/upload$"]["POST"] = uploadCover;
    server.resource["^/images/apollo.ico$"]["GET"] = getFaviconImage;
    server.resource["^/images/logo-apollo-45.png$"]["GET"] = getApolloLogoImage;
=======
    server.resource["^/api/apps/close$"]["POST"] = closeApp;
    server.resource["^/api/session/status$"]["GET"] = getSessionStatus;
    // Keep legacy cover upload endpoint present in upstream master
    server.resource["^/api/covers/upload$"]["POST"] = uploadCover;
    server.resource["^/api/apps/purge_autosync$"]["POST"] = purgeAutoSyncedApps;
#ifdef _WIN32
    server.resource["^/api/playnite/status$"]["GET"] = getPlayniteStatus;
    server.resource["^/api/rtss/status$"]["GET"] = getRtssStatus;
    server.resource["^/api/lossless_scaling/status$"]["GET"] = getLosslessScalingStatus;
    server.resource["^/api/playnite/install$"]["POST"] = installPlaynite;
    server.resource["^/api/playnite/uninstall$"]["POST"] = uninstallPlaynite;
    server.resource["^/api/playnite/games$"]["GET"] = getPlayniteGames;
    server.resource["^/api/playnite/categories$"]["GET"] = getPlayniteCategories;
    server.resource["^/api/playnite/force_sync$"]["POST"] = postPlayniteForceSync;
    server.resource["^/api/playnite/launch$"]["POST"] = postPlayniteLaunch;
    // Export logs bundle (Windows only)
    server.resource["^/api/logs/export$"]["GET"] = downloadPlayniteLogs;
#endif
    server.resource["^/images/sunshine.ico$"]["GET"] = getFaviconImage;
    server.resource["^/images/logo-sunshine-45.png$"]["GET"] = getSunshineLogoImage;
>>>>>>> ea9f5fec
    server.resource["^/assets\\/.+$"]["GET"] = getNodeModules;
    server.resource["^/api/token$"]["POST"] = generateApiToken;
    server.resource["^/api/tokens$"]["GET"] = listApiTokens;
    server.resource["^/api/token/([a-fA-F0-9]+)$"]["DELETE"] = revokeApiToken;
    // Session validation endpoint used by the web UI to detect HttpOnly session cookies
    server.resource["^/api-tokens/?$"]["GET"] = getTokenPage;
    server.resource["^/api/auth/login$"]["POST"] = loginUser;
    server.resource["^/api/auth/logout$"]["POST"] = logoutUser;
    server.resource["^/api/auth/status$"]["GET"] = authStatus;
    server.resource["^/api/auth/sessions$"]["GET"] = listSessions;
    server.resource["^/api/auth/sessions/([A-Fa-f0-9]+)$"]["DELETE"] = revokeSession;
    server.config.reuse_address = true;
    server.config.address = net::af_to_any_address_string(address_family);
    server.config.port = port_https;

    auto accept_and_run = [&](auto *server) {
      try {
        server->start([port_https](unsigned short port) {
          BOOST_LOG(info) << "Configuration UI available at [https://localhost:"sv << port << "]";
        });
      } catch (boost::system::system_error &err) {
        // It's possible the exception gets thrown after calling server->stop() from a different thread
        if (shutdown_event->peek())
          return;
<<<<<<< HEAD
=======
        }
>>>>>>> ea9f5fec
        BOOST_LOG(fatal) << "Couldn't start Configuration HTTPS server on port ["sv << port_https << "]: "sv << err.what();
        shutdown_event->raise(true);
        return;
      }
    };
    std::thread tcp { accept_and_run, &server };

    api_token_manager.load_api_tokens();
    session_token_manager.load_session_tokens();

    // Start a background task to clean up expired session tokens every hour
    std::jthread cleanup_thread([shutdown_event]() {
      while (!shutdown_event->view(std::chrono::hours(1))) {
        if (session_token_manager.cleanup_expired_session_tokens()) {
          session_token_manager.save_session_tokens();
        }
      }
    });

    // Wait for any event
    shutdown_event->view();

    server.stop();

    tcp.join();
    // std::jthread (cleanup_thread) auto-joins on destruction, no need for joinable/join
  }

  /**
   * @brief Handles the HTTP request to serve the API token management page.
   *
   * This function authenticates the incoming request and, if successful,
   * reads the "api-tokens.html" file from the web directory and sends its
   * contents as an HTTP response with the appropriate content type.
   *
   * @param response The HTTP response object used to send data back to the client.
   * @param request The HTTP request object containing client request data.
   */
  void getTokenPage(resp_https_t response, req_https_t request) {
    if (!authenticate(response, request)) {
      return;
    }
    print_req(request);
    std::string content = file_handler::read_file(WEB_DIR "api-tokens.html");
    SimpleWeb::CaseInsensitiveMultimap headers;
    headers.emplace("Content-Type", "text/html; charset=utf-8");
    response->write(content, headers);
  }

  /**
   * @brief Converts a string representation of a token scope to its corresponding TokenScope enum value.
   *
   * This function takes a string view and returns the matching TokenScope enum value.
   * Supported string values are "Read", "read", "Write", and "write".
   * If the input string does not match any known scope, an std::invalid_argument exception is thrown.
   *
   * @param s The string view representing the token scope.
   * @return TokenScope The corresponding TokenScope enum value.
   * @throws std::invalid_argument If the input string does not match any known scope.
   */
  TokenScope scope_from_string(std::string_view s) {
    if (s == "Read" || s == "read") {
      return TokenScope::Read;
    }
    if (s == "Write" || s == "write") {
      return TokenScope::Write;
    }
    throw std::invalid_argument("Unknown TokenScope: " + std::string(s));
  }

  /**
   * @brief Converts a TokenScope enum value to its string representation.
   * @param scope The TokenScope enum value to convert.
   * @return The string representation of the scope.
   */
  std::string scope_to_string(TokenScope scope) {
    switch (scope) {
      case TokenScope::Read:
        return "Read";
      case TokenScope::Write:
        return "Write";
      default:
        throw std::invalid_argument("Unknown TokenScope enum value");
    }
  }

  /**
   * @brief User login endpoint to generate session tokens.
   * @param response The HTTP response object.
   * @param request The HTTP request object.
   *
   * Expects JSON body:
   * {
   *   "username": "string",
   *   "password": "string"
   * }
   *
   * Returns:
   * {
   *   "status": true,
   *   "token": "session_token_string",
   *   "expires_in": 86400
   * }
   *
   * @api_examples{/api/auth/login| POST| {"username": "admin", "password": "password"}}
   */
  void loginUser(resp_https_t response, req_https_t request) {
    print_req(request);

    std::stringstream ss;
    ss << request->content.rdbuf();
    try {
      nlohmann::json input_tree = nlohmann::json::parse(ss);
      if (!input_tree.contains("username") || !input_tree.contains("password")) {
        bad_request(response, request, "Missing username or password");
        return;
      }

      std::string username = input_tree["username"].get<std::string>();
      std::string password = input_tree["password"].get<std::string>();
      std::string redirect_url = input_tree.value("redirect", "/");
      bool remember_me = false;
      if (auto it = input_tree.find("remember_me"); it != input_tree.end()) {
        try {
          remember_me = it->get<bool>();
        } catch (const nlohmann::json::exception &) {
          remember_me = false;
        }
      }

      std::string user_agent;
      if (auto ua = request->header.find("user-agent"); ua != request->header.end()) {
        user_agent = ua->second;
      }
      std::string remote_address = net::addr_to_normalized_string(request->remote_endpoint().address());

      APIResponse api_response = session_token_api.login(username, password, redirect_url, remember_me, user_agent, remote_address);
      write_api_response(response, api_response);

    } catch (const nlohmann::json::exception &e) {
      BOOST_LOG(warning) << "Login JSON error:"sv << e.what();
      bad_request(response, request, "Invalid JSON format");
    }
  }

  /**
   * @brief User logout endpoint to revoke session tokens.
   * @param response The HTTP response object.
   * @param request The HTTP request object.
   *
   * @api_examples{/api/auth/logout| POST| null}
   */
  void logoutUser(resp_https_t response, req_https_t request) {
    print_req(request);

    std::string session_token;
    if (auto auth = request->header.find("authorization");
        auth != request->header.end() && auth->second.rfind("Session ", 0) == 0) {
      session_token = auth->second.substr(8);
    }
    if (session_token.empty()) {
      session_token = extract_session_token_from_cookie(request->header);
    }

    APIResponse api_response = session_token_api.logout(session_token);
    write_api_response(response, api_response);
  }

  void listSessions(resp_https_t response, req_https_t request) {
    if (!authenticate(response, request)) {
      return;
    }
    print_req(request);

    std::string raw_token;
    if (auto auth = request->header.find("authorization");
        auth != request->header.end() && auth->second.rfind("Session ", 0) == 0) {
      raw_token = auth->second.substr(8);
    }
    if (raw_token.empty()) {
      raw_token = extract_session_token_from_cookie(request->header);
    }
    std::string active_hash;
    if (!raw_token.empty()) {
      if (auto hash = session_token_manager.get_hash_for_token(raw_token)) {
        active_hash = *hash;
      }
    }

    APIResponse api_response = session_token_api.list_sessions(config::sunshine.username, active_hash);
    write_api_response(response, api_response);
  }

  void revokeSession(resp_https_t response, req_https_t request) {
    if (!authenticate(response, request)) {
      return;
    }
    print_req(request);

    if (request->path_match.size() < 2) {
      bad_request(response, request, "Session id required");
      return;
    }
    std::string session_hash = request->path_match[1].str();

    std::string raw_token;
    if (auto auth = request->header.find("authorization");
        auth != request->header.end() && auth->second.rfind("Session ", 0) == 0) {
      raw_token = auth->second.substr(8);
    }
    if (raw_token.empty()) {
      raw_token = extract_session_token_from_cookie(request->header);
    }
    bool is_current = false;
    if (!raw_token.empty()) {
      if (auto hash = session_token_manager.get_hash_for_token(raw_token)) {
        is_current = boost::iequals(*hash, session_hash);
      }
    }

    APIResponse api_response = session_token_api.revoke_session_by_hash(session_hash);
    if (api_response.status_code == StatusCode::success_ok && is_current) {
      std::string clear_cookie = std::string(session_cookie_name) + "=; Path=/; HttpOnly; SameSite=Strict; Secure; Priority=High; Expires=Thu, 01 Jan 1970 00:00:00 GMT; Max-Age=0";
      api_response.headers.emplace("Set-Cookie", std::move(clear_cookie));
    }
    write_api_response(response, api_response);
  }

  /**
   * @brief Authentication status endpoint.
   * Returns whether credentials are configured and if authentication is required for protected API calls.
   * This allows the frontend to avoid showing a login modal when not necessary.
   *
   * Response JSON shape:
   * {
   *   "credentials_configured": true|false,
   *   "login_required": true|false,
   *   "authenticated": true|false
   * }
   *
   * login_required becomes true only when credentials are configured and the supplied
   * request lacks valid authentication (session token or bearer token) for protected APIs.
   */
  void authStatus(resp_https_t response, req_https_t request) {
    print_req(request);

    bool credentials_configured = !config::sunshine.username.empty();

    // Determine if current request has valid auth (session or bearer) using existing check_auth
    bool authenticated = false;
    if (credentials_configured) {
      if (auto result = check_auth(request); result.ok) {
        authenticated = true;  // check_auth returns ok for public routes; refine below
        // We only consider it authenticated if an auth header or cookie was present and validated.
        std::string auth_header;
        if (auto auth_it = request->header.find("authorization"); auth_it != request->header.end()) {
          auth_header = auth_it->second;
        } else {
          std::string token = extract_session_token_from_cookie(request->header);
          if (!token.empty()) {
            auth_header = "Session " + token;
          }
        }
        if (auth_header.empty()) {
          authenticated = false;  // public access granted but no credentials supplied
        } else {
          // Re-run only auth layer for supplied header specifically to ensure validity
          auto address = net::addr_to_normalized_string(request->remote_endpoint().address());
          auto header_check = check_auth(address, auth_header, "/api/config", "GET");  // use protected path for validation
          authenticated = header_check.ok;
        }
      }
    }

    bool login_required = credentials_configured && !authenticated;

    nlohmann::json tree;
    tree["credentials_configured"] = credentials_configured;
    tree["login_required"] = login_required;
    tree["authenticated"] = authenticated;

    SimpleWeb::CaseInsensitiveMultimap headers;
    headers.emplace("Content-Type", "application/json; charset=utf-8");
    add_cors_headers(headers);
    response->write(SimpleWeb::StatusCode::success_ok, tree.dump(), headers);
  }
}  // namespace confighttp<|MERGE_RESOLUTION|>--- conflicted
+++ resolved
@@ -15,15 +15,11 @@
 #include <fstream>
 #include <mutex>
 #include <set>
-<<<<<<< HEAD
 #include <sstream>
 #include <thread>
 #include <numeric>
 #include <algorithm>
-=======
-#include <thread>
 #include <unordered_map>
->>>>>>> ea9f5fec
 
 // lib includes
 #include <boost/algorithm/string.hpp>
@@ -72,13 +68,9 @@
 #include "utility.h"
 #include "uuid.h"
 
-<<<<<<< HEAD
 #ifdef _WIN32
   #include "platform/windows/utils.h"
 #endif
-=======
-// libdisplaydevice JSON usage is encapsulated in display_helper_integration
->>>>>>> ea9f5fec
 
 using namespace std::literals;
 namespace pt = boost::property_tree;
@@ -141,9 +133,6 @@
   using resp_https_t = std::shared_ptr<typename SimpleWeb::ServerBase<SimpleWeb::HTTPS>::Response>;
   using req_https_t = std::shared_ptr<typename SimpleWeb::ServerBase<SimpleWeb::HTTPS>::Request>;
 
-<<<<<<< HEAD
-  // Keep the base enum for client operations.
-=======
   // Forward declaration for error helper implemented later
   void bad_request(resp_https_t response, req_https_t request, const std::string &error_message);
 
@@ -168,7 +157,6 @@
   void postExportGoldenDisplay(resp_https_t response, req_https_t request);
 #endif
 
->>>>>>> ea9f5fec
   enum class op_e {
     ADD,    ///< Add client
     REMOVE  ///< Remove client
@@ -183,18 +171,6 @@
    * @param request The HTTP request object.
    */
   void print_req(const req_https_t &request) {
-<<<<<<< HEAD
-    BOOST_LOG(debug) << "METHOD :: "sv << request->method;
-    BOOST_LOG(debug) << "DESTINATION :: "sv << request->path;
-    for (auto &[name, val] : request->header) {
-      BOOST_LOG(debug) << name << " -- " << (name == "Authorization" ? "CREDENTIALS REDACTED" : val);
-    }
-    BOOST_LOG(debug) << " [--] "sv;
-    for (auto &[name, val] : request->parse_query_string()) {
-      BOOST_LOG(debug) << name << " -- " << val;
-    }
-    BOOST_LOG(debug) << " [--] "sv;
-=======
     BOOST_LOG(debug) << "HTTP "sv << request->method << ' ' << request->path;
 
     if (!request->header.empty()) {
@@ -231,7 +207,6 @@
     headers.emplace("Access-Control-Allow-Origin", get_cors_origin());
     headers.emplace("Access-Control-Allow-Methods", "GET, POST, PUT, DELETE, OPTIONS");
     headers.emplace("Access-Control-Allow-Headers", "Content-Type, Authorization");
->>>>>>> ea9f5fec
   }
 
   /**
@@ -268,13 +243,9 @@
   void send_unauthorized(resp_https_t response, req_https_t request) {
     auto address = net::addr_to_normalized_string(request->remote_endpoint().address());
     BOOST_LOG(info) << "Web UI: ["sv << address << "] -- not authorized"sv;
-<<<<<<< HEAD
-    constexpr SimpleWeb::StatusCode code = SimpleWeb::StatusCode::client_error_unauthorized;
-=======
 
     constexpr auto code = client_error_unauthorized;
 
->>>>>>> ea9f5fec
     nlohmann::json tree;
     tree["status_code"] = code;
     tree["status"] = false;
@@ -306,85 +277,6 @@
   }
 
   /**
-<<<<<<< HEAD
-   * @brief Retrieve the value of a key from a cookie string.
-   * @param cookieString The cookie header string.
-   * @param key The key to search.
-   * @return The value if found, empty string otherwise.
-   */
-  std::string getCookieValue(const std::string& cookieString, const std::string& key) {
-    std::string keyWithEqual = key + "=";
-    std::size_t startPos = cookieString.find(keyWithEqual);
-    if (startPos == std::string::npos)
-      return "";
-    startPos += keyWithEqual.length();
-    std::size_t endPos = cookieString.find(";", startPos);
-    if (endPos == std::string::npos)
-      return cookieString.substr(startPos);
-    return cookieString.substr(startPos, endPos - startPos);
-  }
-
-  /**
-   * @brief Check if the IP origin is allowed.
-   * @param response The HTTP response object.
-   * @param request The HTTP request object.
-   * @return True if allowed, false otherwise.
-   */
-  bool checkIPOrigin(resp_https_t response, req_https_t request) {
-    auto address = net::addr_to_normalized_string(request->remote_endpoint().address());
-    auto ip_type = net::from_address(address);
-    if (ip_type > http::origin_web_ui_allowed) {
-      BOOST_LOG(info) << "Web UI: ["sv << address << "] -- denied"sv;
-      response->write(SimpleWeb::StatusCode::client_error_forbidden);
-      return false;
-    }
-    return true;
-  }
-
-  /**
-   * @brief Authenticate the request.
-   * @param response The HTTP response object.
-   * @param request The HTTP request object.
-   * @param needsRedirect Whether to redirect on failure.
-   * @return True if authenticated, false otherwise.
-   *
-   * This function uses session cookies (if set) and ensures they have not expired.
-   */
-  bool authenticate(resp_https_t response, req_https_t request, bool needsRedirect = false) {
-    if (!checkIPOrigin(response, request))
-      return false;
-    // If credentials not set, redirect to welcome.
-    if (config::sunshine.username.empty()) {
-      send_redirect(response, request, "/welcome");
-      return false;
-    }
-    // Guard: on failure, redirect if requested.
-    auto fg = util::fail_guard([&]() {
-      if (needsRedirect) {
-        std::string redir_path = "/login?redir=.";
-        redir_path += request->path;
-        send_redirect(response, request, redir_path.c_str());
-      } else {
-        send_unauthorized(response, request);
-      }
-    });
-    if (sessionCookie.empty())
-      return false;
-    // Check for expiry
-    if (std::chrono::steady_clock::now() - cookie_creation_time > SESSION_EXPIRE_DURATION) {
-      sessionCookie.clear();
-      return false;
-    }
-    auto cookies = request->header.find("cookie");
-    if (cookies == request->header.end())
-      return false;
-    auto authCookie = getCookieValue(cookies->second, "auth");
-    if (authCookie.empty() ||
-        util::hex(crypto::hash(authCookie + config::sunshine.salt)).to_string() != sessionCookie)
-      return false;
-    fg.disable();
-    return true;
-=======
    * @brief Check authentication and authorization for an HTTP request.
    * @param request The HTTP request object.
    * @return AuthResult with outcome and response details if not authorized.
@@ -466,7 +358,6 @@
     } catch (...) {
       bad_request(response, request, "Failed to evaluate ViGEm health");
     }
->>>>>>> ea9f5fec
   }
 #endif
 
@@ -476,12 +367,8 @@
    * @param request The HTTP request object.
    */
   void not_found(resp_https_t response, [[maybe_unused]] req_https_t request) {
-<<<<<<< HEAD
-    constexpr SimpleWeb::StatusCode code = SimpleWeb::StatusCode::client_error_not_found;
-=======
     constexpr auto code = client_error_not_found;
 
->>>>>>> ea9f5fec
     nlohmann::json tree;
     tree["status_code"] = static_cast<int>(code);
     tree["error"] = "Not Found";
@@ -501,14 +388,6 @@
    * @param error_message The error message.
    */
   void bad_request(resp_https_t response, [[maybe_unused]] req_https_t request, const std::string &error_message = "Bad Request") {
-<<<<<<< HEAD
-    constexpr SimpleWeb::StatusCode code = SimpleWeb::StatusCode::client_error_bad_request;
-    nlohmann::json tree;
-    tree["status_code"] = static_cast<int>(code);
-    tree["status"] = false;
-    tree["error"] = error_message;
-=======
->>>>>>> ea9f5fec
     SimpleWeb::CaseInsensitiveMultimap headers;
     headers.emplace("Content-Type", "application/json; charset=utf-8");
     headers.emplace("X-Frame-Options", "DENY");
@@ -555,92 +434,6 @@
     return true;
   }
 
-  /**
-<<<<<<< HEAD
-   * @brief Get the index page.
-   * @param response The HTTP response object.
-   * @param request The HTTP request object.
-   */
-  void getIndexPage(resp_https_t response, req_https_t request) {
-    if (!authenticate(response, request, true)) {
-      return;
-    }
-
-    print_req(request);
-
-    std::string content = file_handler::read_file(WEB_DIR "index.html");
-    SimpleWeb::CaseInsensitiveMultimap headers;
-    headers.emplace("Content-Type", "text/html; charset=utf-8");
-    headers.emplace("X-Frame-Options", "DENY");
-    headers.emplace("Content-Security-Policy", "frame-ancestors 'none';");
-    response->write(content, headers);
-  }
-
-  /**
-   * @brief Get the PIN page.
-   * @param response The HTTP response object.
-   * @param request The HTTP request object.
-   */
-  void getPinPage(resp_https_t response, req_https_t request) {
-    if (!authenticate(response, request, true)) {
-      return;
-    }
-
-    print_req(request);
-
-    std::string content = file_handler::read_file(WEB_DIR "pin.html");
-    SimpleWeb::CaseInsensitiveMultimap headers;
-    headers.emplace("Content-Type", "text/html; charset=utf-8");
-    headers.emplace("X-Frame-Options", "DENY");
-    headers.emplace("Content-Security-Policy", "frame-ancestors 'none';");
-    response->write(content, headers);
-  }
-
-  /**
-   * @brief Get the apps page.
-   * @param response The HTTP response object.
-   * @param request The HTTP request object.
-   */
-  void getAppsPage(resp_https_t response, req_https_t request) {
-    if (!authenticate(response, request, true)) {
-      return;
-    }
-
-    print_req(request);
-
-    std::string content = file_handler::read_file(WEB_DIR "apps.html");
-    SimpleWeb::CaseInsensitiveMultimap headers;
-    headers.emplace("Content-Type", "text/html; charset=utf-8");
-    headers.emplace("X-Frame-Options", "DENY");
-    headers.emplace("Content-Security-Policy", "frame-ancestors 'none';");
-    headers.emplace("Access-Control-Allow-Origin", "https://images.igdb.com/");
-    response->write(content, headers);
-  }
-
-  /**
-   * @brief Get the clients page.
-   * @param response The HTTP response object.
-   * @param request The HTTP request object.
-   */
-  void getClientsPage(resp_https_t response, req_https_t request) {
-    if (!authenticate(response, request, true)) {
-      return;
-    }
-
-    print_req(request);
-
-    std::string content = file_handler::read_file(WEB_DIR "clients.html");
-    SimpleWeb::CaseInsensitiveMultimap headers;
-    headers.emplace("Content-Type", "text/html; charset=utf-8");
-    headers.emplace("X-Frame-Options", "DENY");
-    headers.emplace("Content-Security-Policy", "frame-ancestors 'none';");
-    response->write(content, headers);
-  }
-=======
-   * @brief Send an HTTP redirect.
-   */
-  // Consolidated redirect helper: use the const char* variant below.
->>>>>>> ea9f5fec
 
   /**
    * @brief SPA entry responder - serves the single-page app shell (index.html)
@@ -649,82 +442,6 @@
    * routes are expected to be registered explicitly; this function returns
    * a 404 for reserved prefixes to avoid accidentally exposing files.
    */
-<<<<<<< HEAD
-  void getConfigPage(resp_https_t response, req_https_t request) {
-    if (!authenticate(response, request, true)) {
-      return;
-    }
-
-    print_req(request);
-
-    std::string content = file_handler::read_file(WEB_DIR "config.html");
-    SimpleWeb::CaseInsensitiveMultimap headers;
-    headers.emplace("Content-Type", "text/html; charset=utf-8");
-    headers.emplace("X-Frame-Options", "DENY");
-    headers.emplace("Content-Security-Policy", "frame-ancestors 'none';");
-    response->write(content, headers);
-  }
-
-  /**
-   * @brief Get the password page.
-   * @param response The HTTP response object.
-   * @param request The HTTP request object.
-   */
-  void getPasswordPage(resp_https_t response, req_https_t request) {
-    if (!authenticate(response, request, true)) {
-      return;
-    }
-
-    print_req(request);
-
-    std::string content = file_handler::read_file(WEB_DIR "password.html");
-    SimpleWeb::CaseInsensitiveMultimap headers;
-    headers.emplace("Content-Type", "text/html; charset=utf-8");
-    headers.emplace("X-Frame-Options", "DENY");
-    headers.emplace("Content-Security-Policy", "frame-ancestors 'none';");
-    response->write(content, headers);
-  }
-
-  /**
-   * @brief Get the login page.
-   * @param response The HTTP response object.
-   * @param request The HTTP request object.
-   *
-   * @todo Combine this function with getWelcomePage if appropriate.
-   */
-  void getLoginPage(resp_https_t response, req_https_t request) {
-    if (!checkIPOrigin(response, request)) {
-      return;
-    }
-
-    if (config::sunshine.username.empty()) {
-      send_redirect(response, request, "/welcome");
-      return;
-    }
-
-    std::string content = file_handler::read_file(WEB_DIR "login.html");
-    SimpleWeb::CaseInsensitiveMultimap headers;
-    headers.emplace("Content-Type", "text/html; charset=utf-8");
-    headers.emplace("X-Frame-Options", "DENY");
-    headers.emplace("Content-Security-Policy", "frame-ancestors 'none';");
-    response->write(content, headers);
-  }
-
-  /**
-   * @brief Get the welcome page.
-   * @param response The HTTP response object.
-   * @param request The HTTP request object.
-   */
-  void getWelcomePage(resp_https_t response, req_https_t request) {
-    print_req(request);
-
-    if (!config::sunshine.username.empty()) {
-      send_redirect(response, request, "/");
-      return;
-    }
-
-    std::string content = file_handler::read_file(WEB_DIR "welcome.html");
-=======
   void getSpaEntry(resp_https_t response, req_https_t request) {
     print_req(request);
 
@@ -742,7 +459,6 @@
     // Serve the SPA shell (index.html) without server-side auth so frontend
     // can manage routing and authentication flows.
     std::string content = file_handler::read_file(WEB_DIR "index.html");
->>>>>>> ea9f5fec
     SimpleWeb::CaseInsensitiveMultimap headers;
     headers.emplace("Content-Type", "text/html; charset=utf-8");
     headers.emplace("X-Frame-Options", "DENY");
@@ -750,29 +466,7 @@
     response->write(content, headers);
   }
 
-<<<<<<< HEAD
-  /**
-   * @brief Get the troubleshooting page.
-   * @param response The HTTP response object.
-   * @param request The HTTP request object.
-   */
-  void getTroubleshootingPage(resp_https_t response, req_https_t request) {
-    if (!authenticate(response, request, true)) {
-      return;
-    }
-
-    print_req(request);
-
-    std::string content = file_handler::read_file(WEB_DIR "troubleshooting.html");
-    SimpleWeb::CaseInsensitiveMultimap headers;
-    headers.emplace("Content-Type", "text/html; charset=utf-8");
-    headers.emplace("X-Frame-Options", "DENY");
-    headers.emplace("Content-Security-Policy", "frame-ancestors 'none';");
-    response->write(content, headers);
-  }
-=======
   // legacy per-page handlers removed; SPA entry handles these routes
->>>>>>> ea9f5fec
 
   /**
    * @brief Get the favicon image.
@@ -880,11 +574,9 @@
       std::string content = file_handler::read_file(config::stream.file_apps.c_str());
       nlohmann::json file_tree = nlohmann::json::parse(content);
 
-<<<<<<< HEAD
       file_tree["current_app"] = proc::proc.get_running_app_uuid();
       file_tree["host_uuid"] = http::unique_id;
       file_tree["host_name"] = config::nvhttp.sunshine_name;
-=======
 #ifdef _WIN32
       // No auto-insert here; controlled by config 'playnite_fullscreen_entry_enabled'.
 #endif
@@ -1006,7 +698,6 @@
           BOOST_LOG(warning) << "GetApps persist normalization failed: "sv << e.what();
         }
       }
->>>>>>> ea9f5fec
 
       send_response(response, file_tree);
     } catch (std::exception &e) {
@@ -1062,7 +753,6 @@
     try {
       // TODO: Input Validation
 
-<<<<<<< HEAD
       // Read the input JSON from the request body.
       nlohmann::json inputTree = nlohmann::json::parse(ss.str());
 
@@ -1073,10 +763,7 @@
       // Migrate/merge the new app into the file tree.
       proc::migrate_apps(&fileTree, &inputTree);
 
-      // Write the updated file tree back to disk.
-      file_handler::write_file(config::stream.file_apps.c_str(), fileTree.dump(4));
-      proc::refresh(config::stream.file_apps);
-=======
+
       // If image-path omitted but we have a Playnite id, let Playnite helper resolve a cover (Windows)
 #ifdef _WIN32
       enhance_app_with_playnite_cover(input_tree);
@@ -1133,7 +820,6 @@
 
       // Update apps file and refresh client cache
       confighttp::refresh_client_apps_cache(file_tree);
->>>>>>> ea9f5fec
 
       // Prepare and send the output response.
       nlohmann::json outputTree;
@@ -1268,13 +954,57 @@
         }
       }
 
-<<<<<<< HEAD
       // Phase 2: Append any remaining apps from the original list that were not explicitly ordered.
       // These are app objects that were not marked 'item_moved' in Phase 1.
       for (size_t i = 0; i < original_apps_list.size(); ++i) {
         if (!item_moved[i]) {
           reordered_apps_list.push_back(original_apps_list[i]);
-=======
+        }
+      }
+
+      // Update the fileTree with the new, reordered list of apps.
+      fileTree["apps"] = reordered_apps_list;
+
+      // Write the modified fileTree back to the apps configuration file.
+      file_handler::write_file(config::stream.file_apps.c_str(), fileTree.dump(4));
+
+      // Notify relevant parts of the system that the apps configuration has changed.
+      proc::refresh(config::stream.file_apps);
+
+      output_tree["status"] = true;
+      send_response(response, output_tree);
+    } catch (std::exception &e) {
+      BOOST_LOG(warning) << "ReorderApps: "sv << e.what();
+      bad_request(response, request, e.what());
+    }
+  }
+
+  /**
+   * @brief Delete an application.
+   * @param response The HTTP response object.
+   * @param request The HTTP request object.
+   *
+   * @api_examples{/api/apps/delete | POST| { uuid: 'aaaa-bbbb' }}
+   */
+  void deleteApp(resp_https_t response, req_https_t request) {
+    if (!validateContentType(response, request, "application/json") || !authenticate(response, request)) {
+      return;
+    }
+
+    print_req(request);
+
+    try {
+      std::stringstream ss;
+      ss << request->content.rdbuf();
+      nlohmann::json input_tree = nlohmann::json::parse(ss.str());
+
+      // Check for required uuid field in body
+      if (!input_tree.contains("uuid") || !input_tree["uuid"].is_string()) {
+        bad_request(response, request, "Missing or invalid uuid in request body");
+        return;
+      }
+      auto uuid = input_tree["uuid"].get<std::string>();
+
       // Detect if the app being removed is the Playnite fullscreen launcher
       auto is_playnite_fullscreen = [](const nlohmann::json &app) -> bool {
         try {
@@ -1316,85 +1046,20 @@
           } catch (...) {
           }
 #endif
->>>>>>> ea9f5fec
-        }
-      }
-
-      // Update the fileTree with the new, reordered list of apps.
-      fileTree["apps"] = reordered_apps_list;
-
-      // Write the modified fileTree back to the apps configuration file.
+        }
+      }
+
+      // Write the updated JSON back to the file.
       file_handler::write_file(config::stream.file_apps.c_str(), fileTree.dump(4));
-
-      // Notify relevant parts of the system that the apps configuration has changed.
       proc::refresh(config::stream.file_apps);
 
       output_tree["status"] = true;
-<<<<<<< HEAD
-=======
       output_tree["result"] = std::format("application {} deleted", index);
       if (disabled_fullscreen_flag) {
         output_tree["playniteFullscreenDisabled"] = true;
       }
->>>>>>> ea9f5fec
       send_response(response, output_tree);
     } catch (std::exception &e) {
-      BOOST_LOG(warning) << "ReorderApps: "sv << e.what();
-      bad_request(response, request, e.what());
-    }
-  }
-
-  /**
-   * @brief Delete an application.
-   * @param response The HTTP response object.
-   * @param request The HTTP request object.
-   *
-   * @api_examples{/api/apps/delete | POST| { uuid: 'aaaa-bbbb' }}
-   */
-  void deleteApp(resp_https_t response, req_https_t request) {
-    if (!validateContentType(response, request, "application/json") || !authenticate(response, request)) {
-      return;
-    }
-
-    print_req(request);
-
-    try {
-      std::stringstream ss;
-      ss << request->content.rdbuf();
-      nlohmann::json input_tree = nlohmann::json::parse(ss.str());
-
-      // Check for required uuid field in body
-      if (!input_tree.contains("uuid") || !input_tree["uuid"].is_string()) {
-        bad_request(response, request, "Missing or invalid uuid in request body");
-        return;
-      }
-      auto uuid = input_tree["uuid"].get<std::string>();
-
-      // Read the apps file into a nlohmann::json object.
-      std::string content = file_handler::read_file(config::stream.file_apps.c_str());
-      nlohmann::json fileTree = nlohmann::json::parse(content);
-
-      // Remove any app with the matching uuid directly from the "apps" array.
-      if (fileTree.contains("apps") && fileTree["apps"].is_array()) {
-        auto& apps = fileTree["apps"];
-        apps.erase(
-          std::remove_if(apps.begin(), apps.end(), [&uuid](const nlohmann::json& app) {
-            return app.value("uuid", "") == uuid;
-          }),
-          apps.end()
-        );
-      }
-
-      // Write the updated JSON back to the file.
-      file_handler::write_file(config::stream.file_apps.c_str(), fileTree.dump(4));
-      proc::refresh(config::stream.file_apps);
-
-      // Prepare and send the response.
-      nlohmann::json outputTree;
-      outputTree["status"] = true;
-      send_response(response, outputTree);
-    }
-    catch (std::exception &e) {
       BOOST_LOG(warning) << "DeleteApp: "sv << e.what();
       bad_request(response, request, e.what());
     }
@@ -1492,7 +1157,7 @@
    * The body for the POST request should be JSON serialized in the following format:
    * @code{.json}
    * {
-   *  "uuid": "@c uuid"
+   *  "uuid": "<uuid>"
    * }
    * @endcode
    *
@@ -1554,15 +1219,11 @@
 
     nlohmann::json output_tree;
     output_tree["status"] = true;
-<<<<<<< HEAD
     output_tree["platform"] = SUNSHINE_PLATFORM;
     output_tree["version"] = PROJECT_VERSION;
 #ifdef _WIN32
     output_tree["vdisplayStatus"] = (int)proc::vDisplayDriverStatus;
 #endif
-=======
-
->>>>>>> ea9f5fec
     auto vars = config::parse_config(file_handler::read_file(config::sunshine.config_file.c_str()));
     for (auto &[name, value] : vars) {
       output_tree[name] = value;
@@ -1571,19 +1232,12 @@
   }
 
   /**
-<<<<<<< HEAD
-   * @brief Get the locale setting.
-=======
    * @brief Get immutables metadata about the server.
->>>>>>> ea9f5fec
    * @param response The HTTP response object.
    * @param request The HTTP request object.
    *
    * @api_examples{/api/meta| GET| null}
    */
-<<<<<<< HEAD
-  void getLocale(resp_https_t response, req_https_t request) {
-=======
   void getMetadata(resp_https_t response, req_https_t request) {
     if (!authenticate(response, request)) {
       return;
@@ -1679,9 +1333,6 @@
    * @api_examples{/api/configLocale| GET| null}
    */
   void getLocale(resp_https_t response, req_https_t request) {
-    // we need to return the locale whether authenticated or not
-
->>>>>>> ea9f5fec
     print_req(request);
 
     nlohmann::json output_tree;
@@ -1927,9 +1578,6 @@
       std::string url = input_tree.value("url", "");
       const std::string coverdir = platf::appdata().string() + "/covers/";
       file_handler::make_directory(coverdir);
-<<<<<<< HEAD
-      std::string path = coverdir + http::url_escape(key) + ".png";
-=======
 
       // Final destination PNG path
       const std::string dest_png = coverdir + http::url_escape(key) + ".png";
@@ -1976,7 +1624,6 @@
       };
 
       std::string src_tmp;
->>>>>>> ea9f5fec
       if (!url.empty()) {
         if (http::url_get_host(url) != "images.igdb.com") {
           bad_request(response, request, "Only images.igdb.com is allowed");
@@ -2020,11 +1667,6 @@
           converted = true;
         }
       } else {
-<<<<<<< HEAD
-        auto data = SimpleWeb::Crypto::Base64::decode(input_tree.value("data", ""));
-        std::ofstream imgfile(path);
-        imgfile.write(data.data(), static_cast<int>(data.size()));
-=======
         // Leave a clear error on non-Windows when not PNG
         bad_request(response, request, "Cover must be PNG on this platform");
         return;
@@ -2041,7 +1683,6 @@
       if (!converted) {
         bad_request(response, request, "Failed to convert cover to PNG");
         return;
->>>>>>> ea9f5fec
       }
 
       output_tree["status"] = true;
@@ -2462,8 +2103,100 @@
   }
 
   /**
-<<<<<<< HEAD
-   * @brief Launch an application.
+   * @brief Generate a new API token with specified scopes.
+   * @param response The HTTP response object.
+   * @param request The HTTP request object.
+   *
+   * @api_examples{/api/token| POST| {"scopes":[{"path":"/api/apps","methods":["GET"]}]}}}
+   *
+   * Request body example:
+   * {
+   *   "scopes": [
+   *     { "path": "/api/apps", "methods": ["GET", "POST"] }
+   *   ]
+   * }
+   *
+   * Response example:
+   * { "token": "..." }
+   */
+  void generateApiToken(resp_https_t response, req_https_t request) {
+    if (!authenticate(response, request)) {
+      return;
+    }
+
+    std::stringstream ss;
+    ss << request->content.rdbuf();
+    const std::string request_body = ss.str();
+    auto token_opt = api_token_manager.generate_api_token(request_body, config::sunshine.username);
+    nlohmann::json output_tree;
+    if (!token_opt) {
+      output_tree["error"] = "Invalid token request";
+      send_response(response, output_tree);
+      return;
+    }
+    output_tree["token"] = *token_opt;
+    send_response(response, output_tree);
+  }
+
+  /**
+   * @brief List all active API tokens and their scopes.
+   * @param response The HTTP response object.
+   * @param request The HTTP request object.
+   *
+   * @api_examples{/api/tokens| GET| null}
+   *
+   * Response example:
+   * [
+   *   {
+   *     "hash": "...",
+   *     "username": "admin",
+   *     "created_at": 1719000000,
+   *     "scopes": [
+   *       { "path": "/api/apps", "methods": ["GET"] }
+   *     ]
+   *   }
+   * ]
+   */
+  void listApiTokens(resp_https_t response, req_https_t request) {
+    if (!authenticate(response, request)) {
+      return;
+    }
+    nlohmann::json output_tree = nlohmann::json::parse(api_token_manager.list_api_tokens_json());
+    send_response(response, output_tree);
+  }
+
+  /**
+   * @brief Revoke (delete) an API token by its hash.
+   * @param response The HTTP response object.
+   * @param request The HTTP request object.
+   *
+   * @api_examples{/api/token/abcdef1234567890| DELETE| null}
+   *
+   * Response example:
+   * { "status": true }
+   */
+  void revokeApiToken(resp_https_t response, req_https_t request) {
+    if (!authenticate(response, request)) {
+      return;
+    }
+    std::string hash;
+    if (request->path_match.size() > 1) {
+      hash = request->path_match[1];
+    }
+    bool result = api_token_manager.revoke_api_token_by_hash(hash);
+    nlohmann::json output_tree;
+    if (result) {
+      output_tree["status"] = true;
+    } else {
+      output_tree["error"] = "Internal server error";
+    }
+    send_response(response, output_tree);
+  }
+
+  void listSessions(resp_https_t response, req_https_t request);
+  void revokeSession(resp_https_t response, req_https_t request);
+
+  * @brief Launch an application.
    * @param response The HTTP response object.
    * @param request The HTTP request object.
    */
@@ -2592,114 +2325,14 @@
     }
   }
 
-  /**
-   * @brief Start the HTTPS server.
-   */
-=======
-   * @brief Generate a new API token with specified scopes.
-   * @param response The HTTP response object.
-   * @param request The HTTP request object.
-   *
-   * @api_examples{/api/token| POST| {"scopes":[{"path":"/api/apps","methods":["GET"]}]}}}
-   *
-   * Request body example:
-   * {
-   *   "scopes": [
-   *     { "path": "/api/apps", "methods": ["GET", "POST"] }
-   *   ]
-   * }
-   *
-   * Response example:
-   * { "token": "..." }
-   */
-  void generateApiToken(resp_https_t response, req_https_t request) {
-    if (!authenticate(response, request)) {
-      return;
-    }
-
-    std::stringstream ss;
-    ss << request->content.rdbuf();
-    const std::string request_body = ss.str();
-    auto token_opt = api_token_manager.generate_api_token(request_body, config::sunshine.username);
-    nlohmann::json output_tree;
-    if (!token_opt) {
-      output_tree["error"] = "Invalid token request";
-      send_response(response, output_tree);
-      return;
-    }
-    output_tree["token"] = *token_opt;
-    send_response(response, output_tree);
-  }
-
-  /**
-   * @brief List all active API tokens and their scopes.
-   * @param response The HTTP response object.
-   * @param request The HTTP request object.
-   *
-   * @api_examples{/api/tokens| GET| null}
-   *
-   * Response example:
-   * [
-   *   {
-   *     "hash": "...",
-   *     "username": "admin",
-   *     "created_at": 1719000000,
-   *     "scopes": [
-   *       { "path": "/api/apps", "methods": ["GET"] }
-   *     ]
-   *   }
-   * ]
-   */
-  void listApiTokens(resp_https_t response, req_https_t request) {
-    if (!authenticate(response, request)) {
-      return;
-    }
-    nlohmann::json output_tree = nlohmann::json::parse(api_token_manager.list_api_tokens_json());
-    send_response(response, output_tree);
-  }
-
-  /**
-   * @brief Revoke (delete) an API token by its hash.
-   * @param response The HTTP response object.
-   * @param request The HTTP request object.
-   *
-   * @api_examples{/api/token/abcdef1234567890| DELETE| null}
-   *
-   * Response example:
-   * { "status": true }
-   */
-  void revokeApiToken(resp_https_t response, req_https_t request) {
-    if (!authenticate(response, request)) {
-      return;
-    }
-    std::string hash;
-    if (request->path_match.size() > 1) {
-      hash = request->path_match[1];
-    }
-    bool result = api_token_manager.revoke_api_token_by_hash(hash);
-    nlohmann::json output_tree;
-    if (result) {
-      output_tree["status"] = true;
-    } else {
-      output_tree["error"] = "Internal server error";
-    }
-    send_response(response, output_tree);
-  }
-
-  void listSessions(resp_https_t response, req_https_t request);
-  void revokeSession(resp_https_t response, req_https_t request);
-
->>>>>>> ea9f5fec
+  
+
   void start() {
     auto shutdown_event = mail::man->event<bool>(mail::shutdown);
     auto port_https = net::map_port(PORT_HTTPS);
     auto address_family = net::af_from_enum_string(config::sunshine.address_family);
-<<<<<<< HEAD
-    https_server_t server { config::nvhttp.cert, config::nvhttp.pkey };
-=======
 
     https_server_t server(config::nvhttp.cert, config::nvhttp.pkey);
->>>>>>> ea9f5fec
     server.default_resource["DELETE"] = [](resp_https_t response, req_https_t request) {
       bad_request(response, request);
     };
@@ -2712,18 +2345,6 @@
     server.default_resource["PUT"] = [](resp_https_t response, req_https_t request) {
       bad_request(response, request);
     };
-<<<<<<< HEAD
-    server.default_resource["GET"] = not_found;
-    server.resource["^/$"]["GET"] = getIndexPage;
-    server.resource["^/pin/?$"]["GET"] = getPinPage;
-    server.resource["^/apps/?$"]["GET"] = getAppsPage;
-    server.resource["^/config/?$"]["GET"] = getConfigPage;
-    server.resource["^/password/?$"]["GET"] = getPasswordPage;
-    server.resource["^/welcome/?$"]["GET"] = getWelcomePage;
-    server.resource["^/login/?$"]["GET"] = getLoginPage;
-    server.resource["^/troubleshooting/?$"]["GET"] = getTroubleshootingPage;
-    server.resource["^/api/login"]["POST"] = login;
-=======
 
     // Serve the SPA shell for any unmatched GET route. Explicit static and API
     // routes are registered below; UI page routes are deprecated server-side
@@ -2739,7 +2360,6 @@
     server.resource["^/welcome/?$"]["GET"] = getSpaEntry;
     server.resource["^/login/?$"]["GET"] = getSpaEntry;
     server.resource["^/troubleshooting/?$"]["GET"] = getSpaEntry;
->>>>>>> ea9f5fec
     server.resource["^/api/pin$"]["POST"] = savePin;
     server.resource["^/api/otp$"]["POST"] = getOTP;
     server.resource["^/api/apps$"]["GET"] = getApps;
@@ -2758,31 +2378,22 @@
     server.resource["^/api/configLocale$"]["GET"] = getLocale;
     server.resource["^/api/restart$"]["POST"] = restart;
     server.resource["^/api/quit$"]["POST"] = quit;
-    server.resource["^/api/reset-display-device-persistence$"]["POST"] = resetDisplayDevicePersistence;
 #if defined(_WIN32)
     server.resource["^/api/display/export_golden$"]["POST"] = postExportGoldenDisplay;
     server.resource["^/api/display/golden_status$"]["GET"] = getGoldenStatus;
     server.resource["^/api/display/golden$"]["DELETE"] = deleteGolden;
 #endif
     server.resource["^/api/password$"]["POST"] = savePassword;
-<<<<<<< HEAD
-=======
     server.resource["^/api/display-devices$"]["GET"] = getDisplayDevices;
 #ifdef _WIN32
     server.resource["^/api/health/vigem$"]["GET"] = getVigemHealth;
 #endif
     server.resource["^/api/apps/([0-9]+)$"]["DELETE"] = deleteApp;
->>>>>>> ea9f5fec
     server.resource["^/api/clients/unpair-all$"]["POST"] = unpairAll;
     server.resource["^/api/clients/list$"]["GET"] = getClients;
     server.resource["^/api/clients/update$"]["POST"] = updateClient;
     server.resource["^/api/clients/unpair$"]["POST"] = unpair;
-<<<<<<< HEAD
     server.resource["^/api/clients/disconnect$"]["POST"] = disconnect;
-    server.resource["^/api/covers/upload$"]["POST"] = uploadCover;
-    server.resource["^/images/apollo.ico$"]["GET"] = getFaviconImage;
-    server.resource["^/images/logo-apollo-45.png$"]["GET"] = getApolloLogoImage;
-=======
     server.resource["^/api/apps/close$"]["POST"] = closeApp;
     server.resource["^/api/session/status$"]["GET"] = getSessionStatus;
     // Keep legacy cover upload endpoint present in upstream master
@@ -2802,8 +2413,7 @@
     server.resource["^/api/logs/export$"]["GET"] = downloadPlayniteLogs;
 #endif
     server.resource["^/images/sunshine.ico$"]["GET"] = getFaviconImage;
-    server.resource["^/images/logo-sunshine-45.png$"]["GET"] = getSunshineLogoImage;
->>>>>>> ea9f5fec
+    server.resource["^/images/logo-sunshine-45.png$"]["GET"] = getApolloLogoImage;
     server.resource["^/assets\\/.+$"]["GET"] = getNodeModules;
     server.resource["^/api/token$"]["POST"] = generateApiToken;
     server.resource["^/api/tokens$"]["GET"] = listApiTokens;
@@ -2828,10 +2438,6 @@
         // It's possible the exception gets thrown after calling server->stop() from a different thread
         if (shutdown_event->peek())
           return;
-<<<<<<< HEAD
-=======
-        }
->>>>>>> ea9f5fec
         BOOST_LOG(fatal) << "Couldn't start Configuration HTTPS server on port ["sv << port_https << "]: "sv << err.what();
         shutdown_event->raise(true);
         return;
