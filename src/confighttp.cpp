/**
 * @file src/confighttp.cpp
 * @brief Definitions for the Web UI Config HTTPS server.
 *
 * @todo Authentication, better handling of routes common to nvhttp, cleanup
 */
#define BOOST_BIND_GLOBAL_PLACEHOLDERS

// standard includes
#include <algorithm>
#include <array>
#include <boost/regex.hpp>
#include <cctype>
#include <chrono>
#include <filesystem>
#include <cstdint>
#include <format>
#include <fstream>
#include <mutex>
#include <numeric>
#include <optional>
#include <set>
#include <sstream>
#include <thread>
#include <unordered_map>
#include <unordered_set>

// lib includes
#include <boost/algorithm/string.hpp>
#include <boost/asio/ssl/context.hpp>
#include <boost/filesystem.hpp>
#include <boost/property_tree/json_parser.hpp>
#include <nlohmann/json.hpp>
#include <Simple-Web-Server/crypto.hpp>
#include <Simple-Web-Server/server_https.hpp>

// local includes
#include "config.h"
#include "confighttp.h"
#include "crypto.h"
#include "file_handler.h"
#include "globals.h"
#include "http_auth.h"
#include "httpcommon.h"
#include "platform/common.h"
#ifdef _WIN32
  #include "src/platform/windows/image_convert.h"

#endif
#include "logging.h"
#include "network.h"
#include "nvhttp.h"
#include "platform/common.h"

#include <nlohmann/json.hpp>
#if defined(_WIN32)
  #include "platform/windows/misc.h"
  #include "src/platform/windows/ipc/misc_utils.h"
  #include "src/platform/windows/playnite_integration.h"

  #include <windows.h>
#endif
#ifdef uuid_t
  #undef uuid_t
#endif
#if defined(_WIN32)
  #include "platform/windows/misc.h"

  #include <KnownFolders.h>
  #include <ShlObj.h>
  #include <windows.h>
#endif
#include "display_helper_integration.h"
#include "process.h"
#include "utility.h"
#include "uuid.h"

#ifdef _WIN32
  #include "platform/windows/utils.h"
#endif

using namespace std::literals;
namespace pt = boost::property_tree;

namespace confighttp {
  // Global MIME type lookup used for static file responses
  const std::map<std::string, std::string> mime_types = {
    {"css", "text/css"},
    {"gif", "image/gif"},
    {"htm", "text/html"},
    {"html", "text/html"},
    {"ico", "image/x-icon"},
    {"jpeg", "image/jpeg"},
    {"jpg", "image/jpeg"},
    {"js", "application/javascript"},
    {"json", "application/json"},
    {"png", "image/png"},
    {"webp", "image/webp"},
    {"svg", "image/svg+xml"},
    {"ttf", "font/ttf"},
    {"txt", "text/plain"},
    {"woff2", "font/woff2"},
    {"xml", "text/xml"},
  };

  // Helper: sort apps by their 'name' field, if present
  static void sort_apps_by_name(nlohmann::json &file_tree) {
    try {
      if (!file_tree.contains("apps") || !file_tree["apps"].is_array()) {
        return;
      }
      auto &apps_node = file_tree["apps"];
      std::sort(apps_node.begin(), apps_node.end(), [](const nlohmann::json &a, const nlohmann::json &b) {
        try {
          return a.at("name").get<std::string>() < b.at("name").get<std::string>();
        } catch (...) {
          return false;
        }
      });
    } catch (...) {}
  }

  bool refresh_client_apps_cache(nlohmann::json &file_tree, bool sort_by_name) {
    try {
      if (sort_by_name) {
        sort_apps_by_name(file_tree);
      }
      file_handler::write_file(config::stream.file_apps.c_str(), file_tree.dump(4));
      proc::refresh(config::stream.file_apps, false);
      return true;
    } catch (const std::exception &e) {
      BOOST_LOG(warning) << "refresh_client_apps_cache: failed: " << e.what();
    } catch (...) {
      BOOST_LOG(warning) << "refresh_client_apps_cache: failed (unknown)";
    }
    return false;
  }
  namespace fs = std::filesystem;
  using enum confighttp::StatusCode;

  static std::string trim_copy(const std::string &input) {
    auto begin = input.begin();
    auto end = input.end();
    while (begin != end && std::isspace(static_cast<unsigned char>(*begin))) {
      ++begin;
    }
    while (end != begin && std::isspace(static_cast<unsigned char>(*(end - 1)))) {
      --end;
    }
    return std::string {begin, end};
  }

  static bool file_is_regular(const fs::path &path) {
    if (path.empty()) {
      return false;
    }
    std::error_code ec;
    return fs::exists(path, ec) && fs::is_regular_file(path, ec);
  }

  static bool resolve_cover_path_for_uuid(const std::string &uuid, fs::path &out_path) {
    if (uuid.empty()) {
      return false;
    }

    try {
      std::string content = file_handler::read_file(config::stream.file_apps.c_str());
      nlohmann::json file_tree = nlohmann::json::parse(content);
      if (!file_tree.contains("apps") || !file_tree["apps"].is_array()) {
        return false;
      }

      const fs::path cover_dir = fs::path(platf::appdata()) / "covers";
      const fs::path config_dir = fs::path(config::stream.file_apps).parent_path();
      const fs::path assets_dir = fs::path(SUNSHINE_ASSETS_DIR);

      for (const auto &entry : file_tree["apps"]) {
        if (!entry.is_object()) {
          continue;
        }
        if (!entry.contains("uuid") || !entry["uuid"].is_string()) {
          continue;
        }
        if (entry["uuid"].get<std::string>() != uuid) {
          continue;
        }

        std::string image_path;
        if (entry.contains("image-path") && entry["image-path"].is_string()) {
          image_path = entry["image-path"].get<std::string>();
        }
        std::string playnite_id;
        if (entry.contains("playnite-id") && entry["playnite-id"].is_string()) {
          playnite_id = entry["playnite-id"].get<std::string>();
        }

        std::vector<fs::path> candidates;
        std::unordered_set<std::string> seen;
        auto push_candidate = [&](fs::path candidate) {
          if (candidate.empty()) {
            return;
          }
          auto normalized = candidate.lexically_normal();
          std::string key = normalized.generic_string();
#ifdef _WIN32
          std::transform(key.begin(), key.end(), key.begin(), [](unsigned char c) {
            return static_cast<char>(std::tolower(c));
          });
#endif
          if (!seen.insert(key).second) {
            return;
          }
          candidates.emplace_back(std::move(normalized));
        };

        auto trimmed = trim_copy(image_path);
        auto normalized_path = trimmed;
        std::replace(normalized_path.begin(), normalized_path.end(), '\\', '/');

        if (!trimmed.empty()) {
          fs::path direct(trimmed);
          push_candidate(direct);
          if (!direct.is_absolute()) {
            if (!normalized_path.empty() && normalized_path.rfind("./", 0) == 0) {
              fs::path rel(normalized_path.substr(2));
              push_candidate(config_dir / rel);
              push_candidate(assets_dir / rel);
            }
            push_candidate(config_dir / direct);
            push_candidate(assets_dir / direct);
            if (normalized_path.rfind("covers/", 0) == 0) {
              fs::path rel(normalized_path.substr(7));
              push_candidate(cover_dir / rel);
            }
            if (normalized_path.rfind("./covers/", 0) == 0) {
              fs::path rel(normalized_path.substr(9));
              push_candidate(cover_dir / rel);
            }
          }
        }

        static const std::array<const char *, 4> fallback_exts {".png", ".jpg", ".jpeg", ".webp"};
        for (const char *ext : fallback_exts) {
          push_candidate(cover_dir / (uuid + ext));
        }
        if (!playnite_id.empty()) {
          push_candidate(cover_dir / (std::string("playnite_") + playnite_id + ".png"));
        }

        for (const auto &candidate : candidates) {
          if (file_is_regular(candidate)) {
            out_path = candidate;
            return true;
          }
        }

        fs::path fallback = assets_dir / "box.png";
        if (file_is_regular(fallback)) {
          out_path = fallback;
          return true;
        }

        return false;
      }
    } catch (const std::exception &e) {
      BOOST_LOG(warning) << "resolve_cover_path_for_uuid: failed for uuid '" << uuid << "': " << e.what();
    } catch (...) {
      BOOST_LOG(warning) << "resolve_cover_path_for_uuid: failed for uuid '" << uuid << "': unknown error";
    }
    return false;
  }

  using https_server_t = SimpleWeb::Server<SimpleWeb::HTTPS>;
  using args_t = SimpleWeb::CaseInsensitiveMultimap;
  using resp_https_t = std::shared_ptr<typename SimpleWeb::ServerBase<SimpleWeb::HTTPS>::Response>;
  using req_https_t = std::shared_ptr<typename SimpleWeb::ServerBase<SimpleWeb::HTTPS>::Request>;

  // Forward declaration for error helper implemented later
  void bad_request(resp_https_t response, req_https_t request, const std::string &error_message);
  void getAppCover(resp_https_t response, req_https_t request);

#ifdef _WIN32
  // Forward declarations for Playnite handlers implemented in confighttp_playnite.cpp
  void getPlayniteStatus(std::shared_ptr<typename SimpleWeb::ServerBase<SimpleWeb::HTTPS>::Response> response, std::shared_ptr<typename SimpleWeb::ServerBase<SimpleWeb::HTTPS>::Request> request);
  void installPlaynite(std::shared_ptr<typename SimpleWeb::ServerBase<SimpleWeb::HTTPS>::Response> response, std::shared_ptr<typename SimpleWeb::ServerBase<SimpleWeb::HTTPS>::Request> request);
  void uninstallPlaynite(std::shared_ptr<typename SimpleWeb::ServerBase<SimpleWeb::HTTPS>::Response> response, std::shared_ptr<typename SimpleWeb::ServerBase<SimpleWeb::HTTPS>::Request> request);
  void getPlayniteGames(std::shared_ptr<typename SimpleWeb::ServerBase<SimpleWeb::HTTPS>::Response> response, std::shared_ptr<typename SimpleWeb::ServerBase<SimpleWeb::HTTPS>::Request> request);
  void getPlayniteCategories(std::shared_ptr<typename SimpleWeb::ServerBase<SimpleWeb::HTTPS>::Response> response, std::shared_ptr<typename SimpleWeb::ServerBase<SimpleWeb::HTTPS>::Request> request);
  void postPlayniteForceSync(std::shared_ptr<typename SimpleWeb::ServerBase<SimpleWeb::HTTPS>::Response> response, std::shared_ptr<typename SimpleWeb::ServerBase<SimpleWeb::HTTPS>::Request> request);
  void postPlayniteLaunch(std::shared_ptr<typename SimpleWeb::ServerBase<SimpleWeb::HTTPS>::Response> response, std::shared_ptr<typename SimpleWeb::ServerBase<SimpleWeb::HTTPS>::Request> request);
  // Helper to keep confighttp.cpp free of Playnite details
  void enhance_app_with_playnite_cover(nlohmann::json &input_tree);
  // New: download Playnite-related logs as a ZIP

  // RTSS status endpoint (Windows-only)
  void getRtssStatus(std::shared_ptr<typename SimpleWeb::ServerBase<SimpleWeb::HTTPS>::Response> response, std::shared_ptr<typename SimpleWeb::ServerBase<SimpleWeb::HTTPS>::Request> request);
  void getLosslessScalingStatus(std::shared_ptr<typename SimpleWeb::ServerBase<SimpleWeb::HTTPS>::Response> response, std::shared_ptr<typename SimpleWeb::ServerBase<SimpleWeb::HTTPS>::Request> request);
  void downloadPlayniteLogs(std::shared_ptr<typename SimpleWeb::ServerBase<SimpleWeb::HTTPS>::Response> response, std::shared_ptr<typename SimpleWeb::ServerBase<SimpleWeb::HTTPS>::Request> request);
  void getCrashDumpStatus(std::shared_ptr<typename SimpleWeb::ServerBase<SimpleWeb::HTTPS>::Response> response, std::shared_ptr<typename SimpleWeb::ServerBase<SimpleWeb::HTTPS>::Request> request);
  void postCrashDumpDismiss(std::shared_ptr<typename SimpleWeb::ServerBase<SimpleWeb::HTTPS>::Response> response, std::shared_ptr<typename SimpleWeb::ServerBase<SimpleWeb::HTTPS>::Request> request);
  void downloadCrashBundle(std::shared_ptr<typename SimpleWeb::ServerBase<SimpleWeb::HTTPS>::Response> response, std::shared_ptr<typename SimpleWeb::ServerBase<SimpleWeb::HTTPS>::Request> request);
  // Display helper: export current OS state as golden restore snapshot
  void postExportGoldenDisplay(resp_https_t response, req_https_t request);
#endif

  enum class op_e {
    ADD,  ///< Add client
    REMOVE  ///< Remove client
  };

  // SESSION COOKIE
  std::string sessionCookie;
  static std::chrono::time_point<std::chrono::steady_clock> cookie_creation_time;

  /**
   * @brief Log the request details.
   * @param request The HTTP request object.
   */
  void print_req(const req_https_t &request) {
    BOOST_LOG(debug) << "HTTP "sv << request->method << ' ' << request->path;

    if (!request->header.empty()) {
      BOOST_LOG(verbose) << "Headers:"sv;
      for (auto &[name, val] : request->header) {
        BOOST_LOG(verbose) << name << " -- "
                           << (name == "Authorization" ? "CREDENTIALS REDACTED" : val);
      }
    }

    auto query = request->parse_query_string();
    if (!query.empty()) {
      BOOST_LOG(verbose) << "Query Params:"sv;
      for (auto &[name, val] : query) {
        BOOST_LOG(verbose) << name << " -- " << val;
      }
    }
  }

  /**
   * @brief Get the CORS origin for localhost (no wildcard).
   * @return The CORS origin string.
   */
  static std::string get_cors_origin() {
    std::uint16_t https_port = net::map_port(PORT_HTTPS);
    return std::format("https://localhost:{}", https_port);
  }

  /**
   * @brief Helper to add CORS headers for API responses.
   * @param headers The headers to add CORS to.
   */
  void add_cors_headers(SimpleWeb::CaseInsensitiveMultimap &headers) {
    headers.emplace("Access-Control-Allow-Origin", get_cors_origin());
    headers.emplace("Access-Control-Allow-Methods", "GET, POST, PUT, DELETE, OPTIONS");
    headers.emplace("Access-Control-Allow-Headers", "Content-Type, Authorization");
  }

  /**
   * @brief Send a response.
   * @param response The HTTP response object.
   * @param output_tree The JSON tree to send.
   */
  void send_response(resp_https_t response, const nlohmann::json &output_tree) {
    SimpleWeb::CaseInsensitiveMultimap headers;
    headers.emplace("Content-Type", "application/json; charset=utf-8");
    add_cors_headers(headers);
    response->write(success_ok, output_tree.dump(), headers);
  }

  /**
   * @brief Write an APIResponse to an HTTP response object.
   * @param response The HTTP response object.
   * @param api_response The APIResponse containing the structured response data.
   */
  void write_api_response(resp_https_t response, const APIResponse &api_response) {
    SimpleWeb::CaseInsensitiveMultimap headers = api_response.headers;
    headers.emplace("Content-Type", "application/json");
    headers.emplace("X-Frame-Options", "DENY");
    headers.emplace("Content-Security-Policy", "frame-ancestors 'none';");
    add_cors_headers(headers);
    response->write(api_response.status_code, api_response.body, headers);
  }

  /**
   * @brief Send a 401 Unauthorized response.
   * @param response The HTTP response object.
   * @param request The HTTP request object.
   */
  void send_unauthorized(resp_https_t response, req_https_t request) {
    auto address = net::addr_to_normalized_string(request->remote_endpoint().address());
    BOOST_LOG(info) << "Web UI: ["sv << address << "] -- not authorized"sv;

    constexpr auto code = client_error_unauthorized;

    nlohmann::json tree;
    tree["status_code"] = code;
    tree["status"] = false;
    tree["error"] = "Unauthorized";
    const SimpleWeb::CaseInsensitiveMultimap headers {
      {"Content-Type", "application/json"},
      {"X-Frame-Options", "DENY"},
      {"Content-Security-Policy", "frame-ancestors 'none';"},
      {"Access-Control-Allow-Origin", get_cors_origin()}
    };
    response->write(code, tree.dump(), headers);
  }

  /**
   * @brief Send a redirect response.
   * @param response The HTTP response object.
   * @param request The HTTP request object.
   * @param path The path to redirect to.
   */
  void send_redirect(resp_https_t response, req_https_t request, const char *path) {
    auto address = net::addr_to_normalized_string(request->remote_endpoint().address());
    BOOST_LOG(info) << "Web UI: ["sv << address << "] -- redirecting"sv;
    const SimpleWeb::CaseInsensitiveMultimap headers {
      {"Location", path},
      {"X-Frame-Options", "DENY"},
      {"Content-Security-Policy", "frame-ancestors 'none';"}
    };
    response->write(redirection_temporary_redirect, headers);
  }

  /**
   * @brief Enforce origin access policy based on configured network scope.
   * @return True if the remote address is permitted, false otherwise (response set).
   */
  bool checkIPOrigin(resp_https_t response, req_https_t request) {
    const auto remote_address = net::addr_to_normalized_string(request->remote_endpoint().address());
    const auto ip_type = net::from_address(remote_address);
    if (ip_type > http::origin_web_ui_allowed) {
      BOOST_LOG(info) << "Web UI: ["sv << remote_address << "] -- denied by origin policy"sv;
      nlohmann::json tree;
      tree["status_code"] = static_cast<int>(SimpleWeb::StatusCode::client_error_forbidden);
      tree["status"] = false;
      tree["error"] = "Forbidden";
      SimpleWeb::CaseInsensitiveMultimap headers {
        {"Content-Type", "application/json"},
        {"X-Frame-Options", "DENY"},
        {"Content-Security-Policy", "frame-ancestors 'none';"}
      };
      add_cors_headers(headers);
      response->write(SimpleWeb::StatusCode::client_error_forbidden, tree.dump(), headers);
      return false;
    }
    return true;
  }

  /**
   * @brief Check authentication and authorization for an HTTP request.
   * @param request The HTTP request object.
   * @return AuthResult with outcome and response details if not authorized.
   */
  AuthResult check_auth(const req_https_t &request) {
    auto address = net::addr_to_normalized_string(request->remote_endpoint().address());
    std::string auth_header;
    // Try Authorization header
    if (auto auth_it = request->header.find("authorization"); auth_it != request->header.end()) {
      auth_header = auth_it->second;
    } else {
      std::string token = extract_session_token_from_cookie(request->header);
      if (!token.empty()) {
        auth_header = "Session " + token;
      }
    }
    return check_auth(address, auth_header, request->path, request->method);
  }

  /**
   * @brief Authenticate the user or API token for a specific path/method.
   * @param response The HTTP response object.
   * @param request The HTTP request object.
   * @return True if authenticated and authorized, false otherwise.
   */
  bool authenticate(resp_https_t response, req_https_t request) {
    if (auto result = check_auth(request); !result.ok) {
      if (result.code == StatusCode::redirection_temporary_redirect) {
        response->write(result.code, result.headers);
      } else if (!result.body.empty()) {
        response->write(result.code, result.body, result.headers);
      } else {
        response->write(result.code);
      }
      return false;
    }
    return true;
  }

  /**
   * @brief Get the list of available display devices.
   * @api_examples{/api/display-devices| GET| [{"device_id":"{...}","display_name":"\\\\.\\DISPLAY1","friendly_name":"Monitor"}, ...]}
   * @note Pass query param detail=full to include extended metadata (refresh lists, inactive displays).
   */
  void getDisplayDevices(resp_https_t response, req_https_t request) {
    if (!authenticate(response, request)) {
      return;
    }

    try {
      display_device::DeviceEnumerationDetail detail = display_device::DeviceEnumerationDetail::Minimal;
      const auto query = request->parse_query_string();
      if (const auto it = query.find("detail"); it != query.end()) {
        const auto value = boost::algorithm::to_lower_copy(it->second);
        if (value == "full") {
          detail = display_device::DeviceEnumerationDetail::Full;
        }
      } else if (const auto full_it = query.find("full"); full_it != query.end()) {
        const auto value = boost::algorithm::to_lower_copy(full_it->second);
        if (value == "1" || value == "true" || value == "yes") {
          detail = display_device::DeviceEnumerationDetail::Full;
        }
      }

      const auto json_str = display_helper_integration::enumerate_devices_json(detail);
      nlohmann::json tree = nlohmann::json::parse(json_str);
      send_response(response, tree);
    } catch (const std::exception &e) {
      nlohmann::json tree;
      tree["status"] = false;
      tree["error"] = std::string {"Failed to enumerate display devices: "} + e.what();
      send_response(response, tree);
    }
  }

#ifdef _WIN32
  /**
   * @brief Validate refresh capabilities for a display via EDID for frame generation health checks.
   * @api_examples{/api/framegen/edid-refresh?device_id=\\.\DISPLAY1| GET| {"status":true,"targets":[{"hz":120,"supported":true,"method":"range"}]}}
   */
  void getFramegenEdidRefresh(resp_https_t response, req_https_t request) {
    if (!authenticate(response, request)) {
      return;
    }

    try {
      const auto query = request->parse_query_string();
      auto read_first = [&](std::initializer_list<std::string> keys) -> std::string {
        for (const auto &key : keys) {
          const auto it = query.find(key);
          if (it != query.end()) {
            auto value = boost::algorithm::trim_copy(it->second);
            if (!value.empty()) {
              return value;
            }
          }
        }
        return {};
      };

      std::string device_hint = read_first({"device_id", "device", "id", "display"});
      if (device_hint.empty()) {
        bad_request(response, request, "device_id query parameter is required");
        return;
      }

      std::vector<int> targets {120, 180, 240, 288};
      if (const auto it = query.find("targets"); it != query.end()) {
        std::vector<int> parsed;
        std::vector<std::string> parts;
        boost::split(parts, it->second, boost::is_any_of(","));
        for (auto part : parts) {
          boost::algorithm::trim(part);
          if (part.empty()) {
            continue;
          }
          try {
            int hz = std::stoi(part);
            if (hz > 0) {
              parsed.push_back(hz);
            }
          } catch (...) {
            // ignore invalid entries
          }
        }
        if (!parsed.empty()) {
          targets = std::move(parsed);
        }
      }

      auto result = display_helper_integration::framegen_edid_refresh_support(device_hint, targets);
      nlohmann::json out;
      if (!result) {
        out["status"] = false;
        out["error"] = "Display device not found for EDID refresh validation.";
        send_response(response, out);
        return;
      }

      out["status"] = true;
      out["device_id"] = result->device_id;
      out["device_label"] = result->device_label;
      out["edid_present"] = result->edid_present;
      if (result->max_vertical_hz) {
        out["max_vertical_hz"] = *result->max_vertical_hz;
      }
      if (result->max_timing_hz) {
        out["max_timing_hz"] = *result->max_timing_hz;
      }

      nlohmann::json targets_json = nlohmann::json::array();
      for (const auto &entry : result->targets) {
        nlohmann::json target_json;
        target_json["hz"] = entry.hz;
        target_json["supported"] = entry.supported.has_value() ? nlohmann::json(*entry.supported) : nlohmann::json(nullptr);
        target_json["method"] = entry.method;
        targets_json.push_back(std::move(target_json));
      }
      out["targets"] = std::move(targets_json);

      send_response(response, out);
    } catch (const std::exception &e) {
      bad_request(response, request, e.what());
    } catch (...) {
      bad_request(response, request, "Failed to validate display refresh via EDID.");
    }
  }

  /**
   * @brief Health check for ViGEm (Virtual Gamepad) installation on Windows.
   * @api_examples{/api/health/vigem| GET| {"installed":true,"version":"<hint>"}}
   */
  void getVigemHealth(resp_https_t response, req_https_t request) {
    if (!authenticate(response, request)) {
      return;
    }
    try {
      std::string version;
      bool installed = platf::is_vigem_installed(&version);
      nlohmann::json out;
      out["installed"] = installed;
      if (!version.empty()) {
        out["version"] = version;
      }
      send_response(response, out);
    } catch (...) {
      bad_request(response, request, "Failed to evaluate ViGEm health");
    }
  }
#endif

  /**
   * @brief Send a 404 Not Found response.
   * @param response The HTTP response object.
   * @param request The HTTP request object.
   */
  void not_found(resp_https_t response, [[maybe_unused]] req_https_t request) {
    constexpr auto code = client_error_not_found;

    nlohmann::json tree;
    tree["status_code"] = static_cast<int>(code);
    tree["error"] = "Not Found";
    SimpleWeb::CaseInsensitiveMultimap headers;
    headers.emplace("Content-Type", "application/json");
    headers.emplace("Access-Control-Allow-Origin", get_cors_origin());
    headers.emplace("X-Frame-Options", "DENY");
    headers.emplace("Content-Security-Policy", "frame-ancestors 'none';");

    response->write(code, tree.dump(), headers);
  }

  /**
   * @brief Send a 400 Bad Request response.
   * @param response The HTTP response object.
   * @param request The HTTP request object.
   * @param error_message The error message.
   */
  void bad_request(resp_https_t response, [[maybe_unused]] req_https_t request, const std::string &error_message = "Bad Request") {
    SimpleWeb::CaseInsensitiveMultimap headers;
    headers.emplace("Content-Type", "application/json; charset=utf-8");
    headers.emplace("X-Frame-Options", "DENY");
    headers.emplace("Content-Security-Policy", "frame-ancestors 'none';");
    add_cors_headers(headers);
    nlohmann::json error = {{"error", error_message}};
    response->write(client_error_bad_request, error.dump(), headers);
  }

  /**
   * @brief Validate the request content type and send bad request when mismatch.
   * @param response The HTTP response object.
   * @param request The HTTP request object.
   * @param contentType The required content type.
   */
  bool validateContentType(resp_https_t response, req_https_t request, const std::string_view &contentType) {
    auto requestContentType = request->header.find("content-type");
    if (requestContentType == request->header.end()) {
      bad_request(response, request, "Content type not provided");
      return false;
    }

    // Extract the media type part before any parameters (e.g., charset)
    std::string actualContentType = requestContentType->second;
    size_t semicolonPos = actualContentType.find(';');
    if (semicolonPos != std::string::npos) {
      actualContentType = actualContentType.substr(0, semicolonPos);
    }

    // Trim whitespace and convert to lowercase for case-insensitive comparison
    boost::algorithm::trim(actualContentType);
    boost::algorithm::to_lower(actualContentType);

    std::string expectedContentType(contentType);
    boost::algorithm::to_lower(expectedContentType);

    if (actualContentType != expectedContentType) {
      bad_request(response, request, "Content type mismatch");
      return false;
    }
    return true;
  }

  bool check_content_type(resp_https_t response, req_https_t request, const std::string_view &contentType) {
    return validateContentType(response, request, contentType);
  }

  /**
   * @brief SPA entry responder - serves the single-page app shell (index.html)
   * for any non-API and non-static-asset GET requests. Allows unauthenticated
   * access so the frontend can render login/first-run flows. Static and API
   * routes are expected to be registered explicitly; this function returns
   * a 404 for reserved prefixes to avoid accidentally exposing files.
   */
  void getSpaEntry(resp_https_t response, req_https_t request) {
    print_req(request);

    const std::string &p = request->path;
    // Reserved prefixes that should not be handled by the SPA entry
    static const std::vector<std::string> reserved = {"/api", "/assets", "/covers", "/images", "/images/"};
    for (const auto &r : reserved) {
      if (p.rfind(r, 0) == 0) {
        // Let explicit handlers or default not_found handle these
        not_found(response, request);
        return;
      }
    }

    // Serve the SPA shell (index.html) without server-side auth so frontend
    // can manage routing and authentication flows.
    std::string content = file_handler::read_file(WEB_DIR "index.html");
    SimpleWeb::CaseInsensitiveMultimap headers;
    headers.emplace("Content-Type", "text/html; charset=utf-8");
    headers.emplace("X-Frame-Options", "DENY");
    headers.emplace("Content-Security-Policy", "frame-ancestors 'none';");
    response->write(content, headers);
  }

  // legacy per-page handlers removed; SPA entry handles these routes

  /**
   * @brief Get the favicon image.
   * @param response The HTTP response object.
   * @param request The HTTP request object.
   */
  void getFaviconImage(resp_https_t response, req_https_t request) {
    print_req(request);

    std::ifstream in(WEB_DIR "images/apollo.ico", std::ios::binary);
    SimpleWeb::CaseInsensitiveMultimap headers;
    headers.emplace("Content-Type", "image/x-icon");
    headers.emplace("X-Frame-Options", "DENY");
    headers.emplace("Content-Security-Policy", "frame-ancestors 'none';");
    response->write(success_ok, in, headers);
  }

  /**
   * @brief Get the Apollo logo image.
   * @param response The HTTP response object.
   * @param request The HTTP request object.
   *
   * @todo combine function with getFaviconImage and possibly getNodeModules
   * @todo use mime_types map
   */
  void getApolloLogoImage(resp_https_t response, req_https_t request) {
    print_req(request);

    std::ifstream in(WEB_DIR "images/logo-apollo-45.png", std::ios::binary);
    SimpleWeb::CaseInsensitiveMultimap headers;
    headers.emplace("Content-Type", "image/png");
    headers.emplace("X-Frame-Options", "DENY");
    headers.emplace("Content-Security-Policy", "frame-ancestors 'none';");
    response->write(success_ok, in, headers);
  }

  /**
   * @brief Check if a path is a child of another path.
   * @param base The base path.
   * @param query The path to check.
   * @return True if the path is a child of the base path, false otherwise.
   */
  bool isChildPath(fs::path const &base, fs::path const &query) {
    auto relPath = fs::relative(base, query);
    return *(relPath.begin()) != fs::path("..");
  }

  /**
   * @brief Get an asset from the node_modules directory.
   * @param response The HTTP response object.
   * @param request The HTTP request object.
   */
  void getNodeModules(resp_https_t response, req_https_t request) {
    print_req(request);

    fs::path webDirPath(WEB_DIR);
    fs::path nodeModulesPath(webDirPath / "assets");

    // .relative_path is needed to shed any leading slash that might exist in the request path
    auto filePath = fs::weakly_canonical(webDirPath / fs::path(request->path).relative_path());

    // Don't do anything if file does not exist or is outside the assets directory
    if (!isChildPath(filePath, nodeModulesPath)) {
      BOOST_LOG(warning) << "Someone requested a path " << filePath << " that is outside the assets folder";
      bad_request(response, request);
      return;
    }

    if (!fs::exists(filePath)) {
      not_found(response, request);
      return;
    }

    auto relPath = fs::relative(filePath, webDirPath);
    // get the mime type from the file extension mime_types map
    // remove the leading period from the extension
    auto mimeType = mime_types.find(relPath.extension().string().substr(1));
    if (mimeType == mime_types.end()) {
      bad_request(response, request);
      return;
    }
    SimpleWeb::CaseInsensitiveMultimap headers;
    headers.emplace("Content-Type", mimeType->second);
    headers.emplace("X-Frame-Options", "DENY");
    headers.emplace("Content-Security-Policy", "frame-ancestors 'none';");
    std::ifstream in(filePath.string(), std::ios::binary);
    response->write(success_ok, in, headers);
  }

  /**
   * @brief Get the list of available applications.
   * @param response The HTTP response object.
   * @param request The HTTP request object.
   *
   * @api_examples{/api/apps| GET| null}
   */
  void getApps(resp_https_t response, req_https_t request) {
    if (!authenticate(response, request)) {
      return;
    }

    print_req(request);

    try {
      std::string content = file_handler::read_file(config::stream.file_apps.c_str());
      nlohmann::json file_tree = nlohmann::json::parse(content);

      file_tree["current_app"] = proc::proc.get_running_app_uuid();
      file_tree["host_uuid"] = http::unique_id;
      file_tree["host_name"] = config::nvhttp.sunshine_name;
#ifdef _WIN32
      // No auto-insert here; controlled by config 'playnite_fullscreen_entry_enabled'.
#endif

      // Legacy versions of Sunshine used strings for boolean and integers, let's convert them
      // List of keys to convert to boolean
      std::vector<std::string> boolean_keys = {
        "exclude-global-prep-cmd",
        "exclude-global-state-cmd",
        "elevated",
        "auto-detach",
        "wait-all",
        "terminate-on-pause",
        "virtual-display",
        "allow-client-commands",
        "use-app-identity",
        "per-client-app-identity",
        "gen1-framegen-fix",
        "gen2-framegen-fix",
        "dlss-framegen-capture-fix",  // backward compatibility
        "lossless-scaling-framegen"
      };

      // List of keys to convert to integers
      std::vector<std::string> integer_keys = {
        "exit-timeout",
        "lossless-scaling-target-fps",
        "lossless-scaling-rtss-limit",
        "scale-factor"
      };

      bool mutated = false;
      auto normalize_lossless_profile_overrides = [](nlohmann::json &node) -> bool {
        if (!node.is_object()) {
          return false;
        }
        bool changed = false;
        auto convert_int = [&](const char *key) {
          if (!node.contains(key)) {
            return;
          }
          auto &value = node[key];
          if (value.is_string()) {
            try {
              value = std::stoi(value.get<std::string>());
              changed = true;
            } catch (...) {
            }
          }
        };
        auto convert_bool = [&](const char *key) {
          if (!node.contains(key)) {
            return;
          }
          auto &value = node[key];
          if (value.is_string()) {
            auto text = value.get<std::string>();
            if (text == "true" || text == "false") {
              value = (text == "true");
              changed = true;
            } else if (text == "1" || text == "0") {
              value = (text == "1");
              changed = true;
            }
          }
        };
        convert_bool("performance-mode");
        convert_int("flow-scale");
        convert_int("resolution-scale");
        convert_int("sharpening");
        convert_bool("anime4k-vrs");
        if (node.contains("scaling-type") && node["scaling-type"].is_string()) {
          auto text = node["scaling-type"].get<std::string>();
          boost::algorithm::to_lower(text);
          node["scaling-type"] = text;
          changed = true;
        }
        if (node.contains("anime4k-size") && node["anime4k-size"].is_string()) {
          auto text = node["anime4k-size"].get<std::string>();
          boost::algorithm::to_upper(text);
          node["anime4k-size"] = text;
          changed = true;
        }
        return changed;
      };
      // Walk fileTree and convert true/false strings to boolean or integer values
      for (auto &app : file_tree["apps"]) {
        for (const auto &key : boolean_keys) {
          if (app.contains(key) && app[key].is_string()) {
            app[key] = app[key] == "true";
            mutated = true;
          }
        }
        for (const auto &key : integer_keys) {
          if (app.contains(key) && app[key].is_string()) {
            app[key] = std::stoi(app[key].get<std::string>());
            mutated = true;
          }
        }
        if (app.contains("lossless-scaling-recommended")) {
          mutated = normalize_lossless_profile_overrides(app["lossless-scaling-recommended"]) || mutated;
        }
        if (app.contains("lossless-scaling-custom")) {
          mutated = normalize_lossless_profile_overrides(app["lossless-scaling-custom"]) || mutated;
        }
        if (app.contains("prep-cmd")) {
          for (auto &prep : app["prep-cmd"]) {
            if (prep.contains("elevated") && prep["elevated"].is_string()) {
              prep["elevated"] = prep["elevated"] == "true";
              mutated = true;
            }
          }
        }
        if (app.contains("state-cmd")) {
          for (auto &state : app["state-cmd"]) {
            if (state.contains("elevated") && state["elevated"].is_string()) {
              state["elevated"] = state["elevated"] == "true";
              mutated = true;
            }
          }
        }
        // Ensure each app has a UUID (auto-insert if missing/empty)
        if (!app.contains("uuid") || app["uuid"].is_null() || (app["uuid"].is_string() && app["uuid"].get<std::string>().empty())) {
          app["uuid"] = uuid_util::uuid_t::generate().string();
          mutated = true;
        }
      }

      // If any normalization occurred, persist back to disk
      if (mutated) {
        try {
          file_handler::write_file(config::stream.file_apps.c_str(), file_tree.dump(4));
        } catch (std::exception &e) {
          BOOST_LOG(warning) << "GetApps persist normalization failed: "sv << e.what();
        }
      }

      send_response(response, file_tree);
    } catch (std::exception &e) {
      BOOST_LOG(warning) << "GetApps: "sv << e.what();
      bad_request(response, request, e.what());
    }
  }

  /**
   * @brief Save an application. To save a new application the UUID must be empty.
   *        To update an existing application, you must provide the current UUID of the application.
   * @param response The HTTP response object.
   * @param request The HTTP request object.
   * The body for the post request should be JSON serialized in the following format:
   * @code{.json}
   * {
   *   "name": "Application Name",
   *   "output": "Log Output Path",
   *   "cmd": "Command to run the application",
   *   "exclude-global-prep-cmd": false,
   *   "elevated": false,
   *   "auto-detach": true,
   *   "wait-all": true,
   *   "exit-timeout": 5,
   *   "prep-cmd": [
   *     {
   *       "do": "Command to prepare",
   *       "undo": "Command to undo preparation",
   *       "elevated": false
   *     }
   *   ],
   *   "detached": [
   *     "Detached command"
   *   ],
   *   "image-path": "Full path to the application image. Must be a png file.",
   *   "uuid": "aaaa-bbbb"
   * }
   * @endcode
   *
   * @api_examples{/api/apps| POST| {"name":"Hello, World!","uuid": "aaaa-bbbb"}}
   */
  void saveApp(resp_https_t response, req_https_t request) {
    if (!validateContentType(response, request, "application/json") || !authenticate(response, request)) {
      return;
    }

    print_req(request);

    std::stringstream ss;
    ss << request->content.rdbuf();

    BOOST_LOG(info) << config::stream.file_apps;
    try {
      // TODO: Input Validation

      // Read the input JSON from the request body.
      nlohmann::json input_tree = nlohmann::json::parse(ss.str());
      const int index = input_tree.at("index").get<int>();  // intentionally throws if the provided value is missing or the wrong type

      // Read the existing apps file.
      std::string content = file_handler::read_file(config::stream.file_apps.c_str());
      nlohmann::json file_tree = nlohmann::json::parse(content);

      // Migrate/merge the new app into the file tree.
      proc::migrate_apps(&file_tree, &input_tree);

      // If image-path omitted but we have a Playnite id, let Playnite helper resolve a cover (Windows)
#ifdef _WIN32
      enhance_app_with_playnite_cover(input_tree);
#endif

#ifndef _WIN32
      if ((input_tree.contains("gen1-framegen-fix") && input_tree["gen1-framegen-fix"].is_boolean() && input_tree["gen1-framegen-fix"].get<bool>()) ||
          (input_tree.contains("dlss-framegen-capture-fix") && input_tree["dlss-framegen-capture-fix"].is_boolean() && input_tree["dlss-framegen-capture-fix"].get<bool>())) {
        bad_request(response, request, "Frame generation capture fixes are only supported on Windows hosts.");
        return;
      }
      if (input_tree.contains("gen2-framegen-fix") && input_tree["gen2-framegen-fix"].is_boolean() && input_tree["gen2-framegen-fix"].get<bool>()) {
        bad_request(response, request, "Frame generation capture fixes are only supported on Windows hosts.");
        return;
      }
#else
      // Migrate old field name to new for backward compatibility
      if (input_tree.contains("dlss-framegen-capture-fix") && !input_tree.contains("gen1-framegen-fix")) {
        input_tree["gen1-framegen-fix"] = input_tree["dlss-framegen-capture-fix"];
      }
      // Remove old field to avoid duplication
      input_tree.erase("dlss-framegen-capture-fix");
#endif

      auto &apps_node = file_tree["apps"];
      if (!apps_node.is_array()) {
        apps_node = nlohmann::json::array();
      }
      input_tree.erase("index");

      std::string input_uuid;
      try {
        if (input_tree.contains("uuid") && input_tree["uuid"].is_string()) {
          input_uuid = input_tree["uuid"].get<std::string>();
        }
      } catch (...) {}

      bool replaced = false;
      if (!input_uuid.empty()) {
        for (auto it = apps_node.begin(); it != apps_node.end(); ++it) {
          try {
            if (it->contains("uuid") && (*it)["uuid"].is_string() && (*it)["uuid"].get<std::string>() == input_uuid) {
              *it = input_tree;
              replaced = true;
              break;
            }
          } catch (...) {}
        }
      }

      if (index == -1) {
        if (input_uuid.empty()) {
          input_uuid = uuid_util::uuid_t::generate().string();
          input_tree["uuid"] = input_uuid;
        }
        if (!replaced) {
          apps_node.push_back(input_tree);
        }
      } else {
        nlohmann::json newApps = nlohmann::json::array();
        for (size_t i = 0; i < apps_node.size(); ++i) {
          if (i == index) {
            try {
              if ((!input_tree.contains("uuid") || input_tree["uuid"].is_null() || (input_tree["uuid"].is_string() && input_tree["uuid"].get<std::string>().empty())) &&
                  apps_node[i].contains("uuid") && apps_node[i]["uuid"].is_string()) {
                input_tree["uuid"] = apps_node[i]["uuid"].get<std::string>();
              }
            } catch (...) {}
            newApps.push_back(input_tree);
          } else {
            newApps.push_back(apps_node[i]);
          }
        }
        file_tree["apps"] = newApps;
      }

      // Update apps file and refresh client cache
      confighttp::refresh_client_apps_cache(file_tree);

      // Prepare and send the output response.
      nlohmann::json outputTree;
      outputTree["status"] = true;
      send_response(response, outputTree);
    } catch (std::exception &e) {
      BOOST_LOG(warning) << "SaveApp: "sv << e.what();
      bad_request(response, request, e.what());
    }
  }

  /**
   * @brief Serve a specific application's cover image by UUID.
   *        Looks for files named @c uuid with a supported image extension in the covers directory.
   * @api_examples{/api/apps/@c uuid/cover| GET| null}
   */
  void getAppCover(resp_https_t response, req_https_t request) {
    if (!authenticate(response, request)) {
      return;
    }

    print_req(request);

    if (request->path_match.size() < 2) {
      bad_request(response, request, "Application uuid required");
      return;
    }

    std::string uuid = request->path_match[1];
    if (uuid.empty()) {
      bad_request(response, request, "Application uuid required");
      return;
    }

    fs::path cover_path;
    if (!resolve_cover_path_for_uuid(uuid, cover_path)) {
      not_found(response, request);
      return;
    }

    std::ifstream in(cover_path, std::ios::binary);
    if (!in) {
      not_found(response, request);
      return;
    }

    std::string ext = cover_path.extension().string();
    std::transform(ext.begin(), ext.end(), ext.begin(), [](unsigned char c) {
      return static_cast<char>(std::tolower(c));
    });
    if (!ext.empty() && ext.front() == '.') {
      ext.erase(ext.begin());
    }

    std::string mime = "image/png";
    if (!ext.empty()) {
      auto it = mime_types.find(ext);
      if (it != mime_types.end()) {
        mime = it->second;
      }
    }

    SimpleWeb::CaseInsensitiveMultimap headers;
    headers.emplace("Content-Type", mime);
    headers.emplace("Cache-Control", "private, max-age=300");
    headers.emplace("X-Frame-Options", "DENY");
    headers.emplace("Content-Security-Policy", "frame-ancestors 'none';");
    response->write(success_ok, in, headers);
  }

  /**
   * @brief Upload or set a specific application's cover image by UUID.
   *        Accepts either a JSON body with {"url": "..."} (restricted to images.igdb.com) or {"data": base64}.
   *        Saves to appdata/covers/@c uuid.@c ext where ext is derived from URL or defaults to .png for data.
   * @api_examples{/api/apps/@c uuid/cover| POST| {"url":"https://images.igdb.com/.../abc.png"}}
   */

  /**
   * @brief Close the currently running application.
   * @param response The HTTP response object.
   * @param request The HTTP request object.
   *
   * @api_examples{/api/apps/close| POST| null}
   */
  void closeApp(resp_https_t response, req_https_t request) {
    if (!validateContentType(response, request, "application/json") || !authenticate(response, request)) {
      return;
    }

    print_req(request);

    proc::proc.terminate();
    nlohmann::json output_tree;
    output_tree["status"] = true;
    send_response(response, output_tree);
  }

  /**
   * @brief Reorder applications.
   * @param response The HTTP response object.
   * @param request The HTTP request object.
   *
   * @api_examples{/api/apps/reorder| POST| {"order": ["aaaa-bbbb", "cccc-dddd"]}}
   */
  void reorderApps(resp_https_t response, req_https_t request) {
    if (!validateContentType(response, request, "application/json") || !authenticate(response, request)) {
      return;
    }

    print_req(request);

    try {
      std::stringstream ss;
      ss << request->content.rdbuf();

      nlohmann::json input_tree = nlohmann::json::parse(ss.str());
      nlohmann::json output_tree;

      // Read the existing apps file.
      std::string content = file_handler::read_file(config::stream.file_apps.c_str());
      nlohmann::json fileTree = nlohmann::json::parse(content);

      // Get the desired order of UUIDs from the request.
      if (!input_tree.contains("order") || !input_tree["order"].is_array()) {
        throw std::runtime_error("Missing or invalid 'order' array in request body");
      }
      const auto &order_uuids_json = input_tree["order"];

      // Get the original apps array from the fileTree.
      // Default to an empty array if "apps" key is missing or if it's present but not an array (after logging an error).
      nlohmann::json original_apps_list = nlohmann::json::array();
      if (fileTree.contains("apps")) {
        if (fileTree["apps"].is_array()) {
          original_apps_list = fileTree["apps"];
        } else {
          // "apps" key exists but is not an array. This is a malformed state.
          BOOST_LOG(error) << "ReorderApps: 'apps' key in apps configuration file ('" << config::stream.file_apps
                           << "') is present but not an array.";
          throw std::runtime_error("'apps' in file is not an array, cannot reorder.");
        }
      } else {
        // "apps" key is missing. Treat as an empty list. Reordering an empty list is valid.
        BOOST_LOG(debug) << "ReorderApps: 'apps' key missing in apps configuration file ('" << config::stream.file_apps
                         << "'). Treating as an empty list for reordering.";
        // original_apps_list is already an empty array, so no specific action needed here.
      }

      nlohmann::json reordered_apps_list = nlohmann::json::array();
      std::vector<bool> item_moved(original_apps_list.size(), false);

      // Phase 1: Place apps according to the 'order' array from the request.
      // Iterate through the desired order of UUIDs.
      for (const auto &uuid_json_value : order_uuids_json) {
        if (!uuid_json_value.is_string()) {
          BOOST_LOG(warning) << "ReorderApps: Encountered a non-string UUID in the 'order' array. Skipping this entry.";
          continue;
        }
        std::string target_uuid = uuid_json_value.get<std::string>();
        bool found_match_for_ordered_uuid = false;

        // Find the first unmoved app in the original list that matches the current target_uuid.
        for (size_t i = 0; i < original_apps_list.size(); ++i) {
          if (item_moved[i]) {
            continue;  // This specific app object has already been placed.
          }

          const auto &app_item = original_apps_list[i];
          // Ensure the app item is an object and has a UUID to match against.
          if (app_item.is_object() && app_item.contains("uuid") && app_item["uuid"].is_string()) {
            if (app_item["uuid"].get<std::string>() == target_uuid) {
              reordered_apps_list.push_back(app_item);  // Add the found app object to the new list.
              item_moved[i] = true;  // Mark this specific object as moved.
              found_match_for_ordered_uuid = true;
              break;  // Found an app for this UUID, move to the next UUID in the 'order' array.
            }
          }
        }

        if (!found_match_for_ordered_uuid) {
          // This means a UUID specified in the 'order' array was not found in the original_apps_list
          // among the currently available (unmoved) app objects.
          // Per instruction "If the uuid is missing from the original json file, omit it."
          BOOST_LOG(debug) << "ReorderApps: UUID '" << target_uuid << "' from 'order' array not found in available apps list or its matching app was already processed. Omitting.";
        }
      }

      // Phase 2: Append any remaining apps from the original list that were not explicitly ordered.
      // These are app objects that were not marked 'item_moved' in Phase 1.
      for (size_t i = 0; i < original_apps_list.size(); ++i) {
        if (!item_moved[i]) {
          reordered_apps_list.push_back(original_apps_list[i]);
        }
      }

      // Update the fileTree with the new, reordered list of apps.
      fileTree["apps"] = reordered_apps_list;

      // Write the modified fileTree back to the apps configuration file.
      file_handler::write_file(config::stream.file_apps.c_str(), fileTree.dump(4));

      // Notify relevant parts of the system that the apps configuration has changed.
      proc::refresh(config::stream.file_apps, false);

      output_tree["status"] = true;
      send_response(response, output_tree);
    } catch (std::exception &e) {
      BOOST_LOG(warning) << "ReorderApps: "sv << e.what();
      bad_request(response, request, e.what());
    }
  }

  /**
   * @brief Delete an application.
   * @param response The HTTP response object.
   * @param request The HTTP request object.
   *
   * @api_examples{/api/apps/delete | POST| { uuid: 'aaaa-bbbb' }}
   */
  void deleteApp(resp_https_t response, req_https_t request) {
    if (!authenticate(response, request)) {
      return;
    }

    print_req(request);

    const bool is_delete_method = request->method == "DELETE";
    std::optional<size_t> index_from_path;
    if (request->path_match.size() > 1) {
      try {
        index_from_path = static_cast<size_t>(std::stoul(request->path_match[1]));
      } catch (...) {
      }
    }

    std::stringstream ss;
    ss << request->content.rdbuf();
    std::string raw_body = ss.str();

    std::optional<std::string> uuid;
    std::optional<size_t> index_from_body;

    if (!raw_body.empty()) {
      if (!validateContentType(response, request, "application/json")) {
        return;
      }
      try {
        nlohmann::json input_tree = nlohmann::json::parse(raw_body);
        if (input_tree.contains("uuid") && input_tree["uuid"].is_string()) {
          uuid = input_tree["uuid"].get<std::string>();
        }
        if (input_tree.contains("index") && input_tree["index"].is_number_integer()) {
          auto idx = input_tree["index"].get<std::int64_t>();
          if (idx >= 0) {
            index_from_body = static_cast<size_t>(idx);
          }
        }
      } catch (const std::exception &e) {
        bad_request(response, request, e.what());
        return;
      }
    } else if (!is_delete_method) {
      bad_request(response, request, "Missing request body");
      return;
    }

    std::optional<size_t> target_index = index_from_body ? index_from_body : index_from_path;

    // Detect if the app being removed is the Playnite fullscreen launcher
    auto is_playnite_fullscreen = [](const nlohmann::json &app) -> bool {
      try {
        if (app.contains("playnite-fullscreen") && app["playnite-fullscreen"].is_boolean() && app["playnite-fullscreen"].get<bool>()) {
          return true;
        }
        if (app.contains("cmd") && app["cmd"].is_string()) {
          auto s = app["cmd"].get<std::string>();
          if (s.find("playnite-launcher") != std::string::npos && s.find("--fullscreen") != std::string::npos) {
            return true;
          }
        }
        if (app.contains("name") && app["name"].is_string() && app["name"].get<std::string>() == "Playnite (Fullscreen)") {
          return true;
        }
      } catch (...) {}
      return false;
    };

    try {
      std::string content = file_handler::read_file(config::stream.file_apps.c_str());
      nlohmann::json file_tree = nlohmann::json::parse(content);
      if (!file_tree.contains("apps") || !file_tree["apps"].is_array()) {
        bad_request(response, request, "Apps configuration missing or invalid");
        return;
      }

      auto &apps_node = file_tree["apps"];
      nlohmann::json::array_t new_apps;
      new_apps.reserve(apps_node.size());

      bool removed = false;
      bool disabled_fullscreen_flag = false;

      for (size_t i = 0; i < apps_node.size(); ++i) {
        const auto &app_entry = apps_node[i];
        auto app_uuid = app_entry.contains("uuid") && app_entry["uuid"].is_string() ? app_entry["uuid"].get<std::string>() : std::string {};

        bool match = false;
        if (uuid && !uuid->empty()) {
          match = app_uuid == *uuid;
        } else if (!uuid && target_index && *target_index == i) {
          match = true;
          if (!app_uuid.empty()) {
            uuid = app_uuid;
          }
        }

        if (!match) {
          new_apps.push_back(app_entry);
          continue;
        }

        removed = true;

#ifdef _WIN32
        try {
          if (is_playnite_fullscreen(app_entry)) {
            auto current_cfg = config::parse_config(file_handler::read_file(config::sunshine.config_file.c_str()));
            current_cfg["playnite_fullscreen_entry_enabled"] = "false";
            std::stringstream config_stream;
            for (const auto &kv : current_cfg) {
              config_stream << kv.first << " = " << kv.second << std::endl;
            }
            file_handler::write_file(config::sunshine.config_file.c_str(), config_stream.str());
            config::apply_config_now();
            disabled_fullscreen_flag = true;
          }
        } catch (...) {
        }
#endif
      }

      if (!removed) {
        bad_request(response, request, "App to delete not found");
        return;
      }

      file_tree["apps"] = new_apps;
      file_handler::write_file(config::stream.file_apps.c_str(), file_tree.dump(4));
      proc::refresh(config::stream.file_apps, false);

      nlohmann::json output_tree;
      output_tree["status"] = true;
      if (disabled_fullscreen_flag) {
        output_tree["playniteFullscreenDisabled"] = true;
      }
      send_response(response, output_tree);
    } catch (std::exception &e) {
      BOOST_LOG(warning) << "DeleteApp: "sv << e.what();
      bad_request(response, request, e.what());
    }
  }

  /**
   * @brief Get the list of paired clients.
   * @param response The HTTP response object.
   * @param request The HTTP request object.
   *
   * @api_examples{/api/clients/list| GET| null}
   */
  void getClients(resp_https_t response, req_https_t request) {
    if (!authenticate(response, request)) {
      return;
    }

    print_req(request);

    nlohmann::json named_certs = nvhttp::get_all_clients();
    nlohmann::json output_tree;
    output_tree["named_certs"] = named_certs;
#ifdef _WIN32
    output_tree["platform"] = "windows";
#endif
    output_tree["status"] = true;
    output_tree["platform"] = SUNSHINE_PLATFORM;
    send_response(response, output_tree);
  }

#ifdef _WIN32
  static std::optional<uint64_t> file_creation_time_ms(const std::filesystem::path &path) {
    WIN32_FILE_ATTRIBUTE_DATA data {};
    if (!GetFileAttributesExW(path.c_str(), GetFileExInfoStandard, &data)) {
      return std::nullopt;
    }
    ULARGE_INTEGER t {};
    t.LowPart = data.ftCreationTime.dwLowDateTime;
    t.HighPart = data.ftCreationTime.dwHighDateTime;

    // FILETIME is in 100ns units since 1601-01-01.
    constexpr uint64_t kEpochDiff100ns = 116444736000000000ULL;  // 1970-01-01 - 1601-01-01
    if (t.QuadPart < kEpochDiff100ns) {
      return std::nullopt;
    }
    return (t.QuadPart - kEpochDiff100ns) / 10000ULL;
  }

  static std::filesystem::path windows_color_profile_dir() {
    wchar_t system_root[MAX_PATH] = {};
    if (GetSystemWindowsDirectoryW(system_root, _countof(system_root)) == 0) {
      return std::filesystem::path(L"C:\\Windows\\System32\\spool\\drivers\\color");
    }
    std::filesystem::path root(system_root);
    return root / L"System32" / L"spool" / L"drivers" / L"color";
  }
#endif

  /**
   * @brief Get a list of available HDR color profiles (Windows only).
   *
   * @api_examples{/api/clients/hdr-profiles| GET| null}
   */
  void getHdrProfiles(resp_https_t response, req_https_t request) {
    if (!authenticate(response, request)) {
      return;
    }

    print_req(request);

    nlohmann::json output_tree;
    output_tree["status"] = true;
    nlohmann::json profiles = nlohmann::json::array();

#ifdef _WIN32
    try {
      const auto dir = windows_color_profile_dir();
      struct entry_t {
        std::string filename;
        uint64_t added_ms;
      };
      std::vector<entry_t> entries;
      for (const auto &entry : std::filesystem::directory_iterator(dir)) {
        std::error_code ec;
        if (!entry.is_regular_file(ec)) {
          continue;
        }

        auto ext = entry.path().extension().wstring();
        std::transform(ext.begin(), ext.end(), ext.begin(), [](wchar_t ch) { return static_cast<wchar_t>(std::towlower(ch)); });
        if (ext != L".icm" && ext != L".icc") {
          continue;
        }

        const auto filename_utf8 = platf::to_utf8(entry.path().filename().wstring());
        const auto added_ms = file_creation_time_ms(entry.path()).value_or(0);
        entries.push_back({filename_utf8, added_ms});
      }

      std::sort(entries.begin(), entries.end(), [](const entry_t &a, const entry_t &b) {
        if (a.added_ms != b.added_ms) {
          return a.added_ms > b.added_ms;
        }
        return a.filename < b.filename;
      });

      for (const auto &e : entries) {
        nlohmann::json node;
        node["filename"] = e.filename;
        node["added_ms"] = e.added_ms;
        profiles.push_back(std::move(node));
      }
    } catch (const std::exception &e) {
      output_tree["status"] = false;
      output_tree["error"] = e.what();
    } catch (...) {
      output_tree["status"] = false;
      output_tree["error"] = "unknown error";
    }
#endif

    output_tree["profiles"] = std::move(profiles);
    send_response(response, output_tree);
  }

#ifdef _WIN32
  // removed unused forward declaration for default_playnite_ext_dir()
#endif

  /**
<<<<<<< HEAD
   * @brief Update client information.
   * @param response The HTTP response object.
   * @param request The HTTP request object.
   *
   * The body for the POST request should be JSON serialized in the following format:
   * @code{.json}
   * {
   *   "uuid": "<uuid>",
   *   "name": "<Friendly Name>",
   *   "display_mode": "1920x1080x59.94",
   *   "do": [ { "cmd": "<command>", "elevated": false }, ... ],
   *   "undo": [ { "cmd": "<command>", "elevated": false }, ... ],
   *   "perm": <uint32_t>
   * }
   * @endcode
   */
  void updateClient(resp_https_t response, req_https_t request) {
    if (!validateContentType(response, request, "application/json") || !authenticate(response, request)) {
=======
   * @brief Update stored settings for a paired client.
   */
  void updateClient(resp_https_t response, req_https_t request) {
    if (!check_content_type(response, request, "application/json")) {
      return;
    }
    if (!authenticate(response, request)) {
>>>>>>> 797f7e05
      return;
    }

    print_req(request);

    std::stringstream ss;
    ss << request->content.rdbuf();
<<<<<<< HEAD
    try {
      nlohmann::json input_tree = nlohmann::json::parse(ss.str());
      nlohmann::json output_tree;
      std::string uuid = input_tree.value("uuid", "");
      std::string name = input_tree.value("name", "");
      std::string display_mode = input_tree.value("display_mode", "");
      std::string output_name_override = input_tree.value("output_name_override", "");
      bool enable_legacy_ordering = input_tree.value("enable_legacy_ordering", true);
      bool allow_client_commands = input_tree.value("allow_client_commands", true);
      bool always_use_virtual_display = input_tree.value("always_use_virtual_display", false);
      std::optional<bool> prefer_10bit_sdr;
      if (input_tree.contains("prefer_10bit_sdr") && !input_tree["prefer_10bit_sdr"].is_null()) {
        prefer_10bit_sdr = util::get_non_string_json_value<bool>(input_tree, "prefer_10bit_sdr", false);
      } else {
        prefer_10bit_sdr.reset();
      }
      std::string virtual_display_mode = input_tree.value("virtual_display_mode", "");
      std::string virtual_display_layout = input_tree.value("virtual_display_layout", "");
      auto do_cmds = nvhttp::extract_command_entries(input_tree, "do");
      auto undo_cmds = nvhttp::extract_command_entries(input_tree, "undo");
      auto perm = static_cast<crypto::PERM>(input_tree.value("perm", static_cast<uint32_t>(crypto::PERM::_no)) & static_cast<uint32_t>(crypto::PERM::_all));
=======

    try {
      const nlohmann::json input_tree = nlohmann::json::parse(ss);
      nlohmann::json output_tree;

      const std::string uuid = input_tree.value("uuid", "");

      std::optional<std::string> hdr_profile;
      if (input_tree.contains("hdr_profile")) {
        if (input_tree["hdr_profile"].is_null()) {
          hdr_profile = std::string {};
        } else {
          hdr_profile = input_tree.value("hdr_profile", "");
        }
      }

      const bool has_extended_fields =
        input_tree.contains("name") ||
        input_tree.contains("display_mode") ||
        input_tree.contains("output_name_override") ||
        input_tree.contains("always_use_virtual_display") ||
        input_tree.contains("virtual_display_mode") ||
        input_tree.contains("virtual_display_layout") ||
        input_tree.contains("config_overrides") ||
        input_tree.contains("prefer_10bit_sdr");

      if (!has_extended_fields) {
        output_tree["status"] = nvhttp::set_client_hdr_profile(uuid, hdr_profile.value_or(""));
        send_response(response, output_tree);
        return;
      }

      const std::string name = input_tree.value("name", "");
      const std::string display_mode = input_tree.value("display_mode", "");
      const std::string output_name_override = input_tree.value("output_name_override", "");
      const bool always_use_virtual_display = input_tree.value("always_use_virtual_display", false);
      const std::string virtual_display_mode = input_tree.value("virtual_display_mode", "");
      const std::string virtual_display_layout = input_tree.value("virtual_display_layout", "");

      std::optional<std::unordered_map<std::string, std::string>> config_overrides;
      if (input_tree.contains("config_overrides")) {
        if (input_tree["config_overrides"].is_null()) {
          config_overrides = std::unordered_map<std::string, std::string> {};
        } else if (input_tree["config_overrides"].is_object()) {
          std::unordered_map<std::string, std::string> overrides;
          for (const auto &item : input_tree["config_overrides"].items()) {
            const std::string &key = item.key();
            const auto &val = item.value();
            if (key.empty() || val.is_null()) {
              continue;
            }
            std::string encoded;
            if (val.is_string()) {
              encoded = val.get<std::string>();
            } else {
              encoded = val.dump();
            }
            overrides.emplace(key, std::move(encoded));
          }
          config_overrides = std::move(overrides);
        }
      }

      std::optional<bool> prefer_10bit_sdr;
      if (input_tree.contains("prefer_10bit_sdr") && !input_tree["prefer_10bit_sdr"].is_null()) {
        prefer_10bit_sdr = input_tree["prefer_10bit_sdr"].get<bool>();
      } else {
        prefer_10bit_sdr.reset();
      }

>>>>>>> 797f7e05
      output_tree["status"] = nvhttp::update_device_info(
        uuid,
        name,
        display_mode,
        output_name_override,
<<<<<<< HEAD
        do_cmds,
        undo_cmds,
        perm,
        enable_legacy_ordering,
        allow_client_commands,
        always_use_virtual_display,
        virtual_display_mode,
        virtual_display_layout,
        prefer_10bit_sdr
      );
      send_response(response, output_tree);
    } catch (std::exception &e) {
      BOOST_LOG(warning) << "Update Client: "sv << e.what();
=======
        always_use_virtual_display,
        virtual_display_mode,
        virtual_display_layout,
        std::move(config_overrides),
        prefer_10bit_sdr,
        hdr_profile
      );
      send_response(response, output_tree);
    } catch (std::exception &e) {
      BOOST_LOG(warning) << "UpdateClient: "sv << e.what();
      bad_request(response, request, e.what());
    }
  }

  /**
   * @brief Disconnect a client session without unpairing it.
   */
  void disconnectClient(resp_https_t response, req_https_t request) {
    if (!check_content_type(response, request, "application/json")) {
      return;
    }
    if (!authenticate(response, request)) {
      return;
    }

    print_req(request);

    std::stringstream ss;
    ss << request->content.rdbuf();

    try {
      const nlohmann::json input_tree = nlohmann::json::parse(ss);
      nlohmann::json output_tree;
      const std::string uuid = input_tree.value("uuid", "");
      output_tree["status"] = nvhttp::disconnect_client(uuid);
      send_response(response, output_tree);
    } catch (std::exception &e) {
      BOOST_LOG(warning) << "DisconnectClient: "sv << e.what();
>>>>>>> 797f7e05
      bad_request(response, request, e.what());
    }
  }

  /**
   * @brief Unpair a client.
   * @param response The HTTP response object.
   * @param request The HTTP request object.
   *
   * The body for the POST request should be JSON serialized in the following format:
   * @code{.json}
   * {
   *  "uuid": "<uuid>"
   * }
   * @endcode
   *
   * @api_examples{/api/clients/unpair| POST| {"uuid":"1234"}}
   */
  void unpair(resp_https_t response, req_https_t request) {
    if (!validateContentType(response, request, "application/json") || !authenticate(response, request)) {
      return;
    }

    print_req(request);

    std::stringstream ss;
    ss << request->content.rdbuf();
    try {
      nlohmann::json input_tree = nlohmann::json::parse(ss.str());
      nlohmann::json output_tree;
      std::string uuid = input_tree.value("uuid", "");
      output_tree["status"] = nvhttp::unpair_client(uuid);
      send_response(response, output_tree);
    } catch (std::exception &e) {
      BOOST_LOG(warning) << "Unpair: "sv << e.what();
      bad_request(response, request, e.what());
    }
  }

  /**
   * @brief Unpair all clients.
   * @param response The HTTP response object.
   * @param request The HTTP request object.
   *
   * @api_examples{/api/clients/unpair-all| POST| null}
   */
  void unpairAll(resp_https_t response, req_https_t request) {
    if (!validateContentType(response, request, "application/json") || !authenticate(response, request)) {
      return;
    }

    print_req(request);

    nvhttp::erase_all_clients();
    proc::proc.terminate();
    nlohmann::json output_tree;
    output_tree["status"] = true;
    send_response(response, output_tree);
  }

  /**
   * @brief Get the configuration settings.
   * @param response The HTTP response object.
   * @param request The HTTP request object.
   */
  void getConfig(resp_https_t response, req_https_t request) {
    if (!authenticate(response, request)) {
      return;
    }

    print_req(request);

    nlohmann::json output_tree;
    output_tree["status"] = true;
    output_tree["platform"] = SUNSHINE_PLATFORM;
    output_tree["version"] = PROJECT_VERSION;
#ifdef _WIN32
    output_tree["vdisplayStatus"] = (int) proc::vDisplayDriverStatus;
#endif
    auto vars = config::parse_config(file_handler::read_file(config::sunshine.config_file.c_str()));
    for (auto &[name, value] : vars) {
      output_tree[name] = value;
    }
    send_response(response, output_tree);
  }

  /**
   * @brief Get immutables metadata about the server.
   * @param response The HTTP response object.
   * @param request The HTTP request object.
   *
   * @api_examples{/api/meta| GET| null}
   */
  void getMetadata(resp_https_t response, req_https_t request) {
    if (!authenticate(response, request)) {
      return;
    }

    print_req(request);

    nlohmann::json output_tree;
    output_tree["status"] = true;
    output_tree["platform"] = SUNSHINE_PLATFORM;
    output_tree["version"] = PROJECT_VERSION;
    output_tree["commit"] = PROJECT_VERSION_COMMIT;
#ifdef PROJECT_VERSION_PRERELEASE
    output_tree["prerelease"] = PROJECT_VERSION_PRERELEASE;
#else
    output_tree["prerelease"] = "";
#endif
#ifdef PROJECT_VERSION_BRANCH
    output_tree["branch"] = PROJECT_VERSION_BRANCH;
#else
    output_tree["branch"] = "unknown";
#endif
    // Build/release date provided by CMake (ISO 8601 when available)
    output_tree["release_date"] = PROJECT_RELEASE_DATE;
#if defined(_WIN32)
    try {
      const auto gpus = platf::enumerate_gpus();
      if (!gpus.empty()) {
        nlohmann::json gpu_array = nlohmann::json::array();
        bool has_nvidia = false;
        bool has_amd = false;
        bool has_intel = false;

        for (const auto &gpu : gpus) {
          nlohmann::json gpu_entry;
          gpu_entry["description"] = gpu.description;
          gpu_entry["vendor_id"] = gpu.vendor_id;
          gpu_entry["device_id"] = gpu.device_id;
          gpu_entry["dedicated_video_memory"] = gpu.dedicated_video_memory;
          gpu_array.push_back(std::move(gpu_entry));

          switch (gpu.vendor_id) {
            case 0x10DE:  // NVIDIA
              has_nvidia = true;
              break;
            case 0x1002:  // AMD/ATI
            case 0x1022:  // AMD alternative PCI vendor ID (APUs)
              has_amd = true;
              break;
            case 0x8086:  // Intel
              has_intel = true;
              break;
            default:
              break;
          }
        }

        output_tree["gpus"] = std::move(gpu_array);
        output_tree["has_nvidia_gpu"] = has_nvidia;
        output_tree["has_amd_gpu"] = has_amd;
        output_tree["has_intel_gpu"] = has_intel;
      }

      const auto version = platf::query_windows_version();
      if (!version.display_version.empty()) {
        output_tree["windows_display_version"] = version.display_version;
      }
      if (!version.release_id.empty()) {
        output_tree["windows_release_id"] = version.release_id;
      }
      if (!version.product_name.empty()) {
        output_tree["windows_product_name"] = version.product_name;
      }
      if (!version.current_build.empty()) {
        output_tree["windows_current_build"] = version.current_build;
      }
      if (version.build_number.has_value()) {
        output_tree["windows_build_number"] = version.build_number.value();
      }
      if (version.major_version.has_value()) {
        output_tree["windows_major_version"] = version.major_version.value();
      }
      if (version.minor_version.has_value()) {
        output_tree["windows_minor_version"] = version.minor_version.value();
      }
    } catch (...) {
      // Non-fatal; keep metadata response minimal if enumeration fails.
    }
#endif
    send_response(response, output_tree);
  }

  /**
   * @brief Get the locale setting. This endpoint does not require authentication.
   * @param response The HTTP response object.
   * @param request The HTTP request object.
   *
   * @api_examples{/api/configLocale| GET| null}
   */
  void getLocale(resp_https_t response, req_https_t request) {
    print_req(request);

    nlohmann::json output_tree;
    output_tree["status"] = true;
    output_tree["locale"] = config::sunshine.locale;
    send_response(response, output_tree);
  }

  /**
   * @brief Save the configuration settings.
   * @param response The HTTP response object.
   * @param request The HTTP request object.
   * The body for the post request should be JSON serialized in the following format:
   * @code{.json}
   * {
   *   "key": "value"
   * }
   * @endcode
   *
   * @attention{It is recommended to ONLY save the config settings that differ from the default behavior.}
   *
   * @api_examples{/api/config| POST| {"key":"value"}}
   */
  void saveConfig(resp_https_t response, req_https_t request) {
    if (!validateContentType(response, request, "application/json") || !authenticate(response, request)) {
      return;
    }

    print_req(request);

    std::stringstream ss;
    ss << request->content.rdbuf();
    try {
      // TODO: Input Validation
      std::stringstream config_stream;
      nlohmann::json output_tree;
      nlohmann::json input_tree = nlohmann::json::parse(ss);
      for (const auto &[k, v] : input_tree.items()) {
        if (v.is_null() || (v.is_string() && v.get<std::string>().empty())) {
          continue;
        }

        // v.dump() will dump valid json, which we do not want for strings in the config right now
        // we should migrate the config file to straight json and get rid of all this nonsense
        config_stream << k << " = " << (v.is_string() ? v.get<std::string>() : v.dump()) << std::endl;
      }
      file_handler::write_file(config::sunshine.config_file.c_str(), config_stream.str());

      // Detect restart-required keys
      static const std::set<std::string> restart_required_keys = {
        "port",
        "address_family",
        "upnp",
        "pkey",
        "cert"
      };
      bool restart_required = false;
      for (const auto &[k, _] : input_tree.items()) {
        if (restart_required_keys.count(k)) {
          restart_required = true;
          break;
        }
      }

      bool applied_now = false;
      bool deferred = false;

      if (!restart_required) {
        if (rtsp_stream::session_count() == 0) {
          // Apply immediately
          config::apply_config_now();
          applied_now = true;
        } else {
          config::mark_deferred_reload();
          deferred = true;
        }
      }

      output_tree["status"] = true;
      output_tree["appliedNow"] = applied_now;
      output_tree["deferred"] = deferred;
      output_tree["restartRequired"] = restart_required;
      send_response(response, output_tree);
    } catch (std::exception &e) {
      BOOST_LOG(warning) << "SaveConfig: "sv << e.what();
      bad_request(response, request, e.what());
    }
  }

  /**
   * @brief Partial update of configuration (PATCH /api/config).
   * Merges provided JSON object into the existing key=value style config file.
   * Removes keys when value is null or an empty string. Detects whether a
   * restart is required and attempts to apply immediately when safe.
   */
  void patchConfig(resp_https_t response, req_https_t request) {
    if (!validateContentType(response, request, "application/json")) {
      return;
    }
    if (!authenticate(response, request)) {
      return;
    }

    print_req(request);

    std::stringstream ss;
    ss << request->content.rdbuf();
    try {
      nlohmann::json output_tree;
      nlohmann::json patch_tree = nlohmann::json::parse(ss);
      if (!patch_tree.is_object()) {
        bad_request(response, request, "PATCH body must be a JSON object");
        return;
      }

      // Load existing config into a map
      std::unordered_map<std::string, std::string> current = config::parse_config(
        file_handler::read_file(config::sunshine.config_file.c_str())
      );

      // Track which keys are being modified to detect restart requirements
      std::set<std::string> changed_keys;

      for (auto it = patch_tree.begin(); it != patch_tree.end(); ++it) {
        const std::string key = it.key();
        const nlohmann::json &val = it.value();
        changed_keys.insert(key);

        // Remove key when explicitly null or empty string
        if (val.is_null() || (val.is_string() && val.get<std::string>().empty())) {
          auto curIt = current.find(key);
          if (curIt != current.end()) {
            current.erase(curIt);
          }
          continue;
        }

        // Persist value: strings are raw, non-strings are dumped as JSON
        if (val.is_string()) {
          current[key] = val.get<std::string>();
        } else {
          current[key] = val.dump();
        }
      }

      // Write back full merged config file
      std::stringstream config_stream;
      for (const auto &kv : current) {
        config_stream << kv.first << " = " << kv.second << std::endl;
      }
      file_handler::write_file(config::sunshine.config_file.c_str(), config_stream.str());

      // Detect restart-required keys
      static const std::set<std::string> restart_required_keys = {
        "port",
        "address_family",
        "upnp",
        "pkey",
        "cert"
      };
      bool restart_required = false;
      for (const auto &k : changed_keys) {
        if (restart_required_keys.count(k)) {
          restart_required = true;
          break;
        }
      }

      bool applied_now = false;
      bool deferred = false;
      if (!restart_required) {
        // Determine if only Playnite-related keys were changed; these are safe to hot-apply
        // even when a streaming session is active.
        bool only_playnite = !changed_keys.empty();
        for (const auto &k : changed_keys) {
          if (k.rfind("playnite_", 0) != 0) {
            only_playnite = false;
            break;
          }
        }
        if (only_playnite || rtsp_stream::session_count() == 0) {
          // Apply immediately
          config::apply_config_now();
          applied_now = true;
        } else {
          config::mark_deferred_reload();
          deferred = true;
        }
      }

      output_tree["status"] = true;
      output_tree["appliedNow"] = applied_now;
      output_tree["deferred"] = deferred;
      output_tree["restartRequired"] = restart_required;
      send_response(response, output_tree);
    } catch (std::exception &e) {
      BOOST_LOG(warning) << "PatchConfig: "sv << e.what();
      bad_request(response, request, e.what());
      return;
    }
  }

  // Lightweight session status for UI messaging
  void getSessionStatus(resp_https_t response, req_https_t request) {
    if (!authenticate(response, request)) {
      return;
    }
    print_req(request);

    nlohmann::json output_tree;
    const int active = rtsp_stream::session_count();
    const bool app_running = proc::proc.running() > 0;
    output_tree["activeSessions"] = active;
    output_tree["appRunning"] = app_running;
    output_tree["paused"] = app_running && active == 0;
    output_tree["status"] = true;
    send_response(response, output_tree);
  }

  /**
   * @brief Upload a cover image.
   * @param response The HTTP response object.
   * @param request The HTTP request object.
   *
   * @api_examples{/api/covers/upload| POST| {"key":"igdb_1234","url":"https://images.igdb.com/igdb/image/upload/t_cover_big_2x/abc123.png"}}
   */
  void uploadCover(resp_https_t response, req_https_t request) {
    if (!validateContentType(response, request, "application/json") || !authenticate(response, request)) {
      return;
    }

    std::stringstream ss;

    ss << request->content.rdbuf();
    try {
      nlohmann::json input_tree = nlohmann::json::parse(ss.str());
      nlohmann::json output_tree;
      std::string key = input_tree.value("key", "");
      if (key.empty()) {
        bad_request(response, request, "Cover key is required");
        return;
      }
      std::string url = input_tree.value("url", "");
      const std::string coverdir = platf::appdata().string() + "/covers/";
      file_handler::make_directory(coverdir);

      // Final destination PNG path
      const std::string dest_png = coverdir + http::url_escape(key) + ".png";

      // Helper to check PNG magic header
      auto file_is_png = [](const std::string &p) -> bool {
        std::ifstream f(p, std::ios::binary);

        if (!f) {
          return false;
        }
        unsigned char sig[8] {};
        f.read(reinterpret_cast<char *>(sig), 8);
        static const unsigned char pngsig[8] = {0x89, 'P', 'N', 'G', 0x0D, 0x0A, 0x1A, 0x0A};

        return f.gcount() == 8 && std::equal(std::begin(sig), std::end(sig), std::begin(pngsig));
      };

      // Build a temp source path (extension based on URL if available)
      auto ext_from_url = [](std::string u) -> std::string {
        auto qpos = u.find_first_of("?#");

        if (qpos != std::string::npos) {
          u = u.substr(0, qpos);
        }
        auto slash = u.find_last_of('/');
        if (slash != std::string::npos) {
          u = u.substr(slash + 1);
        }
        auto dot = u.find_last_of('.');
        if (dot == std::string::npos) {
          return std::string {".img"};
        }
        std::string e = u.substr(dot);
        // sanitize extension
        if (e.size() > 8) {
          return std::string {".img"};
        }
        for (char &c : e) {
          c = static_cast<char>(std::tolower(static_cast<unsigned char>(c)));
        }

        return e;
      };

      std::string src_tmp;
      if (!url.empty()) {
        if (http::url_get_host(url) != "images.igdb.com") {
          bad_request(response, request, "Only images.igdb.com is allowed");
          return;
        }
        const std::string ext = ext_from_url(url);
        src_tmp = coverdir + http::url_escape(key) + "_src" + ext;
        if (!http::download_file(url, src_tmp)) {
          bad_request(response, request, "Failed to download cover");
          return;
        }
      }

      bool converted = false;
#ifdef _WIN32
      {
        // Convert using WIC helper; falls back to copying if already PNG
        std::wstring src_w(src_tmp.begin(), src_tmp.end());
        std::wstring dst_w(dest_png.begin(), dest_png.end());
        converted = platf::img::convert_to_png_96dpi(src_w, dst_w);
        if (!converted && file_is_png(src_tmp)) {
          std::error_code ec {};
          std::filesystem::copy_file(src_tmp, dest_png, std::filesystem::copy_options::overwrite_existing, ec);
          converted = !ec.operator bool();
        }
      }
#else
      // Non-Windows: we can’t transcode here; accept only already-PNG data
      if (file_is_png(src_tmp)) {
        std::error_code ec {};

        std::filesystem::rename(src_tmp, dest_png, ec);
        if (ec) {
          // If rename fails (cross-device), try copy
          std::filesystem::copy_file(src_tmp, dest_png, std::filesystem::copy_options::overwrite_existing, ec);
          if (!ec) {
            std::filesystem::remove(src_tmp);
            converted = true;
          }
        } else {
          converted = true;
        }
      } else {
        // Leave a clear error on non-Windows when not PNG
        bad_request(response, request, "Cover must be PNG on this platform");
        return;
      }
#endif

      // Cleanup temp source file when possible
      if (!src_tmp.empty()) {
        std::error_code del_ec {};

        std::filesystem::remove(src_tmp, del_ec);
      }

      if (!converted) {
        bad_request(response, request, "Failed to convert cover to PNG");
        return;
      }

      output_tree["status"] = true;
      output_tree["path"] = dest_png;
      send_response(response, output_tree);
    } catch (std::exception &e) {
      BOOST_LOG(warning) << "UploadCover: "sv << e.what();
      bad_request(response, request, e.what());
    }
  }

  /**
   * @brief Purge all auto-synced Playnite applications (playnite-managed == "auto").
   * @api_examples{/api/apps/purge_autosync| POST| null}
   */
  void purgeAutoSyncedApps(resp_https_t response, req_https_t request) {
    if (!authenticate(response, request)) {
      return;
    }

    print_req(request);

    try {
      nlohmann::json output_tree;
      nlohmann::json new_apps = nlohmann::json::array();
      std::string file = file_handler::read_file(config::stream.file_apps.c_str());
      nlohmann::json file_tree = nlohmann::json::parse(file);
      auto &apps_node = file_tree["apps"];

      int removed = 0;
      for (auto &app : apps_node) {
        std::string managed = app.contains("playnite-managed") && app["playnite-managed"].is_string() ? app["playnite-managed"].get<std::string>() : std::string();
        if (managed == "auto") {
          ++removed;
          continue;
        }
        new_apps.push_back(app);
      }

      file_tree["apps"] = new_apps;
      confighttp::refresh_client_apps_cache(file_tree);

      output_tree["status"] = true;
      send_response(response, output_tree);
    } catch (std::exception &e) {
      BOOST_LOG(warning) << "purgeAutoSyncedApps: "sv << e.what();
      bad_request(response, request, e.what());
    }
  }

  /**
   * @brief Get the logs from the log file.
   * @param response The HTTP response object.
   * @param request The HTTP request object.
   *
   * @api_examples{/api/logs| GET| null}
   */
  void getLogs(resp_https_t response, req_https_t request) {
    if (!authenticate(response, request)) {
      return;
    }

    print_req(request);

    std::string content;
    auto log_path = logging::current_log_file();
    if (!log_path.empty()) {
      const std::string log_path_str = log_path.string();
      content = file_handler::read_file(log_path_str.c_str());
    }
    SimpleWeb::CaseInsensitiveMultimap headers;
    std::string contentType = "text/plain";
#ifdef _WIN32
    contentType += "; charset=";
    contentType += currentCodePageToCharset();
#endif
    headers.emplace("Content-Type", contentType);
    headers.emplace("X-Frame-Options", "DENY");
    headers.emplace("Content-Security-Policy", "frame-ancestors 'none';");
    response->write(success_ok, content, headers);
  }

#ifdef _WIN32
#endif

  /**
   * @brief Update existing credentials.
   * @param response The HTTP response object.
   * @param request The HTTP request object.
   *
   * The body for the POST request should be JSON serialized in the following format:
   * @code{.json}
   * {
   *   "currentUsername": "Current Username",
   *   "currentPassword": "Current Password",
   *   "newUsername": "New Username",
   *   "newPassword": "New Password",
   *   "confirmNewPassword": "Confirm New Password"
   * }
   * @endcode
   *
   * @api_examples{/api/password| POST| {"currentUsername":"admin","currentPassword":"admin","newUsername":"admin","newPassword":"admin","confirmNewPassword":"admin"}}
   */
  void savePassword(resp_https_t response, req_https_t request) {
    if ((!config::sunshine.username.empty() && !authenticate(response, request)) || !validateContentType(response, request, "application/json")) {
      return;
    }
    print_req(request);
    std::vector<std::string> errors;
    std::stringstream ss;
    ss << request->content.rdbuf();
    try {
      nlohmann::json input_tree = nlohmann::json::parse(ss.str());
      nlohmann::json output_tree;
      std::string username = input_tree.value("currentUsername", "");
      std::string newUsername = input_tree.value("newUsername", "");
      std::string password = input_tree.value("currentPassword", "");
      std::string newPassword = input_tree.value("newPassword", "");
      std::string confirmPassword = input_tree.value("confirmNewPassword", "");
      if (newUsername.empty()) {
        newUsername = username;
      }
      if (newUsername.empty()) {
        errors.push_back("Invalid Username");
      } else {
        auto hash = util::hex(crypto::hash(password + config::sunshine.salt)).to_string();
        if (config::sunshine.username.empty() ||
            (boost::iequals(username, config::sunshine.username) && hash == config::sunshine.password)) {
          if (newPassword.empty() || newPassword != confirmPassword) {
            errors.push_back("Password Mismatch");
          } else {
            http::save_user_creds(config::sunshine.credentials_file, newUsername, newPassword);
            http::reload_user_creds(config::sunshine.credentials_file);
            sessionCookie.clear();  // force re-login
            output_tree["status"] = true;
          }
        } else {
          errors.push_back("Invalid Current Credentials");
        }
      }
      if (!errors.empty()) {
        std::string error = std::accumulate(errors.begin(), errors.end(), std::string(), [](const std::string &a, const std::string &b) {
          return a.empty() ? b : a + ", " + b;
        });
        bad_request(response, request, error);
        return;
      }
      send_response(response, output_tree);
    } catch (std::exception &e) {
      BOOST_LOG(warning) << "SavePassword: "sv << e.what();
      bad_request(response, request, e.what());
    }
  }

  /**
   * @brief Get a one-time password (OTP).
   * @param response The HTTP response object.
   * @param request The HTTP request object.
   *
   * @api_examples{/api/otp| GET| null}
   */
  void getOTP(resp_https_t response, req_https_t request) {
    if (!validateContentType(response, request, "application/json") || !authenticate(response, request)) {
      return;
    }

    print_req(request);

    nlohmann::json output_tree;
    try {
      std::stringstream ss;
      ss << request->content.rdbuf();
      nlohmann::json input_tree = nlohmann::json::parse(ss.str());

      std::string passphrase = input_tree.value("passphrase", "");
      if (passphrase.empty()) {
        throw std::runtime_error("Passphrase not provided!");
      }
      if (passphrase.size() < 4) {
        throw std::runtime_error("Passphrase too short!");
      }

      std::string deviceName = input_tree.value("deviceName", "");
      output_tree["otp"] = nvhttp::request_otp(passphrase, deviceName);
      output_tree["ip"] = platf::get_local_ip_for_gateway();
      output_tree["name"] = config::nvhttp.sunshine_name;
      output_tree["status"] = true;
      output_tree["message"] = "OTP created, effective within 3 minutes.";
      send_response(response, output_tree);
    } catch (std::exception &e) {
      BOOST_LOG(warning) << "OTP creation failed: "sv << e.what();
      bad_request(response, request, e.what());
    }
  }

  /**
   * @brief Send a PIN code to the host.
   * @param response The HTTP response object.
   * @param request The HTTP request object.
   *
   * The body for the POST request should be JSON serialized in the following format:
   * @code{.json}
   * {
   *   "pin": "<pin>",
   *   "name": "Friendly Client Name"
   * }
   * @endcode
   *
   * @api_examples{/api/pin| POST| {"pin":"1234","name":"My PC"}}
   */
  void savePin(resp_https_t response, req_https_t request) {
    if (!validateContentType(response, request, "application/json") || !authenticate(response, request)) {
      return;
    }

    print_req(request);

    try {
      std::stringstream ss;
      ss << request->content.rdbuf();
      nlohmann::json input_tree = nlohmann::json::parse(ss.str());
      nlohmann::json output_tree;
      std::string pin = input_tree.value("pin", "");
      std::string name = input_tree.value("name", "");
      output_tree["status"] = nvhttp::pin(pin, name);
      send_response(response, output_tree);
    } catch (std::exception &e) {
      BOOST_LOG(warning) << "SavePin: "sv << e.what();
      bad_request(response, request, e.what());
    }
  }

  /**
   * @brief Reset the display device persistence.
   * @param response The HTTP response object.
   * @param request The HTTP request object.
   *
   * @api_examples{/api/reset-display-device-persistence| POST| null}
   */
  void resetDisplayDevicePersistence(resp_https_t response, req_https_t request) {
    if (!validateContentType(response, request, "application/json") || !authenticate(response, request)) {
      return;
    }

    print_req(request);

    nlohmann::json output_tree;
    output_tree["status"] = display_helper_integration::reset_persistence();
    send_response(response, output_tree);
  }

#ifdef _WIN32
  /**
   * @brief Export the current Windows display settings as a golden restore snapshot.
   * @api_examples{/api/display/export_golden| POST| {"status":true}}
   */
  void postExportGoldenDisplay(resp_https_t response, req_https_t request) {
    if (!validateContentType(response, request, "application/json")) {
      return;
    }
    if (!authenticate(response, request)) {
      return;
    }
    print_req(request);
    nlohmann::json out;
    try {
      const bool ok = display_helper_integration::export_golden_restore();
      out["status"] = ok;
    } catch (...) {
      out["status"] = false;
    }
    send_response(response, out);
  }
#endif

#ifdef _WIN32
  // --- Golden snapshot helpers (Windows-only) ---
  static bool file_exists_nofail(const std::filesystem::path &p) {
    try {
      std::error_code ec;
      return std::filesystem::exists(p, ec);
    } catch (...) {
      return false;
    }
  }

  // Return candidate paths where the helper writes the golden snapshot.
  // We probe both the active user's Roaming/Local AppData and the current
  // process's CSIDL paths, mirroring the log bundle collection logic.
  static std::vector<std::filesystem::path> golden_snapshot_candidates() {
    std::vector<std::filesystem::path> out;
    auto add_if = [&](const std::filesystem::path &base) {
      if (!base.empty()) {
        out.emplace_back(base / L"Sunshine" / L"display_golden_restore.json");
      }
    };

    try {
      // Prefer the active user's known folders (impersonated) when available
      try {
        platf::dxgi::safe_token user_token;
        user_token.reset(platf::dxgi::retrieve_users_token(false));
        auto add_known = [&](REFKNOWNFOLDERID id) {
          PWSTR baseW = nullptr;
          if (SUCCEEDED(SHGetKnownFolderPath(id, 0, user_token.get(), &baseW)) && baseW) {
            add_if(std::filesystem::path(baseW));
            CoTaskMemFree(baseW);
          }
        };
        add_known(FOLDERID_RoamingAppData);
        add_known(FOLDERID_LocalAppData);
      } catch (...) {
        // ignore
      }

      // Also probe the current process's CSIDL APPDATA and LOCAL_APPDATA
      auto add_csidl = [&](int csidl) {
        wchar_t baseW[MAX_PATH] = {};
        if (SUCCEEDED(SHGetFolderPathW(nullptr, csidl, nullptr, SHGFP_TYPE_CURRENT, baseW))) {
          add_if(std::filesystem::path(baseW));
        }
      };
      add_csidl(CSIDL_APPDATA);
      add_csidl(CSIDL_LOCAL_APPDATA);
    } catch (...) {
      // best-effort
    }
    return out;
  }

  void getGoldenStatus(resp_https_t response, req_https_t request) {
    if (!authenticate(response, request)) {
      return;
    }
    print_req(request);
    nlohmann::json out;
    bool exists = false;
    try {
      for (const auto &p : golden_snapshot_candidates()) {
        if (file_exists_nofail(p)) {
          exists = true;
          break;
        }
      }
    } catch (...) {
    }
    out["exists"] = exists;
    send_response(response, out);
  }

  void deleteGolden(resp_https_t response, req_https_t request) {
    if (!authenticate(response, request)) {
      return;
    }
    print_req(request);
    nlohmann::json out;
    bool any_deleted = false;
    try {
      for (const auto &p : golden_snapshot_candidates()) {
        if (file_exists_nofail(p)) {
          std::error_code ec;
          std::filesystem::remove(p, ec);
          if (!ec) {
            any_deleted = true;
          }
        }
      }
    } catch (...) {
    }
    out["deleted"] = any_deleted;
    send_response(response, out);
  }
#endif

  /**
   * @brief Restart Apollo.
   * @param response The HTTP response object.
   * @param request The HTTP request object.
   *
   * @api_examples{/api/restart| POST| null}
   */
  void restart(resp_https_t response, req_https_t request) {
    if (!validateContentType(response, request, "application/json") || !authenticate(response, request)) {
      return;
    }

    print_req(request);

    proc::proc.terminate();

    // We may not return from this call
    platf::restart();
  }

  /**
   * @brief Quit Apollo.
   * @param response The HTTP response object.
   * @param request The HTTP request object.
   *
   * On Windows, if running in a service, a special shutdown code is returned.
   */
  void quit(resp_https_t response, req_https_t request) {
    if (!authenticate(response, request)) {
      return;
    }

    print_req(request);

    BOOST_LOG(warning) << "Requested quit from config page!"sv;

    proc::proc.terminate();

#ifdef _WIN32
    if (GetConsoleWindow() == NULL) {
      lifetime::exit_sunshine(ERROR_SHUTDOWN_IN_PROGRESS, true);
    } else
#endif
    {
      lifetime::exit_sunshine(0, true);
    }
    // If exit fails, write a response after 5 seconds.
    std::thread write_resp([response] {
      std::this_thread::sleep_for(5s);
      response->write();
    });
    write_resp.detach();
  }

  /**
   * @brief Generate a new API token with specified scopes.
   * @param response The HTTP response object.
   * @param request The HTTP request object.
   *
   * @api_examples{/api/token| POST| {"scopes":[{"path":"/api/apps","methods":["GET"]}]}}}
   *
   * Request body example:
   * {
   *   "scopes": [
   *     { "path": "/api/apps", "methods": ["GET", "POST"] }
   *   ]
   * }
   *
   * Response example:
   * { "token": "..." }
   */
  void generateApiToken(resp_https_t response, req_https_t request) {
    if (!authenticate(response, request)) {
      return;
    }

    std::stringstream ss;
    ss << request->content.rdbuf();
    const std::string request_body = ss.str();
    auto token_opt = api_token_manager.generate_api_token(request_body, config::sunshine.username);
    nlohmann::json output_tree;
    if (!token_opt) {
      output_tree["error"] = "Invalid token request";
      send_response(response, output_tree);
      return;
    }
    output_tree["token"] = *token_opt;
    send_response(response, output_tree);
  }

  /**
   * @brief List all active API tokens and their scopes.
   * @param response The HTTP response object.
   * @param request The HTTP request object.
   *
   * @api_examples{/api/tokens| GET| null}
   *
   * Response example:
   * [
   *   {
   *     "hash": "...",
   *     "username": "admin",
   *     "created_at": 1719000000,
   *     "scopes": [
   *       { "path": "/api/apps", "methods": ["GET"] }
   *     ]
   *   }
   * ]
   */
  void listApiTokens(resp_https_t response, req_https_t request) {
    if (!authenticate(response, request)) {
      return;
    }
    nlohmann::json output_tree = nlohmann::json::parse(api_token_manager.list_api_tokens_json());
    send_response(response, output_tree);
  }

  /**
   * @brief Revoke (delete) an API token by its hash.
   * @param response The HTTP response object.
   * @param request The HTTP request object.
   *
   * @api_examples{/api/token/abcdef1234567890| DELETE| null}
   *
   * Response example:
   * { "status": true }
   */
  void revokeApiToken(resp_https_t response, req_https_t request) {
    if (!authenticate(response, request)) {
      return;
    }
    std::string hash;
    if (request->path_match.size() > 1) {
      hash = request->path_match[1];
    }
    bool result = api_token_manager.revoke_api_token_by_hash(hash);
    nlohmann::json output_tree;
    if (result) {
      output_tree["status"] = true;
    } else {
      output_tree["error"] = "Internal server error";
    }
    send_response(response, output_tree);
  }

  void listSessions(resp_https_t response, req_https_t request);
  void revokeSession(resp_https_t response, req_https_t request);

  /**
   * @brief Launch an application.
   * @param response The HTTP response object.
   * @param request The HTTP request object.
   */
  void launchApp(resp_https_t response, req_https_t request) {
    if (!validateContentType(response, request, "application/json") || !authenticate(response, request)) {
      return;
    }

    print_req(request);

    try {
      std::stringstream ss;
      ss << request->content.rdbuf();
      nlohmann::json input_tree = nlohmann::json::parse(ss.str());

      // Check for required uuid field in body
      if (!input_tree.contains("uuid") || !input_tree["uuid"].is_string()) {
        bad_request(response, request, "Missing or invalid uuid in request body");
        return;
      }
      std::string uuid = input_tree["uuid"].get<std::string>();

      nlohmann::json output_tree;
      const auto &apps = proc::proc.get_apps();
      for (auto &app : apps) {
        if (app.uuid == uuid) {
          crypto::named_cert_t named_cert {
            .name = "",
            .uuid = http::unique_id,
            .perm = crypto::PERM::_all,
          };
          BOOST_LOG(info) << "Launching app ["sv << app.name << "] from web UI"sv;
          auto launch_session = nvhttp::make_launch_session(true, false, request->parse_query_string(), &named_cert);
          auto err = proc::proc.execute(app, launch_session);
          if (err) {
            bad_request(response, request, err == 503 ? "Failed to initialize video capture/encoding. Is a display connected and turned on?" : "Failed to start the specified application");
          } else {
            output_tree["status"] = true;
            send_response(response, output_tree);
          }
          return;
        }
      }
      BOOST_LOG(error) << "Couldn't find app with uuid ["sv << uuid << ']';
      bad_request(response, request, "Cannot find requested application");
    } catch (std::exception &e) {
      BOOST_LOG(warning) << "LaunchApp: "sv << e.what();
      bad_request(response, request, e.what());
    }
  }

  /**
   * @brief Disconnect a client.
   * @param response The HTTP response object.
   * @param request The HTTP request object.
   */
  void disconnect(resp_https_t response, req_https_t request) {
    if (!validateContentType(response, request, "application/json") || !authenticate(response, request)) {
      return;
    }

    print_req(request);

    try {
      std::stringstream ss;
      ss << request->content.rdbuf();
      nlohmann::json output_tree;
      nlohmann::json input_tree = nlohmann::json::parse(ss.str());
      std::string uuid = input_tree.value("uuid", "");
      output_tree["status"] = nvhttp::find_and_stop_session(uuid, true);
      send_response(response, output_tree);
    } catch (std::exception &e) {
      BOOST_LOG(warning) << "Disconnect: "sv << e.what();
      bad_request(response, request, e.what());
    }
  }

  /**
   * @brief Login the user.
   * @param response The HTTP response object.
   * @param request The HTTP request object.
   *
   * The body for the POST request should be JSON serialized in the following format:
   * @code{.json}
   * {
   *   "username": "<username>",
   *   "password": "<password>"
   * }
   * @endcode
   */
  void login(resp_https_t response, req_https_t request) {
    if (!checkIPOrigin(response, request) || !validateContentType(response, request, "application/json")) {
      return;
    }

    auto fg = util::fail_guard([&] {
      response->write(SimpleWeb::StatusCode::client_error_unauthorized);
    });

    try {
      std::stringstream ss;
      ss << request->content.rdbuf();
      nlohmann::json input_tree = nlohmann::json::parse(ss.str());
      std::string username = input_tree.value("username", "");
      std::string password = input_tree.value("password", "");
      std::string hash = util::hex(crypto::hash(password + config::sunshine.salt)).to_string();
      if (!boost::iequals(username, config::sunshine.username) || hash != config::sunshine.password) {
        return;
      }
      std::string sessionCookieRaw = crypto::rand_alphabet(64);
      sessionCookie = util::hex(crypto::hash(sessionCookieRaw + config::sunshine.salt)).to_string();
      cookie_creation_time = std::chrono::steady_clock::now();
      const SimpleWeb::CaseInsensitiveMultimap headers {
        {"Set-Cookie", "auth=" + sessionCookieRaw + "; Secure; SameSite=Strict; Max-Age=2592000; Path=/"}
      };
      response->write(headers);
      fg.disable();
    } catch (std::exception &e) {
      BOOST_LOG(warning) << "Web UI Login failed: ["sv << net::addr_to_normalized_string(request->remote_endpoint().address())
                         << "]: "sv << e.what();
      response->write(SimpleWeb::StatusCode::server_error_internal_server_error);
      fg.disable();
      return;
    }
  }

  void start() {
    auto shutdown_event = mail::man->event<bool>(mail::shutdown);
    auto port_https = net::map_port(PORT_HTTPS);
    auto address_family = net::af_from_enum_string(config::sunshine.address_family);

    https_server_t server(config::nvhttp.cert, config::nvhttp.pkey);
    server.default_resource["DELETE"] = [](resp_https_t response, req_https_t request) {
      bad_request(response, request);
    };
    server.default_resource["PATCH"] = [](resp_https_t response, req_https_t request) {
      bad_request(response, request);
    };
    server.default_resource["POST"] = [](resp_https_t response, req_https_t request) {
      bad_request(response, request);
    };
    server.default_resource["PUT"] = [](resp_https_t response, req_https_t request) {
      bad_request(response, request);
    };

    // Serve the SPA shell for any unmatched GET route. Explicit static and API
    // routes are registered below; UI page routes are deprecated server-side
    // and are handled by the SPA entry responder so frontend can manage
    // authentication and routing.
    server.default_resource["GET"] = getSpaEntry;
    server.resource["^/$"]["GET"] = getSpaEntry;
    server.resource["^/pin/?$"]["GET"] = getSpaEntry;
    server.resource["^/apps/?$"]["GET"] = getSpaEntry;
    server.resource["^/clients/?$"]["GET"] = getSpaEntry;
    server.resource["^/config/?$"]["GET"] = getSpaEntry;
    server.resource["^/password/?$"]["GET"] = getSpaEntry;
    server.resource["^/welcome/?$"]["GET"] = getSpaEntry;
    server.resource["^/login/?$"]["GET"] = getSpaEntry;
    server.resource["^/troubleshooting/?$"]["GET"] = getSpaEntry;
    server.resource["^/api/pin$"]["POST"] = savePin;
    server.resource["^/api/otp$"]["POST"] = getOTP;
    server.resource["^/api/apps$"]["GET"] = getApps;
    server.resource["^/api/apps$"]["POST"] = saveApp;
    server.resource["^/api/apps/([^/]+)/cover$"]["GET"] = getAppCover;
    server.resource["^/api/apps/reorder$"]["POST"] = reorderApps;
    server.resource["^/api/apps/delete$"]["POST"] = deleteApp;
    server.resource["^/api/apps/launch$"]["POST"] = launchApp;
    server.resource["^/api/apps/close$"]["POST"] = closeApp;
    server.resource["^/api/logs$"]["GET"] = getLogs;
    server.resource["^/api/config$"]["GET"] = getConfig;
    server.resource["^/api/config$"]["POST"] = saveConfig;
    // Partial updates for config settings; merges with existing file and
    // removes keys when value is null or empty string.
    server.resource["^/api/config$"]["PATCH"] = patchConfig;
    server.resource["^/api/metadata$"]["GET"] = getMetadata;
    server.resource["^/api/configLocale$"]["GET"] = getLocale;
    server.resource["^/api/restart$"]["POST"] = restart;
    server.resource["^/api/quit$"]["POST"] = quit;
#if defined(_WIN32)
    server.resource["^/api/display/export_golden$"]["POST"] = postExportGoldenDisplay;
    server.resource["^/api/display/golden_status$"]["GET"] = getGoldenStatus;
    server.resource["^/api/display/golden$"]["DELETE"] = deleteGolden;
#endif
    server.resource["^/api/password$"]["POST"] = savePassword;
    server.resource["^/api/display-devices$"]["GET"] = getDisplayDevices;
#ifdef _WIN32
    server.resource["^/api/framegen/edid-refresh$"]["GET"] = getFramegenEdidRefresh;
    server.resource["^/api/health/vigem$"]["GET"] = getVigemHealth;
    server.resource["^/api/health/crashdump$"]["GET"] = getCrashDumpStatus;
    server.resource["^/api/health/crashdump/dismiss$"]["POST"] = postCrashDumpDismiss;
#endif
    server.resource["^/api/apps/([0-9]+)$"]["DELETE"] = deleteApp;
    server.resource["^/api/clients/unpair-all$"]["POST"] = unpairAll;
    server.resource["^/api/clients/list$"]["GET"] = getClients;
<<<<<<< HEAD
    server.resource["^/api/clients/update$"]["POST"] = updateClient;
    server.resource["^/api/clients/unpair$"]["POST"] = unpair;
    server.resource["^/api/clients/disconnect$"]["POST"] = disconnect;
=======
    server.resource["^/api/clients/hdr-profiles$"]["GET"] = getHdrProfiles;
    server.resource["^/api/clients/update$"]["POST"] = updateClient;
    server.resource["^/api/clients/unpair$"]["POST"] = unpair;
    server.resource["^/api/clients/disconnect$"]["POST"] = disconnectClient;
>>>>>>> 797f7e05
    server.resource["^/api/apps/close$"]["POST"] = closeApp;
    server.resource["^/api/session/status$"]["GET"] = getSessionStatus;
    // Keep legacy cover upload endpoint present in upstream master
    server.resource["^/api/covers/upload$"]["POST"] = uploadCover;
    server.resource["^/api/apps/purge_autosync$"]["POST"] = purgeAutoSyncedApps;
#ifdef _WIN32
    server.resource["^/api/playnite/status$"]["GET"] = getPlayniteStatus;
    server.resource["^/api/rtss/status$"]["GET"] = getRtssStatus;
    server.resource["^/api/lossless_scaling/status$"]["GET"] = getLosslessScalingStatus;
    server.resource["^/api/playnite/install$"]["POST"] = installPlaynite;
    server.resource["^/api/playnite/uninstall$"]["POST"] = uninstallPlaynite;
    server.resource["^/api/playnite/games$"]["GET"] = getPlayniteGames;
    server.resource["^/api/playnite/categories$"]["GET"] = getPlayniteCategories;
    server.resource["^/api/playnite/force_sync$"]["POST"] = postPlayniteForceSync;
    server.resource["^/api/playnite/launch$"]["POST"] = postPlayniteLaunch;
    // Export logs bundle (Windows only)
    server.resource["^/api/logs/export$"]["GET"] = downloadPlayniteLogs;
    server.resource["^/api/logs/export_crash$"]["GET"] = downloadCrashBundle;
#endif
    server.resource["^/images/sunshine.ico$"]["GET"] = getFaviconImage;
    server.resource["^/images/logo-apollo-45.png$"]["GET"] = getApolloLogoImage;
    server.resource["^/images/logo-sunshine-45.png$"]["GET"] = getApolloLogoImage;  // legacy alias
    server.resource["^/assets\\/.+$"]["GET"] = getNodeModules;
    server.resource["^/api/token$"]["POST"] = generateApiToken;
    server.resource["^/api/tokens$"]["GET"] = listApiTokens;
    server.resource["^/api/token/([a-fA-F0-9]+)$"]["DELETE"] = revokeApiToken;
    // Session validation endpoint used by the web UI to detect HttpOnly session cookies
    server.resource["^/api-tokens/?$"]["GET"] = getTokenPage;
    server.resource["^/api/auth/login$"]["POST"] = loginUser;
    server.resource["^/api/auth/refresh$"]["POST"] = refreshSession;
    server.resource["^/api/auth/logout$"]["POST"] = logoutUser;
    server.resource["^/api/auth/status$"]["GET"] = authStatus;
    server.resource["^/api/auth/sessions$"]["GET"] = listSessions;
    server.resource["^/api/auth/sessions/([A-Fa-f0-9]+)$"]["DELETE"] = revokeSession;
    server.config.reuse_address = true;
    server.config.address = net::af_to_any_address_string(address_family);
    server.config.port = port_https;

    auto accept_and_run = [&](auto *server) {
      try {
        server->start([port_https](unsigned short port) {
          BOOST_LOG(info) << "Configuration UI available at [https://localhost:"sv << port << "]";
        });
      } catch (boost::system::system_error &err) {
        // It's possible the exception gets thrown after calling server->stop() from a different thread
        if (shutdown_event->peek()) {
          return;
        }
        BOOST_LOG(fatal) << "Couldn't start Configuration HTTPS server on port ["sv << port_https << "]: "sv << err.what();
        shutdown_event->raise(true);
        return;
      }
    };
    api_token_manager.load_api_tokens();
    session_token_manager.load_session_tokens();
    std::thread tcp {accept_and_run, &server};

    // Start a background task to clean up expired session tokens every hour
    std::jthread cleanup_thread([shutdown_event]() {
      while (!shutdown_event->view(std::chrono::hours(1))) {
        if (session_token_manager.cleanup_expired_session_tokens()) {
          session_token_manager.save_session_tokens();
        }
      }
    });

    // Wait for any event
    shutdown_event->view();

    server.stop();

    tcp.join();
    // std::jthread (cleanup_thread) auto-joins on destruction, no need for joinable/join
  }

  /**
   * @brief Handles the HTTP request to serve the API token management page.
   *
   * This function authenticates the incoming request and, if successful,
   * reads the "api-tokens.html" file from the web directory and sends its
   * contents as an HTTP response with the appropriate content type.
   *
   * @param response The HTTP response object used to send data back to the client.
   * @param request The HTTP request object containing client request data.
   */
  void getTokenPage(resp_https_t response, req_https_t request) {
    if (!authenticate(response, request)) {
      return;
    }
    print_req(request);
    std::string content = file_handler::read_file(WEB_DIR "api-tokens.html");
    SimpleWeb::CaseInsensitiveMultimap headers;
    headers.emplace("Content-Type", "text/html; charset=utf-8");
    response->write(content, headers);
  }

  /**
   * @brief Converts a string representation of a token scope to its corresponding TokenScope enum value.
   *
   * This function takes a string view and returns the matching TokenScope enum value.
   * Supported string values are "Read", "read", "Write", and "write".
   * If the input string does not match any known scope, an std::invalid_argument exception is thrown.
   *
   * @param s The string view representing the token scope.
   * @return TokenScope The corresponding TokenScope enum value.
   * @throws std::invalid_argument If the input string does not match any known scope.
   */
  TokenScope scope_from_string(std::string_view s) {
    if (s == "Read" || s == "read") {
      return TokenScope::Read;
    }
    if (s == "Write" || s == "write") {
      return TokenScope::Write;
    }
    throw std::invalid_argument("Unknown TokenScope: " + std::string(s));
  }

  /**
   * @brief Converts a TokenScope enum value to its string representation.
   * @param scope The TokenScope enum value to convert.
   * @return The string representation of the scope.
   */
  std::string scope_to_string(TokenScope scope) {
    switch (scope) {
      case TokenScope::Read:
        return "Read";
      case TokenScope::Write:
        return "Write";
      default:
        throw std::invalid_argument("Unknown TokenScope enum value");
    }
  }

  /**
   * @brief User login endpoint to generate session tokens.
   * @param response The HTTP response object.
   * @param request The HTTP request object.
   *
   * Expects JSON body:
   * {
   *   "username": "string",
   *   "password": "string"
   * }
   *
   * Returns:
   * {
   *   "status": true,
   *   "token": "session_token_string",
   *   "expires_in": 86400
   * }
   *
   * @api_examples{/api/auth/login| POST| {"username": "admin", "password": "password"}}
   */
  void loginUser(resp_https_t response, req_https_t request) {
    print_req(request);

    std::stringstream ss;
    ss << request->content.rdbuf();
    try {
      nlohmann::json input_tree = nlohmann::json::parse(ss);
      if (!input_tree.contains("username") || !input_tree.contains("password")) {
        bad_request(response, request, "Missing username or password");
        return;
      }

      std::string username = input_tree["username"].get<std::string>();
      std::string password = input_tree["password"].get<std::string>();
      std::string redirect_url = input_tree.value("redirect", "/");
      bool remember_me = false;
      if (auto it = input_tree.find("remember_me"); it != input_tree.end()) {
        try {
          remember_me = it->get<bool>();
        } catch (const nlohmann::json::exception &) {
          remember_me = false;
        }
      }

      std::string user_agent;
      if (auto ua = request->header.find("user-agent"); ua != request->header.end()) {
        user_agent = ua->second;
      }
      std::string remote_address = net::addr_to_normalized_string(request->remote_endpoint().address());

    APIResponse api_response = session_token_api.login(username, password, redirect_url, remember_me, user_agent, remote_address);
    write_api_response(response, api_response);

  } catch (const nlohmann::json::exception &e) {
    BOOST_LOG(warning) << "Login JSON error:"sv << e.what();
    bad_request(response, request, "Invalid JSON format");
  }
}

  void refreshSession(resp_https_t response, req_https_t request) {
    print_req(request);

    std::string refresh_token;
    if (auto auth = request->header.find("authorization");
        auth != request->header.end() && auth->second.rfind("Refresh ", 0) == 0) {
      refresh_token = auth->second.substr(8);
    }
    if (refresh_token.empty()) {
      refresh_token = extract_refresh_token_from_cookie(request->header);
    }

    // Allow JSON body input for API clients that do not rely on cookies/Authorization header
    if (refresh_token.empty()) {
      std::stringstream ss;
      ss << request->content.rdbuf();
      if (!ss.str().empty()) {
        try {
          auto body = nlohmann::json::parse(ss);
          if (auto it = body.find("refresh_token"); it != body.end() && it->is_string()) {
            refresh_token = it->get<std::string>();
          }
        } catch (const nlohmann::json::exception &) {
        }
      }
    }

    std::string user_agent;
    if (auto ua = request->header.find("user-agent"); ua != request->header.end()) {
      user_agent = ua->second;
    }
    std::string remote_address = net::addr_to_normalized_string(request->remote_endpoint().address());

    APIResponse api_response = session_token_api.refresh_session(refresh_token, user_agent, remote_address);
    write_api_response(response, api_response);
  }

  /**
   * @brief User logout endpoint to revoke session tokens.
   * @param response The HTTP response object.
   * @param request The HTTP request object.
   *
   * @api_examples{/api/auth/logout| POST| null}
   */
  void logoutUser(resp_https_t response, req_https_t request) {
    print_req(request);

    std::string session_token;
    if (auto auth = request->header.find("authorization");
        auth != request->header.end() && auth->second.rfind("Session ", 0) == 0) {
      session_token = auth->second.substr(8);
    }
    if (session_token.empty()) {
      session_token = extract_session_token_from_cookie(request->header);
    }

    std::string refresh_token = extract_refresh_token_from_cookie(request->header);

    APIResponse api_response = session_token_api.logout(session_token, refresh_token);
    write_api_response(response, api_response);
  }

  void listSessions(resp_https_t response, req_https_t request) {
    if (!authenticate(response, request)) {
      return;
    }
    print_req(request);

    std::string raw_token;
    if (auto auth = request->header.find("authorization");
        auth != request->header.end() && auth->second.rfind("Session ", 0) == 0) {
      raw_token = auth->second.substr(8);
    }
    if (raw_token.empty()) {
      raw_token = extract_session_token_from_cookie(request->header);
    }
    std::string active_hash;
    if (!raw_token.empty()) {
      if (auto hash = session_token_manager.get_hash_for_token(raw_token)) {
        active_hash = *hash;
      }
    }

    APIResponse api_response = session_token_api.list_sessions(config::sunshine.username, active_hash);
    write_api_response(response, api_response);
  }

  void revokeSession(resp_https_t response, req_https_t request) {
    if (!authenticate(response, request)) {
      return;
    }
    print_req(request);

    if (request->path_match.size() < 2) {
      bad_request(response, request, "Session id required");
      return;
    }
    std::string session_hash = request->path_match[1].str();

    std::string raw_token;
    if (auto auth = request->header.find("authorization");
        auth != request->header.end() && auth->second.rfind("Session ", 0) == 0) {
      raw_token = auth->second.substr(8);
    }
    if (raw_token.empty()) {
      raw_token = extract_session_token_from_cookie(request->header);
    }
    bool is_current = false;
    if (!raw_token.empty()) {
      if (auto hash = session_token_manager.get_hash_for_token(raw_token)) {
        is_current = boost::iequals(*hash, session_hash);
      }
    }

    APIResponse api_response = session_token_api.revoke_session_by_hash(session_hash);
    if (api_response.status_code == StatusCode::success_ok && is_current) {
      std::string clear_cookie = std::string(session_cookie_name) + "=; Path=/; HttpOnly; SameSite=Strict; Secure; Priority=High; Expires=Thu, 01 Jan 1970 00:00:00 GMT; Max-Age=0";
      std::string clear_refresh_cookie = std::string(refresh_cookie_name) + "=; Path=/; HttpOnly; SameSite=Strict; Secure; Priority=High; Expires=Thu, 01 Jan 1970 00:00:00 GMT; Max-Age=0";
      api_response.headers.emplace("Set-Cookie", std::move(clear_cookie));
      api_response.headers.emplace("Set-Cookie", std::move(clear_refresh_cookie));
    }
    write_api_response(response, api_response);
  }

  /**
   * @brief Authentication status endpoint.
   * Returns whether credentials are configured and if authentication is required for protected API calls.
   * This allows the frontend to avoid showing a login modal when not necessary.
   *
   * Response JSON shape:
   * {
   *   "credentials_configured": true|false,
   *   "login_required": true|false,
   *   "authenticated": true|false
   * }
   *
   * login_required becomes true only when credentials are configured and the supplied
   * request lacks valid authentication (session token or bearer token) for protected APIs.
   */
  void authStatus(resp_https_t response, req_https_t request) {
    print_req(request);

    bool credentials_configured = !config::sunshine.username.empty();

    // Determine if current request has valid auth (session or bearer) using existing check_auth
    bool authenticated = false;
    if (credentials_configured) {
      if (auto result = check_auth(request); result.ok) {
        authenticated = true;  // check_auth returns ok for public routes; refine below
        // We only consider it authenticated if an auth header or cookie was present and validated.
        std::string auth_header;
        if (auto auth_it = request->header.find("authorization"); auth_it != request->header.end()) {
          auth_header = auth_it->second;
        } else {
          std::string token = extract_session_token_from_cookie(request->header);
          if (!token.empty()) {
            auth_header = "Session " + token;
          }
        }
        if (auth_header.empty()) {
          authenticated = false;  // public access granted but no credentials supplied
        } else {
          // Re-run only auth layer for supplied header specifically to ensure validity
          auto address = net::addr_to_normalized_string(request->remote_endpoint().address());
          auto header_check = check_auth(address, auth_header, "/api/config", "GET");  // use protected path for validation
          authenticated = header_check.ok;
        }
      }
    }

    bool login_required = credentials_configured && !authenticated;

    nlohmann::json tree;
    tree["credentials_configured"] = credentials_configured;
    tree["login_required"] = login_required;
    tree["authenticated"] = authenticated;

    SimpleWeb::CaseInsensitiveMultimap headers;
    headers.emplace("Content-Type", "application/json; charset=utf-8");
    add_cors_headers(headers);
    response->write(SimpleWeb::StatusCode::success_ok, tree.dump(), headers);
  }
}  // namespace confighttp<|MERGE_RESOLUTION|>--- conflicted
+++ resolved
@@ -1621,7 +1621,6 @@
 #endif
 
   /**
-<<<<<<< HEAD
    * @brief Update client information.
    * @param response The HTTP response object.
    * @param request The HTTP request object.
@@ -1640,15 +1639,6 @@
    */
   void updateClient(resp_https_t response, req_https_t request) {
     if (!validateContentType(response, request, "application/json") || !authenticate(response, request)) {
-=======
-   * @brief Update stored settings for a paired client.
-   */
-  void updateClient(resp_https_t response, req_https_t request) {
-    if (!check_content_type(response, request, "application/json")) {
-      return;
-    }
-    if (!authenticate(response, request)) {
->>>>>>> 797f7e05
       return;
     }
 
@@ -1656,34 +1646,9 @@
 
     std::stringstream ss;
     ss << request->content.rdbuf();
-<<<<<<< HEAD
     try {
       nlohmann::json input_tree = nlohmann::json::parse(ss.str());
       nlohmann::json output_tree;
-      std::string uuid = input_tree.value("uuid", "");
-      std::string name = input_tree.value("name", "");
-      std::string display_mode = input_tree.value("display_mode", "");
-      std::string output_name_override = input_tree.value("output_name_override", "");
-      bool enable_legacy_ordering = input_tree.value("enable_legacy_ordering", true);
-      bool allow_client_commands = input_tree.value("allow_client_commands", true);
-      bool always_use_virtual_display = input_tree.value("always_use_virtual_display", false);
-      std::optional<bool> prefer_10bit_sdr;
-      if (input_tree.contains("prefer_10bit_sdr") && !input_tree["prefer_10bit_sdr"].is_null()) {
-        prefer_10bit_sdr = util::get_non_string_json_value<bool>(input_tree, "prefer_10bit_sdr", false);
-      } else {
-        prefer_10bit_sdr.reset();
-      }
-      std::string virtual_display_mode = input_tree.value("virtual_display_mode", "");
-      std::string virtual_display_layout = input_tree.value("virtual_display_layout", "");
-      auto do_cmds = nvhttp::extract_command_entries(input_tree, "do");
-      auto undo_cmds = nvhttp::extract_command_entries(input_tree, "undo");
-      auto perm = static_cast<crypto::PERM>(input_tree.value("perm", static_cast<uint32_t>(crypto::PERM::_no)) & static_cast<uint32_t>(crypto::PERM::_all));
-=======
-
-    try {
-      const nlohmann::json input_tree = nlohmann::json::parse(ss);
-      nlohmann::json output_tree;
-
       const std::string uuid = input_tree.value("uuid", "");
 
       std::optional<std::string> hdr_profile;
@@ -1694,29 +1659,6 @@
           hdr_profile = input_tree.value("hdr_profile", "");
         }
       }
-
-      const bool has_extended_fields =
-        input_tree.contains("name") ||
-        input_tree.contains("display_mode") ||
-        input_tree.contains("output_name_override") ||
-        input_tree.contains("always_use_virtual_display") ||
-        input_tree.contains("virtual_display_mode") ||
-        input_tree.contains("virtual_display_layout") ||
-        input_tree.contains("config_overrides") ||
-        input_tree.contains("prefer_10bit_sdr");
-
-      if (!has_extended_fields) {
-        output_tree["status"] = nvhttp::set_client_hdr_profile(uuid, hdr_profile.value_or(""));
-        send_response(response, output_tree);
-        return;
-      }
-
-      const std::string name = input_tree.value("name", "");
-      const std::string display_mode = input_tree.value("display_mode", "");
-      const std::string output_name_override = input_tree.value("output_name_override", "");
-      const bool always_use_virtual_display = input_tree.value("always_use_virtual_display", false);
-      const std::string virtual_display_mode = input_tree.value("virtual_display_mode", "");
-      const std::string virtual_display_layout = input_tree.value("virtual_display_layout", "");
 
       std::optional<std::unordered_map<std::string, std::string>> config_overrides;
       if (input_tree.contains("config_overrides")) {
@@ -1742,34 +1684,64 @@
         }
       }
 
+      const bool has_extended_fields =
+        input_tree.contains("name") ||
+        input_tree.contains("display_mode") ||
+        input_tree.contains("output_name_override") ||
+        input_tree.contains("enable_legacy_ordering") ||
+        input_tree.contains("allow_client_commands") ||
+        input_tree.contains("always_use_virtual_display") ||
+        input_tree.contains("virtual_display_mode") ||
+        input_tree.contains("virtual_display_layout") ||
+        input_tree.contains("config_overrides") ||
+        input_tree.contains("prefer_10bit_sdr") ||
+        input_tree.contains("do") ||
+        input_tree.contains("undo") ||
+        input_tree.contains("perm");
+
+      if (!has_extended_fields) {
+        if (hdr_profile.has_value()) {
+          output_tree["status"] = nvhttp::set_client_hdr_profile(uuid, *hdr_profile);
+        } else {
+          output_tree["status"] = false;
+        }
+        send_response(response, output_tree);
+        return;
+      }
+
+      const std::string name = input_tree.value("name", "");
+      const std::string display_mode = input_tree.value("display_mode", "");
+      const std::string output_name_override = input_tree.value("output_name_override", "");
+      const bool enable_legacy_ordering = input_tree.value("enable_legacy_ordering", true);
+      const bool allow_client_commands = input_tree.value("allow_client_commands", true);
+      const bool always_use_virtual_display = input_tree.value("always_use_virtual_display", false);
+
       std::optional<bool> prefer_10bit_sdr;
-      if (input_tree.contains("prefer_10bit_sdr") && !input_tree["prefer_10bit_sdr"].is_null()) {
-        prefer_10bit_sdr = input_tree["prefer_10bit_sdr"].get<bool>();
+      if (input_tree.contains("prefer_10bit_sdr")) {
+        if (input_tree["prefer_10bit_sdr"].is_null()) {
+          prefer_10bit_sdr.reset();
+        } else {
+          prefer_10bit_sdr = util::get_non_string_json_value<bool>(input_tree, "prefer_10bit_sdr", false);
+        }
       } else {
-        prefer_10bit_sdr.reset();
-      }
-
->>>>>>> 797f7e05
+        prefer_10bit_sdr = nvhttp::get_client_prefer_10bit_sdr_override(uuid);
+      }
+
+      const std::string virtual_display_mode = input_tree.value("virtual_display_mode", "");
+      const std::string virtual_display_layout = input_tree.value("virtual_display_layout", "");
+      const auto do_cmds = nvhttp::extract_command_entries(input_tree, "do");
+      const auto undo_cmds = nvhttp::extract_command_entries(input_tree, "undo");
+      const auto perm = static_cast<crypto::PERM>(input_tree.value("perm", static_cast<uint32_t>(crypto::PERM::_no)) & static_cast<uint32_t>(crypto::PERM::_all));
       output_tree["status"] = nvhttp::update_device_info(
         uuid,
         name,
         display_mode,
         output_name_override,
-<<<<<<< HEAD
         do_cmds,
         undo_cmds,
         perm,
         enable_legacy_ordering,
         allow_client_commands,
-        always_use_virtual_display,
-        virtual_display_mode,
-        virtual_display_layout,
-        prefer_10bit_sdr
-      );
-      send_response(response, output_tree);
-    } catch (std::exception &e) {
-      BOOST_LOG(warning) << "Update Client: "sv << e.what();
-=======
         always_use_virtual_display,
         virtual_display_mode,
         virtual_display_layout,
@@ -1779,36 +1751,7 @@
       );
       send_response(response, output_tree);
     } catch (std::exception &e) {
-      BOOST_LOG(warning) << "UpdateClient: "sv << e.what();
-      bad_request(response, request, e.what());
-    }
-  }
-
-  /**
-   * @brief Disconnect a client session without unpairing it.
-   */
-  void disconnectClient(resp_https_t response, req_https_t request) {
-    if (!check_content_type(response, request, "application/json")) {
-      return;
-    }
-    if (!authenticate(response, request)) {
-      return;
-    }
-
-    print_req(request);
-
-    std::stringstream ss;
-    ss << request->content.rdbuf();
-
-    try {
-      const nlohmann::json input_tree = nlohmann::json::parse(ss);
-      nlohmann::json output_tree;
-      const std::string uuid = input_tree.value("uuid", "");
-      output_tree["status"] = nvhttp::disconnect_client(uuid);
-      send_response(response, output_tree);
-    } catch (std::exception &e) {
-      BOOST_LOG(warning) << "DisconnectClient: "sv << e.what();
->>>>>>> 797f7e05
+      BOOST_LOG(warning) << "Update Client: "sv << e.what();
       bad_request(response, request, e.what());
     }
   }
@@ -2945,7 +2888,7 @@
       nlohmann::json output_tree;
       nlohmann::json input_tree = nlohmann::json::parse(ss.str());
       std::string uuid = input_tree.value("uuid", "");
-      output_tree["status"] = nvhttp::find_and_stop_session(uuid, true);
+      output_tree["status"] = nvhttp::disconnect_client(uuid);
       send_response(response, output_tree);
     } catch (std::exception &e) {
       BOOST_LOG(warning) << "Disconnect: "sv << e.what();
@@ -3070,16 +3013,10 @@
     server.resource["^/api/apps/([0-9]+)$"]["DELETE"] = deleteApp;
     server.resource["^/api/clients/unpair-all$"]["POST"] = unpairAll;
     server.resource["^/api/clients/list$"]["GET"] = getClients;
-<<<<<<< HEAD
+    server.resource["^/api/clients/hdr-profiles$"]["GET"] = getHdrProfiles;
     server.resource["^/api/clients/update$"]["POST"] = updateClient;
     server.resource["^/api/clients/unpair$"]["POST"] = unpair;
     server.resource["^/api/clients/disconnect$"]["POST"] = disconnect;
-=======
-    server.resource["^/api/clients/hdr-profiles$"]["GET"] = getHdrProfiles;
-    server.resource["^/api/clients/update$"]["POST"] = updateClient;
-    server.resource["^/api/clients/unpair$"]["POST"] = unpair;
-    server.resource["^/api/clients/disconnect$"]["POST"] = disconnectClient;
->>>>>>> 797f7e05
     server.resource["^/api/apps/close$"]["POST"] = closeApp;
     server.resource["^/api/session/status$"]["GET"] = getSessionStatus;
     // Keep legacy cover upload endpoint present in upstream master
