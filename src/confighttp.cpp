--- conflicted
+++ resolved
@@ -124,7 +124,6 @@
     response->write(SimpleWeb::StatusCode::redirection_temporary_redirect, headers);
   }
 
-<<<<<<< HEAD
   std::string getCookieValue(const std::string& cookieString, const std::string& key) {
     std::string keyWithEqual = key + "=";
     std::size_t startPos = cookieString.find(keyWithEqual);
@@ -143,14 +142,6 @@
     return cookieString.substr(startPos, endPos - startPos);
   }
 
-=======
-  /**
-   * @brief Authenticate the user.
-   * @param response The HTTP response object.
-   * @param request The HTTP request object.
-   * @return True if the user is authenticated, false otherwise.
-   */
->>>>>>> 820180c9
   bool
   checkIPOrigin(resp_https_t response, req_https_t request) {
     auto address = net::addr_to_normalized_string(request->remote_endpoint().address());
@@ -251,12 +242,6 @@
     std::ostringstream data;
     pt::write_json(data, tree);
 
-<<<<<<< HEAD
-    pt::write_xml(data, tree);
-    response->write(SimpleWeb::StatusCode::client_error_not_found, data.str());
-  }
-
-=======
     SimpleWeb::CaseInsensitiveMultimap headers;
     headers.emplace("Content-Type", "application/json");
 
@@ -269,7 +254,6 @@
    * @param request The HTTP request object.
    * @todo combine these functions into a single function that accepts the page, i.e "index", "pin", "apps"
    */
->>>>>>> 820180c9
   void
   fetchStaticPage(resp_https_t response, req_https_t request, const std::string& page, bool needsAuthenticate) {
     if (needsAuthenticate) {
@@ -547,12 +531,8 @@
    *   "detached": [
    *     "<Detached commands>"
    *   ],
-<<<<<<< HEAD
    *   "image-path": "<Full path to the application image. Must be a png file.>",
    *   "uuid": "C3445C24-871A-FD23-0708-615C121B5B78"
-=======
-   *   "image-path": "Full path to the application image. Must be a png file."
->>>>>>> 820180c9
    * }
    * @endcode
    *
@@ -604,7 +584,6 @@
     print_req(request);
 
     pt::ptree outputTree;
-<<<<<<< HEAD
     auto g = util::fail_guard([&]() {
       std::ostringstream data;
       pt::write_json(data, outputTree);
@@ -624,51 +603,22 @@
     auto uuid = nvhttp::get_arg(args, "uuid");
 
     pt::ptree fileTree;
-=======
->>>>>>> 820180c9
     try {
-      pt::ptree fileTree;
-      pt::ptree newApps;
       pt::read_json(config::stream.file_apps, fileTree);
       auto &apps_node = fileTree.get_child("apps"s);
 
-<<<<<<< HEAD
       // Unfortunately Boost PT does not allow to directly edit the array, copy should do the trick
       pt::ptree newApps;
       for (const auto &kv : apps_node) {
         auto app_uuid = kv.second.get_optional<std::string>("uuid"s);
         if (!app_uuid || app_uuid.value() != uuid) {
           newApps.push_back(std::make_pair("", kv.second));
-=======
-      if (index < 0 || index >= static_cast<int>(apps_node.size())) {
-        std::string error;
-        if (const int max_index = static_cast<int>(apps_node.size()) - 1; max_index < 0) {
-          error = "No applications to delete";
-        }
-        else {
-          error = "'index' out of range, max index is "s + std::to_string(max_index);
-        }
-        bad_request(response, request, error);
-        return;
-      }
-
-      // Unfortunately Boost PT does not allow to directly edit the array, copy should do the trick
-      int i = 0;
-      for (const auto &[k, v] : apps_node) {
-        if (i++ != index) {
-          newApps.push_back(std::make_pair("", v));
->>>>>>> 820180c9
         }
       }
       fileTree.erase("apps");
       fileTree.push_back(std::make_pair("apps", newApps));
 
       pt::write_json(config::stream.file_apps, fileTree);
-      proc::refresh(config::stream.file_apps);
-
-      outputTree.put("status", true);
-      outputTree.put("result", "application "s + std::to_string(index) + " deleted");
-      send_response(response, outputTree);
     }
     catch (std::exception &e) {
       BOOST_LOG(warning) << "DeleteApp: "sv << e.what();
@@ -1372,11 +1322,8 @@
     server.resource["^/api/config$"]["POST"] = saveConfig;
     server.resource["^/api/configLocale$"]["GET"] = getLocale;
     server.resource["^/api/restart$"]["POST"] = restart;
-<<<<<<< HEAD
     server.resource["^/api/quit$"]["POST"] = quit;
-=======
     server.resource["^/api/reset-display-device-persistence$"]["POST"] = resetDisplayDevicePersistence;
->>>>>>> 820180c9
     server.resource["^/api/password$"]["POST"] = savePassword;
     server.resource["^/api/clients/unpair-all$"]["POST"] = unpairAll;
     server.resource["^/api/clients/list$"]["GET"] = listClients;
