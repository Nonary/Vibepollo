--- conflicted
+++ resolved
@@ -515,6 +515,7 @@
 #ifdef _WIN32
   struct deferred_stream_start_t {
     int fps = 0;
+    int fps_scaled = 0;
     bool gen1_framegen_fix = false;
     bool gen2_framegen_fix = false;
     std::optional<int> lossless_rtss_limit;
@@ -575,6 +576,7 @@
     BOOST_LOG(info) << "Stream-start actions applied after user session became available.";
     platf::frame_limiter_streaming_start(
       deferred->fps,
+      deferred->fps_scaled,
       deferred->gen1_framegen_fix,
       deferred->gen2_framegen_fix,
       deferred->lossless_rtss_limit,
@@ -2302,18 +2304,36 @@
               }
             }
           }
-          platf::frame_limiter_streaming_start(
-            session.config.monitor.framerate,
-            session.config.monitor.encodingFramerate,
-            session.config.gen1_framegen_fix,
-            session.config.gen2_framegen_fix,
-            lossless_rtss_limit,
-            using_smooth_motion
-          );
+
+          const bool defer_stream_start = platf::is_running_as_system() && !user_session_ready();
+          if (defer_stream_start) {
+            deferred_stream_start_t deferred {
+              .fps = session.config.monitor.framerate,
+              .fps_scaled = session.config.monitor.encodingFramerate,
+              .gen1_framegen_fix = session.config.gen1_framegen_fix,
+              .gen2_framegen_fix = session.config.gen2_framegen_fix,
+              .lossless_rtss_limit = lossless_rtss_limit,
+              .smooth_motion = using_smooth_motion,
+            };
+            defer_stream_start_actions(std::move(deferred));
+            BOOST_LOG(info) << "Stream-start actions deferred until user session is ready.";
+          } else {
+            platf::frame_limiter_streaming_start(
+              session.config.monitor.framerate,
+              session.config.monitor.encodingFramerate,
+              session.config.gen1_framegen_fix,
+              session.config.gen2_framegen_fix,
+              lossless_rtss_limit,
+              using_smooth_motion
+            );
+            platf::streaming_will_start();
+          }
+        } else {
+          platf::streaming_will_start();
         }
-<<<<<<< HEAD
+#else
+        platf::streaming_will_start();
 #endif
-        platf::streaming_will_start();
         proc::proc.resume();
       }
 
@@ -2336,32 +2356,6 @@
         exec_thread.detach();
       }
 
-=======
-        const bool defer_stream_start = platf::is_running_as_system() && !user_session_ready();
-        if (defer_stream_start) {
-          deferred_stream_start_t deferred {
-            .fps = session.config.monitor.framerate,
-            .gen1_framegen_fix = session.config.gen1_framegen_fix,
-            .gen2_framegen_fix = session.config.gen2_framegen_fix,
-            .lossless_rtss_limit = lossless_rtss_limit,
-            .smooth_motion = using_smooth_motion,
-          };
-          defer_stream_start_actions(std::move(deferred));
-          BOOST_LOG(info) << "Stream-start actions deferred until user session is ready.";
-        } else {
-          platf::frame_limiter_streaming_start(
-            session.config.monitor.framerate,
-            session.config.gen1_framegen_fix,
-            session.config.gen2_framegen_fix,
-            lossless_rtss_limit,
-            using_smooth_motion
-          );
-          platf::streaming_will_start();
-        }
-#else
-        platf::streaming_will_start();
-#endif
->>>>>>> 1dff1816
 #if defined SUNSHINE_TRAY && SUNSHINE_TRAY >= 1
       system_tray::update_tray_playing(proc::proc.get_last_run_app_name());
       update::on_stream_started();
