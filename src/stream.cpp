--- conflicted
+++ resolved
@@ -24,12 +24,9 @@
 
 // local includes
 #include "config.h"
-<<<<<<< HEAD
 #include "crypto.h"
 #include "display_device.h"
-=======
 #include "display_helper_integration.h"
->>>>>>> ea9f5fec
 #include "globals.h"
 #include "input.h"
 #include "logging.h"
@@ -2084,16 +2081,13 @@
         bool revert_display_config {config::video.dd.config_revert_on_disconnect};
 
         if (proc::proc.running()) {
-<<<<<<< HEAD
           proc::proc.pause();
+#if defined SUNSHINE_TRAY && SUNSHINE_TRAY >= 1
+          system_tray::update_tray_pausing(proc::proc.get_last_run_app_name());
+#endif
         } else {
           // We have no app running and also no clients anymore.
           revert_display_config = true;
-=======
-#if defined SUNSHINE_TRAY && SUNSHINE_TRAY >= 1
-          system_tray::update_tray_pausing(proc::proc.get_last_run_app_name());
-#endif
->>>>>>> ea9f5fec
         }
 
         if (revert_display_config) {
@@ -2173,7 +2167,6 @@
         );
 #endif
         platf::streaming_will_start();
-<<<<<<< HEAD
         proc::proc.resume();
       }
 
@@ -2194,23 +2187,22 @@
         });
 
         exec_thread.detach();
-=======
+      }
+
 #if defined SUNSHINE_TRAY && SUNSHINE_TRAY >= 1
-        system_tray::update_tray_playing(proc::proc.get_last_run_app_name());
-        update::on_stream_started();
+      system_tray::update_tray_playing(proc::proc.get_last_run_app_name());
+      update::on_stream_started();
   #if defined(_WIN32)
-        // If ViGEm is not installed, notify the user that gamepad input won't work
-        try {
-          if (!platf::is_vigem_installed(nullptr)) {
-            system_tray::update_tray_vigem_missing();
-          }
-        } catch (...) {
-          // best-effort: ignore any unexpected errors while checking
+      // If ViGEm is not installed, notify the user that gamepad input won't work
+      try {
+        if (!platf::is_vigem_installed(nullptr)) {
+          system_tray::update_tray_vigem_missing();
         }
+      } catch (...) {
+        // best-effort: ignore any unexpected errors while checking
+      }
   #endif
 #endif
->>>>>>> ea9f5fec
-      }
 
       return 0;
     }
