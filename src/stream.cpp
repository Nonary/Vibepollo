--- conflicted
+++ resolved
@@ -2090,19 +2090,11 @@
         // Only revert on disconnect when explicitly enabled by config.
         bool revert_display_config {config::video.dd.config_revert_on_disconnect};
 
-<<<<<<< HEAD
-        if (proc::proc.running()) {
-          proc::proc.pause();
-        } else {
-          // We have no app running and also no clients anymore.
-          revert_display_config = true;
-=======
         const bool is_paused = proc::proc.running();
         if (is_paused) {
 #if defined SUNSHINE_TRAY && SUNSHINE_TRAY >= 1
           system_tray::update_tray_pausing(proc::proc.get_last_run_app_name());
 #endif
->>>>>>> 03709b9b
         }
 
         bool skip_display_revert = false;
@@ -2127,25 +2119,6 @@
         config::maybe_apply_deferred();
 
 #ifdef _WIN32
-<<<<<<< HEAD
-      if (session.virtual_display.active) {
-        const bool has_physical_display = VDISPLAY::has_active_physical_display();
-        if (has_physical_display) {
-          const bool has_guid = std::any_of(
-            session.virtual_display.guid_bytes.begin(),
-            session.virtual_display.guid_bytes.end(),
-            [](std::uint8_t b) {
-              return b != 0;
-            }
-          );
-          if (has_guid) {
-            GUID guid {};
-            std::memcpy(&guid, session.virtual_display.guid_bytes.data(), sizeof(guid));
-            if (!VDISPLAY::removeVirtualDisplay(guid)) {
-              BOOST_LOG(warning) << "Failed to remove virtual display.";
-            } else {
-              BOOST_LOG(info) << "Virtual display removed.";
-=======
         // Only tear down virtual display when stream truly ends (not paused)
         if (!is_paused && session.virtual_display.active) {
           const bool has_physical_display = VDISPLAY::has_active_physical_display();
@@ -2165,23 +2138,13 @@
               } else {
                 BOOST_LOG(info) << "Virtual display removed.";
               }
->>>>>>> 03709b9b
             }
             session.virtual_display.active = false;
             session.virtual_display.guid_bytes.fill(0);
           } else {
             BOOST_LOG(info) << "No physical displays detected; keeping virtual display active.";
           }
-<<<<<<< HEAD
-          session.virtual_display.active = false;
-          session.virtual_display.guid_bytes.fill(0);
-        } else {
-          BOOST_LOG(info) << "No physical displays detected; keeping virtual display active.";
         }
-      }
-=======
-        }
->>>>>>> 03709b9b
 #endif
       }
 
