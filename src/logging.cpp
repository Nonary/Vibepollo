--- conflicted
+++ resolved
@@ -153,7 +153,6 @@
       deinit();
     }
 
-<<<<<<< HEAD
     // Check if the log file exists and handle backup
     std::string backup_log_file = log_file + ".backup";
     if (std::filesystem::exists(log_file)) {
@@ -169,9 +168,7 @@
       }
     }
 
-=======
 #ifndef __ANDROID__
->>>>>>> 48c2c524
     setup_av_logging(min_log_level);
     setup_libdisplaydevice_logging(min_log_level);
 #endif
@@ -181,12 +178,8 @@
 #ifndef SUNSHINE_TESTS
     boost::shared_ptr<std::ostream> stream {&std::cout, boost::null_deleter()};
     sink->locked_backend()->add_stream(stream);
-<<<<<<< HEAD
-  #endif
-=======
-#endif
-
->>>>>>> 48c2c524
+#endif
+
     sink->locked_backend()->add_stream(boost::make_shared<std::ofstream>(log_file));
     sink->set_filter(severity >= min_log_level);
     sink->set_formatter(&formatter);
