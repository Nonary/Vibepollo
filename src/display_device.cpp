--- conflicted
+++ resolved
@@ -270,16 +270,11 @@
       switch (video_config.dd.refresh_rate_option) {
         case refresh_rate_option_e::automatic:
           {
-<<<<<<< HEAD
-            if (session.fps >= 0) {
-              config.m_refresh_rate = Rational {static_cast<unsigned int>(session.fps), 1000};
-=======
             const int target_fps = (session.framegen_refresh_rate && *session.framegen_refresh_rate > 0)
                                      ? *session.framegen_refresh_rate
                                      : session.fps;
             if (target_fps >= 0) {
-              config.m_refresh_rate = Rational {static_cast<unsigned int>(target_fps), 1};
->>>>>>> 5f61d489
+              config.m_refresh_rate = Rational {static_cast<unsigned int>(target_fps), 1000};
             } else {
               BOOST_LOG(error) << "FPS value provided by client session config is invalid: " << target_fps;
               return false;
