/**
 * @file src/config.cpp
 * @brief Definitions for the configuration of Sunshine.
 */
// standard includes
#include <algorithm>
#include <filesystem>
#include <fstream>
#include <functional>
#include <iostream>
#include <set>
#include <thread>
#include <unordered_map>
#include <utility>

// lib includes
#include <boost/asio.hpp>
#include <boost/filesystem.hpp>
#include <boost/property_tree/json_parser.hpp>
#include <boost/property_tree/ptree.hpp>

// local includes
#include "config.h"
#include "config_playnite.h"
#include "display_helper_integration.h"
#include "entry_handler.h"
#include "file_handler.h"
#include "httpcommon.h"
#include "logging.h"
#include "nvhttp.h"
#include "platform/common.h"
#include "process.h"
#include "rtsp.h"
#include "video.h"
#include "utility.h"

#ifdef _WIN32
  #include <shellapi.h>
  #include "platform/windows/utils.h"
#endif

#if !defined(__ANDROID__) && !defined(__APPLE__)
  // For NVENC legacy constants
  #include <ffnvcodec/nvEncodeAPI.h>
#endif

namespace fs = std::filesystem;
using namespace std::literals;

#define CA_DIR "credentials"
#define PRIVATE_KEY_FILE CA_DIR "/cakey.pem"
#define CERTIFICATE_FILE CA_DIR "/cacert.pem"

#define APPS_JSON_PATH platf::appdata().string() + "/apps.json"

namespace config {

  namespace nv {

    nvenc::nvenc_two_pass twopass_from_view(const ::std::string_view &preset) {
      if (preset == "disabled") {
        return nvenc::nvenc_two_pass::disabled;
      }
      if (preset == "quarter_res") {
        return nvenc::nvenc_two_pass::quarter_resolution;
      }
      if (preset == "full_res") {
        return nvenc::nvenc_two_pass::full_resolution;
      }
      BOOST_LOG(warning) << "config: unknown nvenc_twopass value: " << preset;
      return nvenc::nvenc_two_pass::quarter_resolution;
    }

  }  // namespace nv

  namespace amd {
#if !defined(_WIN32) || defined(DOXYGEN)
  // values accurate as of 27/12/2022, but aren't strictly necessary for MacOS build
  #define AMF_VIDEO_ENCODER_AV1_QUALITY_PRESET_SPEED 100
  #define AMF_VIDEO_ENCODER_AV1_QUALITY_PRESET_QUALITY 30
  #define AMF_VIDEO_ENCODER_AV1_QUALITY_PRESET_BALANCED 70
  #define AMF_VIDEO_ENCODER_HEVC_QUALITY_PRESET_SPEED 10
  #define AMF_VIDEO_ENCODER_HEVC_QUALITY_PRESET_QUALITY 0
  #define AMF_VIDEO_ENCODER_HEVC_QUALITY_PRESET_BALANCED 5
  #define AMF_VIDEO_ENCODER_QUALITY_PRESET_SPEED 1
  #define AMF_VIDEO_ENCODER_QUALITY_PRESET_QUALITY 2
  #define AMF_VIDEO_ENCODER_QUALITY_PRESET_BALANCED 0
  #define AMF_VIDEO_ENCODER_AV1_RATE_CONTROL_METHOD_CONSTANT_QP 0
  #define AMF_VIDEO_ENCODER_AV1_RATE_CONTROL_METHOD_CBR 3
  #define AMF_VIDEO_ENCODER_AV1_RATE_CONTROL_METHOD_PEAK_CONSTRAINED_VBR 2
  #define AMF_VIDEO_ENCODER_AV1_RATE_CONTROL_METHOD_LATENCY_CONSTRAINED_VBR 1
  #define AMF_VIDEO_ENCODER_HEVC_RATE_CONTROL_METHOD_CONSTANT_QP 0
  #define AMF_VIDEO_ENCODER_HEVC_RATE_CONTROL_METHOD_CBR 3
  #define AMF_VIDEO_ENCODER_HEVC_RATE_CONTROL_METHOD_PEAK_CONSTRAINED_VBR 2
  #define AMF_VIDEO_ENCODER_HEVC_RATE_CONTROL_METHOD_LATENCY_CONSTRAINED_VBR 1
  #define AMF_VIDEO_ENCODER_RATE_CONTROL_METHOD_CONSTANT_QP 0
  #define AMF_VIDEO_ENCODER_RATE_CONTROL_METHOD_CBR 1
  #define AMF_VIDEO_ENCODER_RATE_CONTROL_METHOD_PEAK_CONSTRAINED_VBR 2
  #define AMF_VIDEO_ENCODER_RATE_CONTROL_METHOD_LATENCY_CONSTRAINED_VBR 3
  #define AMF_VIDEO_ENCODER_AV1_USAGE_TRANSCODING 0
  #define AMF_VIDEO_ENCODER_AV1_USAGE_LOW_LATENCY 1
  #define AMF_VIDEO_ENCODER_AV1_USAGE_ULTRA_LOW_LATENCY 2
  #define AMF_VIDEO_ENCODER_AV1_USAGE_WEBCAM 3
  #define AMF_VIDEO_ENCODER_AV1_USAGE_LOW_LATENCY_HIGH_QUALITY 5
  #define AMF_VIDEO_ENCODER_HEVC_USAGE_TRANSCODING 0
  #define AMF_VIDEO_ENCODER_HEVC_USAGE_ULTRA_LOW_LATENCY 1
  #define AMF_VIDEO_ENCODER_HEVC_USAGE_LOW_LATENCY 2
  #define AMF_VIDEO_ENCODER_HEVC_USAGE_WEBCAM 3
  #define AMF_VIDEO_ENCODER_HEVC_USAGE_LOW_LATENCY_HIGH_QUALITY 5
  #define AMF_VIDEO_ENCODER_USAGE_TRANSCODING 0
  #define AMF_VIDEO_ENCODER_USAGE_ULTRA_LOW_LATENCY 1
  #define AMF_VIDEO_ENCODER_USAGE_LOW_LATENCY 2
  #define AMF_VIDEO_ENCODER_USAGE_WEBCAM 3
  #define AMF_VIDEO_ENCODER_USAGE_LOW_LATENCY_HIGH_QUALITY 5
  #define AMF_VIDEO_ENCODER_UNDEFINED 0
  #define AMF_VIDEO_ENCODER_CABAC 1
  #define AMF_VIDEO_ENCODER_CALV 2
#else
  #ifdef _GLIBCXX_USE_C99_INTTYPES
    #undef _GLIBCXX_USE_C99_INTTYPES
  #endif
  #include <AMF/components/VideoEncoderAV1.h>
  #include <AMF/components/VideoEncoderHEVC.h>
  #include <AMF/components/VideoEncoderVCE.h>
#endif

    enum class quality_av1_e : int {
      speed = AMF_VIDEO_ENCODER_AV1_QUALITY_PRESET_SPEED,  ///< Speed preset
      quality = AMF_VIDEO_ENCODER_AV1_QUALITY_PRESET_QUALITY,  ///< Quality preset
      balanced = AMF_VIDEO_ENCODER_AV1_QUALITY_PRESET_BALANCED  ///< Balanced preset
    };

    enum class quality_hevc_e : int {
      speed = AMF_VIDEO_ENCODER_HEVC_QUALITY_PRESET_SPEED,  ///< Speed preset
      quality = AMF_VIDEO_ENCODER_HEVC_QUALITY_PRESET_QUALITY,  ///< Quality preset
      balanced = AMF_VIDEO_ENCODER_HEVC_QUALITY_PRESET_BALANCED  ///< Balanced preset
    };

    enum class quality_h264_e : int {
      speed = AMF_VIDEO_ENCODER_QUALITY_PRESET_SPEED,  ///< Speed preset
      quality = AMF_VIDEO_ENCODER_QUALITY_PRESET_QUALITY,  ///< Quality preset
      balanced = AMF_VIDEO_ENCODER_QUALITY_PRESET_BALANCED  ///< Balanced preset
    };

    enum class rc_av1_e : int {
      cbr = AMF_VIDEO_ENCODER_AV1_RATE_CONTROL_METHOD_CBR,  ///< CBR
      cqp = AMF_VIDEO_ENCODER_AV1_RATE_CONTROL_METHOD_CONSTANT_QP,  ///< CQP
      vbr_latency = AMF_VIDEO_ENCODER_AV1_RATE_CONTROL_METHOD_LATENCY_CONSTRAINED_VBR,  ///< VBR with latency constraints
      vbr_peak = AMF_VIDEO_ENCODER_AV1_RATE_CONTROL_METHOD_PEAK_CONSTRAINED_VBR  ///< VBR with peak constraints
    };

    enum class rc_hevc_e : int {
      cbr = AMF_VIDEO_ENCODER_HEVC_RATE_CONTROL_METHOD_CBR,  ///< CBR
      cqp = AMF_VIDEO_ENCODER_HEVC_RATE_CONTROL_METHOD_CONSTANT_QP,  ///< CQP
      vbr_latency = AMF_VIDEO_ENCODER_HEVC_RATE_CONTROL_METHOD_LATENCY_CONSTRAINED_VBR,  ///< VBR with latency constraints
      vbr_peak = AMF_VIDEO_ENCODER_HEVC_RATE_CONTROL_METHOD_PEAK_CONSTRAINED_VBR  ///< VBR with peak constraints
    };

    enum class rc_h264_e : int {
      cbr = AMF_VIDEO_ENCODER_RATE_CONTROL_METHOD_CBR,  ///< CBR
      cqp = AMF_VIDEO_ENCODER_RATE_CONTROL_METHOD_CONSTANT_QP,  ///< CQP
      vbr_latency = AMF_VIDEO_ENCODER_RATE_CONTROL_METHOD_LATENCY_CONSTRAINED_VBR,  ///< VBR with latency constraints
      vbr_peak = AMF_VIDEO_ENCODER_RATE_CONTROL_METHOD_PEAK_CONSTRAINED_VBR  ///< VBR with peak constraints
    };

    enum class usage_av1_e : int {
      transcoding = AMF_VIDEO_ENCODER_AV1_USAGE_TRANSCODING,  ///< Transcoding preset
      webcam = AMF_VIDEO_ENCODER_AV1_USAGE_WEBCAM,  ///< Webcam preset
      lowlatency_high_quality = AMF_VIDEO_ENCODER_AV1_USAGE_LOW_LATENCY_HIGH_QUALITY,  ///< Low latency high quality preset
      lowlatency = AMF_VIDEO_ENCODER_AV1_USAGE_LOW_LATENCY,  ///< Low latency preset
      ultralowlatency = AMF_VIDEO_ENCODER_AV1_USAGE_ULTRA_LOW_LATENCY  ///< Ultra low latency preset
    };

    enum class usage_hevc_e : int {
      transcoding = AMF_VIDEO_ENCODER_HEVC_USAGE_TRANSCODING,  ///< Transcoding preset
      webcam = AMF_VIDEO_ENCODER_HEVC_USAGE_WEBCAM,  ///< Webcam preset
      lowlatency_high_quality = AMF_VIDEO_ENCODER_HEVC_USAGE_LOW_LATENCY_HIGH_QUALITY,  ///< Low latency high quality preset
      lowlatency = AMF_VIDEO_ENCODER_HEVC_USAGE_LOW_LATENCY,  ///< Low latency preset
      ultralowlatency = AMF_VIDEO_ENCODER_HEVC_USAGE_ULTRA_LOW_LATENCY  ///< Ultra low latency preset
    };

    enum class usage_h264_e : int {
      transcoding = AMF_VIDEO_ENCODER_USAGE_TRANSCODING,  ///< Transcoding preset
      webcam = AMF_VIDEO_ENCODER_USAGE_WEBCAM,  ///< Webcam preset
      lowlatency_high_quality = AMF_VIDEO_ENCODER_USAGE_LOW_LATENCY_HIGH_QUALITY,  ///< Low latency high quality preset
      lowlatency = AMF_VIDEO_ENCODER_USAGE_LOW_LATENCY,  ///< Low latency preset
      ultralowlatency = AMF_VIDEO_ENCODER_USAGE_ULTRA_LOW_LATENCY  ///< Ultra low latency preset
    };

    enum coder_e : int {
      _auto = AMF_VIDEO_ENCODER_UNDEFINED,  ///< Auto
      cabac = AMF_VIDEO_ENCODER_CABAC,  ///< CABAC
      cavlc = AMF_VIDEO_ENCODER_CALV  ///< CAVLC
    };

    template<class T>
    ::std::optional<int> quality_from_view(const ::std::string_view &quality_type, const ::std::optional<int>(&original)) {
#define _CONVERT_(x) \
  if (quality_type == #x##sv) \
  return (int) T::x
      _CONVERT_(balanced);
      _CONVERT_(quality);
      _CONVERT_(speed);
#undef _CONVERT_
      return original;
    }

    template<class T>
    ::std::optional<int> rc_from_view(const ::std::string_view &rc, const ::std::optional<int>(&original)) {
#define _CONVERT_(x) \
  if (rc == #x##sv) \
  return (int) T::x
      _CONVERT_(cbr);
      _CONVERT_(cqp);
      _CONVERT_(vbr_latency);
      _CONVERT_(vbr_peak);
#undef _CONVERT_
      return original;
    }

    template<class T>
    ::std::optional<int> usage_from_view(const ::std::string_view &usage, const ::std::optional<int>(&original)) {
#define _CONVERT_(x) \
  if (usage == #x##sv) \
  return (int) T::x
      _CONVERT_(lowlatency);
      _CONVERT_(lowlatency_high_quality);
      _CONVERT_(transcoding);
      _CONVERT_(ultralowlatency);
      _CONVERT_(webcam);
#undef _CONVERT_
      return original;
    }

    int coder_from_view(const ::std::string_view &coder) {
      if (coder == "auto"sv) {
        return _auto;
      }
      if (coder == "cabac"sv || coder == "ac"sv) {
        return cabac;
      }
      if (coder == "cavlc"sv || coder == "vlc"sv) {
        return cavlc;
      }

      return _auto;
    }
  }  // namespace amd

  namespace qsv {
    enum preset_e : int {
      veryslow = 1,  ///< veryslow preset
      slower = 2,  ///< slower preset
      slow = 3,  ///< slow preset
      medium = 4,  ///< medium preset
      fast = 5,  ///< fast preset
      faster = 6,  ///< faster preset
      veryfast = 7  ///< veryfast preset
    };

    enum cavlc_e : int {
      _auto = false,  ///< Auto
      enabled = true,  ///< Enabled
      disabled = false  ///< Disabled
    };

    ::std::optional<int> preset_from_view(const ::std::string_view &preset) {
#define _CONVERT_(x) \
  if (preset == #x##sv) \
  return x
      _CONVERT_(veryslow);
      _CONVERT_(slower);
      _CONVERT_(slow);
      _CONVERT_(medium);
      _CONVERT_(fast);
      _CONVERT_(faster);
      _CONVERT_(veryfast);
#undef _CONVERT_
      return std::nullopt;
    }

    ::std::optional<int> coder_from_view(const ::std::string_view &coder) {
      if (coder == "auto"sv) {
        return _auto;
      }
      if (coder == "cabac"sv || coder == "ac"sv) {
        return disabled;
      }
      if (coder == "cavlc"sv || coder == "vlc"sv) {
        return enabled;
      }
      return std::nullopt;
    }

  }  // namespace qsv

  namespace vt {

    enum coder_e : int {
      _auto = 0,  ///< Auto
      cabac,  ///< CABAC
      cavlc  ///< CAVLC
    };

    int coder_from_view(const ::std::string_view &coder) {
      if (coder == "auto"sv) {
        return _auto;
      }
      if (coder == "cabac"sv || coder == "ac"sv) {
        return cabac;
      }
      if (coder == "cavlc"sv || coder == "vlc"sv) {
        return cavlc;
      }

      return -1;
    }

    int allow_software_from_view(const ::std::string_view &software) {
      if (software == "allowed"sv || software == "forced") {
        return 1;
      }

      return 0;
    }

    int force_software_from_view(const ::std::string_view &software) {
      if (software == "forced") {
        return 1;
      }

      return 0;
    }

    int rt_from_view(const ::std::string_view &rt) {
      if (rt == "disabled" || rt == "off" || rt == "0") {
        return 0;
      }

      return 1;
    }

  }  // namespace vt

  namespace sw {
    int svtav1_preset_from_view(const ::std::string_view &preset) {
#define _CONVERT_(x, y) \
  if (preset == #x##sv) \
  return y
      _CONVERT_(veryslow, 1);
      _CONVERT_(slower, 2);
      _CONVERT_(slow, 4);
      _CONVERT_(medium, 5);
      _CONVERT_(fast, 7);
      _CONVERT_(faster, 9);
      _CONVERT_(veryfast, 10);
      _CONVERT_(superfast, 11);
      _CONVERT_(ultrafast, 12);
#undef _CONVERT_
      return 11;  // Default to superfast
    }
  }  // namespace sw

  namespace dd {
    video_t::dd_t::config_option_e config_option_from_view(const ::std::string_view value) {
#define _CONVERT_(x) \
  if (value == #x##sv) \
  return video_t::dd_t::config_option_e::x
      _CONVERT_(disabled);
      _CONVERT_(verify_only);
      _CONVERT_(ensure_active);
      _CONVERT_(ensure_primary);
      _CONVERT_(ensure_only_display);
#undef _CONVERT_
      return video_t::dd_t::config_option_e::disabled;  // Default to this if value is invalid
    }

    video_t::dd_t::resolution_option_e resolution_option_from_view(const ::std::string_view value) {
#define _CONVERT_2_ARG_(str, val) \
  if (value == #str##sv) \
  return video_t::dd_t::resolution_option_e::val
#define _CONVERT_(x) _CONVERT_2_ARG_(x, x)
      _CONVERT_(disabled);
      _CONVERT_2_ARG_(auto, automatic);
      _CONVERT_(manual);
#undef _CONVERT_
#undef _CONVERT_2_ARG_
      return video_t::dd_t::resolution_option_e::disabled;  // Default to this if value is invalid
    }

    video_t::dd_t::refresh_rate_option_e refresh_rate_option_from_view(const ::std::string_view value) {
#define _CONVERT_2_ARG_(str, val) \
  if (value == #str##sv) \
  return video_t::dd_t::refresh_rate_option_e::val
#define _CONVERT_(x) _CONVERT_2_ARG_(x, x)
      _CONVERT_(disabled);
      _CONVERT_2_ARG_(auto, automatic);
      _CONVERT_(manual);
      _CONVERT_(prefer_highest);
#undef _CONVERT_
#undef _CONVERT_2_ARG_
      return video_t::dd_t::refresh_rate_option_e::disabled;  // Default to this if value is invalid
    }

    video_t::dd_t::hdr_option_e hdr_option_from_view(const ::std::string_view value) {
#define _CONVERT_2_ARG_(str, val) \
  if (value == #str##sv) \
  return video_t::dd_t::hdr_option_e::val
#define _CONVERT_(x) _CONVERT_2_ARG_(x, x)
      _CONVERT_(disabled);
      _CONVERT_2_ARG_(auto, automatic);
#undef _CONVERT_
#undef _CONVERT_2_ARG_
      return video_t::dd_t::hdr_option_e::disabled;  // Default to this if value is invalid
    }

    video_t::dd_t::mode_remapping_t mode_remapping_from_view(const ::std::string_view value) {
      const auto parse_entry_list {[](const auto &entry_list, auto &output_field) {
        for (auto &[_, entry] : entry_list) {
          auto requested_resolution = entry.template get_optional<std::string>("requested_resolution"s);
          auto requested_fps = entry.template get_optional<std::string>("requested_fps"s);
          auto final_resolution = entry.template get_optional<std::string>("final_resolution"s);
          auto final_refresh_rate = entry.template get_optional<std::string>("final_refresh_rate"s);

          output_field.push_back(video_t::dd_t::mode_remapping_entry_t {requested_resolution.value_or(""), requested_fps.value_or(""), final_resolution.value_or(""), final_refresh_rate.value_or("")});
        }
      }};

      // We need to add a wrapping object to make it valid JSON, otherwise ptree cannot parse it.
      std::stringstream json_stream;
      json_stream << "{\"dd_mode_remapping\":" << value << "}";

      boost::property_tree::ptree json_tree;
      boost::property_tree::read_json(json_stream, json_tree);

      video_t::dd_t::mode_remapping_t output;
      parse_entry_list(json_tree.get_child("dd_mode_remapping.mixed"), output.mixed);
      parse_entry_list(json_tree.get_child("dd_mode_remapping.resolution_only"), output.resolution_only);
      parse_entry_list(json_tree.get_child("dd_mode_remapping.refresh_rate_only"), output.refresh_rate_only);

      return output;
    }
  }  // namespace dd

  video_t video {
    false, // headless_mode
    true, // limit_framerate
    false, // double_refreshrate

    28,  // qp

    0,  // hevc_mode
    0,  // av1_mode

    2,  // min_threads
    {
      "superfast"s,  // preset
      "zerolatency"s,  // tune
      11,  // superfast
    },  // software

    {},  // nv
    true,  // nv_realtime_hags
    true,  // nv_opengl_vulkan_on_dxgi
    true,  // nv_sunshine_high_power_mode
    {},  // nv_legacy

    {
      qsv::medium,  // preset
      qsv::_auto,  // cavlc
      false,  // slow_hevc
    },  // qsv

    {
      (int) amd::usage_h264_e::ultralowlatency,  // usage (h264)
      (int) amd::usage_hevc_e::ultralowlatency,  // usage (hevc)
      (int) amd::usage_av1_e::ultralowlatency,  // usage (av1)
      (int) amd::rc_h264_e::vbr_latency,  // rate control (h264)
      (int) amd::rc_hevc_e::vbr_latency,  // rate control (hevc)
      (int) amd::rc_av1_e::vbr_latency,  // rate control (av1)
      0,  // enforce_hrd
      (int) amd::quality_h264_e::balanced,  // quality (h264)
      (int) amd::quality_hevc_e::balanced,  // quality (hevc)
      (int) amd::quality_av1_e::balanced,  // quality (av1)
      0,  // preanalysis
      1,  // vbaq
      (int) amd::coder_e::_auto,  // coder
    },  // amd

    {
      0,
      0,
      1,
      -1,
    },  // vt

    {
      false,  // strict_rc_buffer
    },  // vaapi

    {},  // capture
    {},  // encoder
    {},  // adapter_name
    {},  // output_name

    {
      video_t::dd_t::config_option_e::disabled,  // configuration_option
      video_t::dd_t::resolution_option_e::automatic,  // resolution_option
      {},  // manual_resolution
      video_t::dd_t::refresh_rate_option_e::automatic,  // refresh_rate_option
      {},  // manual_refresh_rate
      video_t::dd_t::hdr_option_e::automatic,  // hdr_option
      3s,  // config_revert_delay
      {},  // config_revert_on_disconnect
      {},  // mode_remapping
      {false, false}  // wa
    },  // display_device

    0,  // max_bitrate
<<<<<<< HEAD
    0,  // minimum_fps_target (0 = framerate)

    "1920x1080x60",  // fallback_mode
    false, // isolated Display
    false, // ignore_encoder_probe_failure
=======
    20  // minimum_fps_target (0 = framerate)
>>>>>>> ea9f5fec
  };

  audio_t audio {
    {},  // audio_sink
    {},  // virtual_sink
    true,  // stream audio
    true,  // install_steam_drivers
    true, // keep_sink_default
    true, // auto_capture
  };

  stream_t stream {
    10s,  // ping_timeout

    APPS_JSON_PATH,

    20,  // fecPercentage

    ENCRYPTION_MODE_NEVER,  // lan_encryption_mode
    ENCRYPTION_MODE_OPPORTUNISTIC,  // wan_encryption_mode
  };

  nvhttp_t nvhttp {
    "lan",  // origin web manager

    PRIVATE_KEY_FILE,
    CERTIFICATE_FILE,

    platf::get_host_name(),  // sunshine_name,
    "sunshine_state.json"s,  // file_state
    {},  // external_ip
  };

  input_t input {
    {
      {0x10, 0xA0},
      {0x11, 0xA2},
      {0x12, 0xA4},
    },
    -1ms,  // back_button_timeout
    500ms,  // key_repeat_delay
    std::chrono::duration<double> {1 / 24.9},  // key_repeat_period

    {
      platf::supported_gamepads(nullptr).front().name.data(),
      platf::supported_gamepads(nullptr).front().name.size(),
    },  // Default gamepad
    true,  // back as touchpad click enabled (manual DS4 only)
    true,  // client gamepads with motion events are emulated as DS4
    true,  // client gamepads with touchpads are emulated as DS4
    true,  // ds5_inputtino_randomize_mac

    true,  // keyboard enabled
    true,  // mouse enabled
    true,  // controller enabled
    true,  // always send scancodes
    true,  // high resolution scrolling
    true,  // native pen/touch support
    false, // enable input only mode
    true, // forward_rumble
  };

  frame_limiter_t frame_limiter {
    false,  // enable
    "auto"  // provider
  };

  // Windows-only: RTSS defaults
  rtss_t rtss {
    {},  // install_path
    "async",  // frame_limit_type
    false  // disable_vsync_ullm
  };

  lossless_scaling_t lossless_scaling {
    {}  // exe_path
  };

  sunshine_t sunshine {
    false, // hide_tray_controls
    true, // enable_pairing
    true, // enable_discovery
    false, // envvar_compatibility_mode
    "en",  // locale
    2,  // min_log_level
    0,  // flags
    {},  // User file
    {},  // Username
    {},  // Password
    {},  // Password Salt
    platf::appdata().string() + "/sunshine.conf",  // config file
    {},  // cmd args
    47989,  // Base port number
    "ipv4",  // Address family
    platf::appdata().string() + "/sunshine.log",  // log file
    false,  // notify_pre_releases
    false,  // legacy_ordering
    true,  // system_tray
    {},  // prep commands
<<<<<<< HEAD
    {},  // state commands
    {},  // server commands
=======
    std::chrono::hours {2},  // session_token_ttl default 2h
    86400  // update_check_interval_seconds default 24h
>>>>>>> ea9f5fec
  };

  namespace {
    const video_t default_video = video;
    const audio_t default_audio = audio;
    const stream_t default_stream = stream;
    const input_t default_input = input;
    const frame_limiter_t default_frame_limiter = frame_limiter;
    const rtss_t default_rtss = rtss;
    const lossless_scaling_t default_lossless_scaling = lossless_scaling;
    const sunshine_t default_sunshine = sunshine;

    std::unordered_map<std::string, std::string> command_line_overrides;

    void reset_runtime_config_to_defaults() {
      const auto preserved_username = sunshine.username;
      const auto preserved_password = sunshine.password;
      const auto preserved_salt = sunshine.salt;
      const auto preserved_config_file = sunshine.config_file;
      const auto preserved_cmd = sunshine.cmd;

      video = default_video;
      audio = default_audio;
      stream = default_stream;
      input = default_input;
      frame_limiter = default_frame_limiter;
      rtss = default_rtss;
      lossless_scaling = default_lossless_scaling;

      sunshine = default_sunshine;
      sunshine.username = preserved_username;
      sunshine.password = preserved_password;
      sunshine.salt = preserved_salt;
      sunshine.config_file = preserved_config_file;
      sunshine.cmd = preserved_cmd;
    }
  }  // namespace

  bool endline(char ch) {
    return ch == '\r' || ch == '\n';
  }

  bool space_tab(char ch) {
    return ch == ' ' || ch == '\t';
  }

  bool whitespace(char ch) {
    return space_tab(ch) || endline(ch);
  }

  std::string to_string(const char *begin, const char *end) {
    std::string result;

    KITTY_WHILE_LOOP(auto pos = begin, pos != end, {
      auto comment = std::find(pos, end, '#');
      auto endl = std::find_if(comment, end, endline);

      result.append(pos, comment);

      pos = endl;
    })

    return result;
  }

  template<class It>
  It skip_list(It skipper, It end) {
    int stack = 1;
    while (skipper != end && stack) {
      if (*skipper == '[') {
        ++stack;
      }
      if (*skipper == ']') {
        --stack;
      }

      ++skipper;
    }

    return skipper;
  }

  std::pair<
    ::std::string_view::const_iterator,
    ::std::optional<std::pair<std::string, std::string>>>
    parse_option(::std::string_view::const_iterator begin, ::std::string_view::const_iterator end) {
    begin = std::find_if_not(begin, end, whitespace);
    auto endl = std::find_if(begin, end, endline);
    auto endc = std::find(begin, endl, '#');
    endc = std::find_if(std::make_reverse_iterator(endc), std::make_reverse_iterator(begin), std::not_fn(whitespace)).base();

    auto eq = std::find(begin, endc, '=');
    if (eq == endc || eq == begin) {
      return std::make_pair(endl, std::nullopt);
    }

    auto end_name = std::find_if_not(std::make_reverse_iterator(eq), std::make_reverse_iterator(begin), space_tab).base();
    auto begin_val = std::find_if_not(eq + 1, endc, space_tab);

    if (begin_val == endl) {
      return std::make_pair(endl, std::nullopt);
    }

    // Lists might contain newlines
    if (*begin_val == '[') {
      endl = skip_list(begin_val + 1, end);

      // Check if we reached the end of the file without finding a closing bracket
      // We know we have a valid closing bracket if:
      // 1. We didn't reach the end, or
      // 2. We reached the end but the last character was the matching closing bracket
      if (endl == end && end == begin_val + 1) {
        BOOST_LOG(warning) << "config: Missing ']' in config option: " << to_string(begin, end_name);
        return std::make_pair(endl, std::nullopt);
      }
    }

    return std::make_pair(
      endl,
      std::make_pair(to_string(begin, end_name), to_string(begin_val, endl))
    );
  }

  std::unordered_map<std::string, std::string> parse_config(const ::std::string_view &file_content) {
    std::unordered_map<std::string, std::string> vars;

    auto pos = std::begin(file_content);
    auto end = std::end(file_content);

    while (pos < end) {
      // auto newline = std::find_if(pos, end, [](auto ch) { return ch == '\n' || ch == '\r'; });
      TUPLE_2D(endl, var, parse_option(pos, end));

      pos = endl;
      if (pos != end) {
        pos += (*pos == '\r') ? 2 : 1;
      }

      if (!var) {
        continue;
      }

      vars.emplace(std::move(*var));
    }

    return vars;
  }

  void string_f(std::unordered_map<std::string, std::string> &vars, const std::string &name, std::string &input) {
    auto it = vars.find(name);
    if (it == std::end(vars)) {
      return;
    }

    input = std::move(it->second);

    vars.erase(it);
  }

  template<typename T, typename F>
  void generic_f(std::unordered_map<std::string, std::string> &vars, const std::string &name, T &input, F &&f) {
    std::string tmp;
    string_f(vars, name, tmp);
    if (!tmp.empty()) {
      input = f(tmp);
    }
  }

  void string_restricted_f(std::unordered_map<std::string, std::string> &vars, const std::string &name, std::string &input, const std::vector<::std::string_view> &allowed_vals) {
    std::string temp;
    string_f(vars, name, temp);

    for (auto &allowed_val : allowed_vals) {
      if (temp == allowed_val) {
        input = std::move(temp);
        return;
      }
    }
  }

  void path_f(std::unordered_map<std::string, std::string> &vars, const std::string &name, fs::path &input) {
    // appdata needs to be retrieved once only
    static auto appdata = platf::appdata();

    std::string temp;
    string_f(vars, name, temp);

    if (!temp.empty()) {
      input = temp;
    }

    if (input.is_relative()) {
      input = appdata / input;
    }

    auto dir = input;
    dir.remove_filename();

    // Ensure the directories exists
    if (!fs::exists(dir)) {
      fs::create_directories(dir);
    }
  }

  void path_f(std::unordered_map<std::string, std::string> &vars, const std::string &name, std::string &input) {
    fs::path temp = input;

    path_f(vars, name, temp);

    input = temp.string();
  }

  void int_f(std::unordered_map<std::string, std::string> &vars, const std::string &name, int &input) {
    auto it = vars.find(name);

    if (it == std::end(vars)) {
      return;
    }

    ::std::string_view val = it->second;

    // If value is something like: "756" instead of 756
    if (val.size() >= 2 && val[0] == '"') {
      val = val.substr(1, val.size() - 2);
    }

    // If that integer is in hexadecimal
    if (val.size() >= 2 && val.substr(0, 2) == "0x"sv) {
      input = util::from_hex<int>(val.substr(2));
    } else {
      input = util::from_view(val);
    }

    vars.erase(it);
  }

  void int_f(std::unordered_map<std::string, std::string> &vars, const std::string &name, ::std::optional<int> &input) {
    auto it = vars.find(name);

    if (it == std::end(vars)) {
      return;
    }

    ::std::string_view val = it->second;

    // If value is something like: "756" instead of 756
    if (val.size() >= 2 && val[0] == '"') {
      val = val.substr(1, val.size() - 2);
    }

    // If that integer is in hexadecimal
    if (val.size() >= 2 && val.substr(0, 2) == "0x"sv) {
      input = util::from_hex<int>(val.substr(2));
    } else {
      input = util::from_view(val);
    }

    vars.erase(it);
  }

  template<class F>
  void int_f(std::unordered_map<std::string, std::string> &vars, const std::string &name, int &input, F &&f) {
    std::string tmp;
    string_f(vars, name, tmp);
    if (!tmp.empty()) {
      input = f(tmp);
    }
  }

  template<class F>
  void int_f(std::unordered_map<std::string, std::string> &vars, const std::string &name, ::std::optional<int> &input, F &&f) {
    std::string tmp;
    string_f(vars, name, tmp);
    if (!tmp.empty()) {
      input = f(tmp);
    }
  }

  void int_between_f(std::unordered_map<std::string, std::string> &vars, const std::string &name, int &input, const std::pair<int, int> &range) {
    int temp = input;

    int_f(vars, name, temp);

    TUPLE_2D_REF(lower, upper, range);
    if (temp >= lower && temp <= upper) {
      input = temp;
    }
  }

  bool to_bool(std::string &boolean) {
    std::for_each(std::begin(boolean), std::end(boolean), [](char ch) {
      return (char) std::tolower(ch);
    });

    return boolean == "true"sv ||
           boolean == "yes"sv ||
           boolean == "enable"sv ||
           boolean == "enabled"sv ||
           boolean == "on"sv ||
           (std::find(std::begin(boolean), std::end(boolean), '1') != std::end(boolean));
  }

  void bool_f(std::unordered_map<std::string, std::string> &vars, const std::string &name, bool &input) {
    std::string tmp;
    string_f(vars, name, tmp);

    if (tmp.empty()) {
      return;
    }

    input = to_bool(tmp);
  }

  void double_f(std::unordered_map<std::string, std::string> &vars, const std::string &name, double &input) {
    std::string tmp;
    string_f(vars, name, tmp);

    if (tmp.empty()) {
      return;
    }

    char *c_str_p;
    auto val = std::strtod(tmp.c_str(), &c_str_p);

    if (c_str_p == tmp.c_str()) {
      return;
    }

    input = val;
  }

  void double_between_f(std::unordered_map<std::string, std::string> &vars, const std::string &name, double &input, const std::pair<double, double> &range) {
    double temp = input;

    double_f(vars, name, temp);

    TUPLE_2D_REF(lower, upper, range);
    if (temp >= lower && temp <= upper) {
      input = temp;
    }
  }

  void list_string_f(std::unordered_map<std::string, std::string> &vars, const std::string &name, std::vector<std::string> &input) {
    std::string string;
    string_f(vars, name, string);

    if (string.empty()) {
      return;
    }

    input.clear();

    auto begin = std::cbegin(string);
    if (*begin == '[') {
      ++begin;
    }

    begin = std::find_if_not(begin, std::cend(string), whitespace);
    if (begin == std::cend(string)) {
      return;
    }

    auto pos = begin;
    while (pos < std::cend(string)) {
      if (*pos == '[') {
        pos = skip_list(pos + 1, std::cend(string)) + 1;
      } else if (*pos == ']') {
        break;
      } else if (*pos == ',') {
        input.emplace_back(begin, pos);
        pos = begin = std::find_if_not(pos + 1, std::cend(string), whitespace);
      } else {
        ++pos;
      }
    }

    if (pos != begin) {
      input.emplace_back(begin, pos);
    }
  }

  void list_prep_cmd_f(std::unordered_map<std::string, std::string> &vars, const std::string &name, std::vector<prep_cmd_t> &input) {
    std::string string;
    string_f(vars, name, string);

    std::stringstream jsonStream;

    // check if string is empty, i.e. when the value doesn't exist in the config file
    if (string.empty()) {
      return;
    }

    // We need to add a wrapping object to make it valid JSON, otherwise ptree cannot parse it.
    jsonStream << "{\"prep_cmd\":" << string << "}";

    boost::property_tree::ptree jsonTree;
    boost::property_tree::read_json(jsonStream, jsonTree);

    for (auto &[_, prep_cmd] : jsonTree.get_child("prep_cmd"s)) {
      auto do_cmd = prep_cmd.get_optional<std::string>("do"s);
      auto undo_cmd = prep_cmd.get_optional<std::string>("undo"s);
      auto elevated = prep_cmd.get_optional<bool>("elevated"s);

      input.emplace_back(do_cmd.value_or(""), undo_cmd.value_or(""), elevated.value_or(false));
    }
  }

  void list_server_cmd_f(std::unordered_map<std::string, std::string> &vars, const std::string &name, std::vector<server_cmd_t> &input) {
    std::string string;
    string_f(vars, name, string);

    std::stringstream jsonStream;

    // check if string is empty, i.e. when the value doesn't exist in the config file
    if (string.empty()) {
      return;
    }

    // We need to add a wrapping object to make it valid JSON, otherwise ptree cannot parse it.
    jsonStream << "{\"server_cmd\":" << string << "}";

    boost::property_tree::ptree jsonTree;
    boost::property_tree::read_json(jsonStream, jsonTree);

    for (auto &[_, prep_cmd] : jsonTree.get_child("server_cmd"s)) {
      auto cmd_name = prep_cmd.get_optional<std::string>("name"s);
      auto cmd_val = prep_cmd.get_optional<std::string>("cmd"s);
      auto elevated = prep_cmd.get_optional<bool>("elevated"s);

      input.emplace_back(cmd_name.value_or(""), cmd_val.value_or(""), elevated.value_or(false));
    }
  }

  void list_int_f(std::unordered_map<std::string, std::string> &vars, const std::string &name, std::vector<int> &input) {
    std::vector<std::string> list;
    list_string_f(vars, name, list);

    // check if list is empty, i.e. when the value doesn't exist in the config file
    if (list.empty()) {
      return;
    }

    // The framerate list must be cleared before adding values from the file configuration.
    // If the list is not cleared, then the specified parameters do not affect the behavior of the sunshine server.
    // That is, if you set only 30 fps in the configuration file, it will not work because by default, during initialization the list includes 10, 30, 60, 90 and 120 fps.
    input.clear();
    for (auto &el : list) {
      ::std::string_view val = el;

      // If value is something like: "756" instead of 756
      if (val.size() >= 2 && val[0] == '"') {
        val = val.substr(1, val.size() - 2);
      }

      int tmp;

      // If the integer is a hexadecimal
      if (val.size() >= 2 && val.substr(0, 2) == "0x"sv) {
        tmp = util::from_hex<int>(val.substr(2));
      } else {
        tmp = util::from_view(val);
      }
      input.emplace_back(tmp);
    }
  }

  void map_int_int_f(std::unordered_map<std::string, std::string> &vars, const std::string &name, std::unordered_map<int, int> &input) {
    std::vector<int> list;
    list_int_f(vars, name, list);

    // The list needs to be a multiple of 2
    if (list.size() % 2) {
      BOOST_LOG(warning) << "config: expected "sv << name << " to have a multiple of two elements --> not "sv << list.size();
      return;
    }

    int x = 0;
    while (x < list.size()) {
      auto key = list[x++];
      auto val = list[x++];

      input.emplace(key, val);
    }
  }

  int apply_flags(const char *line) {
    int ret = 0;
    while (*line != '\0') {
      switch (*line) {
        case '0':
          config::sunshine.flags[config::flag::PIN_STDIN].flip();
          break;
        case '1':
          config::sunshine.flags[config::flag::FRESH_STATE].flip();
          break;
        case '2':
          config::sunshine.flags[config::flag::FORCE_VIDEO_HEADER_REPLACE].flip();
          break;
        case 'p':
          config::sunshine.flags[config::flag::UPNP].flip();
          break;
        default:
          BOOST_LOG(warning) << "config: Unrecognized flag: ["sv << *line << ']' << std::endl;
          ret = -1;
      }

      ++line;
    }

    return ret;
  }

  std::vector<::std::string_view> &get_supported_gamepad_options() {
    const auto options = platf::supported_gamepads(nullptr);
    static std::vector<::std::string_view> opts {};
    opts.reserve(options.size());
    for (auto &opt : options) {
      opts.emplace_back(opt.name);
    }
    return opts;
  }

  void apply_config(std::unordered_map<std::string, std::string> &&vars) {
    reset_runtime_config_to_defaults();
#ifndef __ANDROID__
    // TODO: Android can possibly support this
    if (!fs::exists(stream.file_apps.c_str())) {
      fs::copy_file(SUNSHINE_ASSETS_DIR "/apps.json", stream.file_apps);
    }
#endif

    for (auto &[name, val] : vars) {
    #ifdef _WIN32
      BOOST_LOG(info) << "config: ["sv << name << "] -- ["sv << utf8ToAcp(val) << ']';
    #else
      BOOST_LOG(info) << "config: ["sv << name << "] -- ["sv << val << ']';
    #endif
      modified_config_settings[name] = val;
    }

    bool_f(vars, "headless_mode", video.headless_mode);
    bool_f(vars, "limit_framerate", video.limit_framerate);
    bool_f(vars, "double_refreshrate", video.double_refreshrate);
    int_f(vars, "qp", video.qp);
    int_between_f(vars, "hevc_mode", video.hevc_mode, {0, 3});
    int_between_f(vars, "av1_mode", video.av1_mode, {0, 3});
    int_f(vars, "min_threads", video.min_threads);
    string_f(vars, "sw_preset", video.sw.sw_preset);
    if (!video.sw.sw_preset.empty()) {
      video.sw.svtav1_preset = sw::svtav1_preset_from_view(video.sw.sw_preset);
    }
    string_f(vars, "sw_tune", video.sw.sw_tune);

    int_between_f(vars, "nvenc_preset", video.nv.quality_preset, {1, 7});
    int_between_f(vars, "nvenc_vbv_increase", video.nv.vbv_percentage_increase, {0, 400});
    bool_f(vars, "nvenc_spatial_aq", video.nv.adaptive_quantization);
    generic_f(vars, "nvenc_twopass", video.nv.two_pass, nv::twopass_from_view);
    bool_f(vars, "nvenc_h264_cavlc", video.nv.h264_cavlc);
    bool_f(vars, "nvenc_intra_refresh", video.nv.intra_refresh);
    bool_f(vars, "nvenc_realtime_hags", video.nv_realtime_hags);
    bool_f(vars, "nvenc_opengl_vulkan_on_dxgi", video.nv_opengl_vulkan_on_dxgi);
    bool_f(vars, "nvenc_latency_over_power", video.nv_sunshine_high_power_mode);

#if !defined(__ANDROID__) && !defined(__APPLE__)
    video.nv_legacy.preset = video.nv.quality_preset + 11;
    video.nv_legacy.multipass = video.nv.two_pass == nvenc::nvenc_two_pass::quarter_resolution ? NV_ENC_TWO_PASS_QUARTER_RESOLUTION :
                                video.nv.two_pass == nvenc::nvenc_two_pass::full_resolution    ? NV_ENC_TWO_PASS_FULL_RESOLUTION :
                                                                                                 NV_ENC_MULTI_PASS_DISABLED;
    video.nv_legacy.h264_coder = video.nv.h264_cavlc ? NV_ENC_H264_ENTROPY_CODING_MODE_CAVLC : NV_ENC_H264_ENTROPY_CODING_MODE_CABAC;
    video.nv_legacy.aq = video.nv.adaptive_quantization;
    video.nv_legacy.vbv_percentage_increase = video.nv.vbv_percentage_increase;
#endif

    int_f(vars, "qsv_preset", video.qsv.qsv_preset, qsv::preset_from_view);
    int_f(vars, "qsv_coder", video.qsv.qsv_cavlc, qsv::coder_from_view);
    bool_f(vars, "qsv_slow_hevc", video.qsv.qsv_slow_hevc);

    std::string quality;
    string_f(vars, "amd_quality", quality);
    if (!quality.empty()) {
      video.amd.amd_quality_h264 = amd::quality_from_view<amd::quality_h264_e>(quality, video.amd.amd_quality_h264);
      video.amd.amd_quality_hevc = amd::quality_from_view<amd::quality_hevc_e>(quality, video.amd.amd_quality_hevc);
      video.amd.amd_quality_av1 = amd::quality_from_view<amd::quality_av1_e>(quality, video.amd.amd_quality_av1);
    }

    std::string rc;
    string_f(vars, "amd_rc", rc);
    int_f(vars, "amd_coder", video.amd.amd_coder, amd::coder_from_view);
    if (!rc.empty()) {
      video.amd.amd_rc_h264 = amd::rc_from_view<amd::rc_h264_e>(rc, video.amd.amd_rc_h264);
      video.amd.amd_rc_hevc = amd::rc_from_view<amd::rc_hevc_e>(rc, video.amd.amd_rc_hevc);
      video.amd.amd_rc_av1 = amd::rc_from_view<amd::rc_av1_e>(rc, video.amd.amd_rc_av1);
    }

    std::string usage;
    string_f(vars, "amd_usage", usage);
    if (!usage.empty()) {
      video.amd.amd_usage_h264 = amd::usage_from_view<amd::usage_h264_e>(usage, video.amd.amd_usage_h264);
      video.amd.amd_usage_hevc = amd::usage_from_view<amd::usage_hevc_e>(usage, video.amd.amd_usage_hevc);
      video.amd.amd_usage_av1 = amd::usage_from_view<amd::usage_av1_e>(usage, video.amd.amd_usage_av1);
    }

    bool_f(vars, "amd_preanalysis", (bool &) video.amd.amd_preanalysis);
    bool_f(vars, "amd_vbaq", (bool &) video.amd.amd_vbaq);
    bool_f(vars, "amd_enforce_hrd", (bool &) video.amd.amd_enforce_hrd);

    int_f(vars, "vt_coder", video.vt.vt_coder, vt::coder_from_view);
    int_f(vars, "vt_software", video.vt.vt_allow_sw, vt::allow_software_from_view);
    int_f(vars, "vt_software", video.vt.vt_require_sw, vt::force_software_from_view);
    int_f(vars, "vt_realtime", video.vt.vt_realtime, vt::rt_from_view);

    bool_f(vars, "vaapi_strict_rc_buffer", video.vaapi.strict_rc_buffer);

    string_f(vars, "capture", video.capture);
    string_f(vars, "encoder", video.encoder);
    string_f(vars, "adapter_name", video.adapter_name);
    string_f(vars, "output_name", video.output_name);

    generic_f(vars, "dd_configuration_option", video.dd.configuration_option, dd::config_option_from_view);
    generic_f(vars, "dd_resolution_option", video.dd.resolution_option, dd::resolution_option_from_view);
    string_f(vars, "dd_manual_resolution", video.dd.manual_resolution);
    generic_f(vars, "dd_refresh_rate_option", video.dd.refresh_rate_option, dd::refresh_rate_option_from_view);
    string_f(vars, "dd_manual_refresh_rate", video.dd.manual_refresh_rate);
    generic_f(vars, "dd_hdr_option", video.dd.hdr_option, dd::hdr_option_from_view);
    {
      int value = -1;
      int_between_f(vars, "dd_config_revert_delay", value, {0, std::numeric_limits<int>::max()});
      if (value >= 0) {
        video.dd.config_revert_delay = std::chrono::milliseconds {value};
      }
    }
    bool_f(vars, "dd_config_revert_on_disconnect", video.dd.config_revert_on_disconnect);
    generic_f(vars, "dd_mode_remapping", video.dd.mode_remapping, dd::mode_remapping_from_view);
    // HDR workaround flag (async; fixed 1s delay). Prefer new boolean; support legacy delay>0.
    bool_f(vars, "dd_wa_hdr_toggle", video.dd.wa.hdr_toggle);
    {
      int legacy_delay_ms = 0;
      int_between_f(vars, "dd_wa_hdr_toggle_delay", legacy_delay_ms, {0, 3000});
      if (!video.dd.wa.hdr_toggle) {
        // If not explicitly set by new flag, treat legacy value > 0 as enabled
        video.dd.wa.hdr_toggle = (legacy_delay_ms > 0);
      }
    }
    bool_f(vars, "dd_wa_dummy_plug_hdr10", video.dd.wa.dummy_plug_hdr10);

    int_f(vars, "max_bitrate", video.max_bitrate);
    double_between_f(vars, "minimum_fps_target", video.minimum_fps_target, {0.0, 1000.0});

<<<<<<< HEAD
    string_f(vars, "fallback_mode", video.fallback_mode);
    bool_f(vars, "isolated_virtual_display_option", video.isolated_virtual_display_option);
    bool_f(vars, "ignore_encoder_probe_failure", video.ignore_encoder_probe_failure);
=======
    // Windows-only frame limiter options
    bool_f(vars, "frame_limiter_enable", frame_limiter.enable);
    string_f(vars, "frame_limiter_provider", frame_limiter.provider);
    if (frame_limiter.provider.empty()) {
      frame_limiter.provider = "auto";
    }
    string_f(vars, "rtss_install_path", rtss.install_path);
    string_f(vars, "rtss_frame_limit_type", rtss.frame_limit_type);
    bool_f(vars, "rtss_disable_vsync_ullm", rtss.disable_vsync_ullm);
    if (video.dd.wa.dummy_plug_hdr10 && !rtss.disable_vsync_ullm) {
      BOOST_LOG(info) << "config: Forcing rtss_disable_vsync_ullm=1 due to dummy plug HDR10 workaround.";
      rtss.disable_vsync_ullm = true;
    }
    string_f(vars, "lossless_scaling_path", lossless_scaling.exe_path);
>>>>>>> ea9f5fec

    path_f(vars, "pkey", nvhttp.pkey);
    path_f(vars, "cert", nvhttp.cert);
    string_f(vars, "sunshine_name", nvhttp.sunshine_name);
    path_f(vars, "log_path", config::sunshine.log_file);
    path_f(vars, "file_state", nvhttp.file_state);

    // Must be run after "file_state"
    config::sunshine.credentials_file = config::nvhttp.file_state;
    path_f(vars, "credentials_file", config::sunshine.credentials_file);

    string_f(vars, "external_ip", nvhttp.external_ip);
    list_prep_cmd_f(vars, "global_prep_cmd", config::sunshine.prep_cmds);
    list_prep_cmd_f(vars, "global_state_cmd", config::sunshine.state_cmds);
    list_server_cmd_f(vars, "server_cmd", config::sunshine.server_cmds);

    int_f(vars, "update_check_interval", config::sunshine.update_check_interval_seconds);

    string_f(vars, "audio_sink", audio.sink);
    string_f(vars, "virtual_sink", audio.virtual_sink);
    bool_f(vars, "stream_audio", audio.stream);
    bool_f(vars, "install_steam_audio_drivers", audio.install_steam_drivers);
    bool_f(vars, "keep_sink_default", audio.keep_default);
    bool_f(vars, "auto_capture_sink", audio.auto_capture);

    string_restricted_f(vars, "origin_web_ui_allowed", nvhttp.origin_web_ui_allowed, {"pc"sv, "lan"sv, "wan"sv});
    // reflect origin ACL update immediately in HTTP layer
    if (modified_config_settings.contains("origin_web_ui_allowed")) {
      http::refresh_origin_acl();
    }

    int to = -1;
    int_between_f(vars, "ping_timeout", to, {-1, std::numeric_limits<int>::max()});
    if (to != -1) {
      stream.ping_timeout = std::chrono::milliseconds(to);
    }

    int_between_f(vars, "lan_encryption_mode", stream.lan_encryption_mode, {0, 2});
    int_between_f(vars, "wan_encryption_mode", stream.wan_encryption_mode, {0, 2});

    path_f(vars, "file_apps", stream.file_apps);
    int_between_f(vars, "fec_percentage", stream.fec_percentage, {1, 255});

    map_int_int_f(vars, "keybindings"s, input.keybindings);

    // This config option will only be used by the UI
    // When editing in the config file itself, use "keybindings"
    bool map_rightalt_to_win = false;
    bool_f(vars, "key_rightalt_to_key_win", map_rightalt_to_win);

    if (map_rightalt_to_win) {
      input.keybindings.emplace(0xA5, 0x5B);
    }

    to = std::numeric_limits<int>::min();
    int_f(vars, "back_button_timeout", to);

    if (to > std::numeric_limits<int>::min()) {
      input.back_button_timeout = std::chrono::milliseconds {to};
    }

    double repeat_frequency {0};
    double_between_f(vars, "key_repeat_frequency", repeat_frequency, {0, std::numeric_limits<double>::max()});

    if (repeat_frequency > 0) {
      config::input.key_repeat_period = std::chrono::duration<double> {1 / repeat_frequency};
    }

    to = -1;
    int_f(vars, "key_repeat_delay", to);
    if (to >= 0) {
      input.key_repeat_delay = std::chrono::milliseconds {to};
    }

    string_restricted_f(vars, "gamepad"s, input.gamepad, get_supported_gamepad_options());
    bool_f(vars, "ds4_back_as_touchpad_click", input.ds4_back_as_touchpad_click);
    bool_f(vars, "motion_as_ds4", input.motion_as_ds4);
    bool_f(vars, "touchpad_as_ds4", input.touchpad_as_ds4);

    bool_f(vars, "mouse", input.mouse);
    bool_f(vars, "keyboard", input.keyboard);
    bool_f(vars, "controller", input.controller);

    bool_f(vars, "always_send_scancodes", input.always_send_scancodes);

    bool_f(vars, "high_resolution_scrolling", input.high_resolution_scrolling);
    bool_f(vars, "native_pen_touch", input.native_pen_touch);
    bool_f(vars, "enable_input_only_mode", input.enable_input_only_mode);

    bool_f(vars, "system_tray", sunshine.system_tray);
    bool_f(vars, "hide_tray_controls", sunshine.hide_tray_controls);
    bool_f(vars, "enable_pairing", sunshine.enable_pairing);
    bool_f(vars, "enable_discovery", sunshine.enable_discovery);
    bool_f(vars, "envvar_compatibility_mode", sunshine.envvar_compatibility_mode);
    bool_f(vars, "notify_pre_releases", sunshine.notify_pre_releases);
    bool_f(vars, "legacy_ordering", sunshine.legacy_ordering);
    bool_f(vars, "forward_rumble", input.forward_rumble);

    int port = sunshine.port;
    int_between_f(vars, "port"s, port, {1024 + nvhttp::PORT_HTTPS, 65535 - rtsp_stream::RTSP_SETUP_PORT});
    sunshine.port = (std::uint16_t) port;

    string_restricted_f(vars, "address_family", sunshine.address_family, {"ipv4"sv, "both"sv});

    bool upnp = false;
    bool_f(vars, "upnp"s, upnp);

    if (upnp) {
      config::sunshine.flags[config::flag::UPNP].flip();
    }

    string_restricted_f(vars, "locale", config::sunshine.locale, {
                                                                   "bg"sv,  // Bulgarian
                                                                   "cs"sv,  // Czech
                                                                   "de"sv,  // German
                                                                   "en"sv,  // English
                                                                   "en_GB"sv,  // English (UK)
                                                                   "en_US"sv,  // English (US)
                                                                   "es"sv,  // Spanish
                                                                   "fr"sv,  // French
                                                                   "hu"sv,  // Hungarian
                                                                   "it"sv,  // Italian
                                                                   "ja"sv,  // Japanese
                                                                   "ko"sv,  // Korean
                                                                   "pl"sv,  // Polish
                                                                   "pt"sv,  // Portuguese
                                                                   "pt_BR"sv,  // Portuguese (Brazilian)
                                                                   "ru"sv,  // Russian
                                                                   "sv"sv,  // Swedish
                                                                   "tr"sv,  // Turkish
                                                                   "uk"sv,  // Ukrainian
                                                                   "vi"sv,  // Vietnamese
                                                                   "zh"sv,  // Chinese
                                                                   "zh_TW"sv,  // Chinese (Traditional)
                                                                 });

    std::string log_level_string;
    string_f(vars, "min_log_level", log_level_string);

    if (!log_level_string.empty()) {
      if (log_level_string == "verbose"sv) {
        sunshine.min_log_level = 0;
      } else if (log_level_string == "debug"sv) {
        sunshine.min_log_level = 1;
      } else if (log_level_string == "info"sv) {
        sunshine.min_log_level = 2;
      } else if (log_level_string == "warning"sv) {
        sunshine.min_log_level = 3;
      } else if (log_level_string == "error"sv) {
        sunshine.min_log_level = 4;
      } else if (log_level_string == "fatal"sv) {
        sunshine.min_log_level = 5;
      } else if (log_level_string == "none"sv) {
        sunshine.min_log_level = 6;
      } else {
        // accept digit directly
        auto val = log_level_string[0];
        if (val >= '0' && val < '7') {
          sunshine.min_log_level = val - '0';
        }
      }
    }

    // Apply Playnite-specific configuration keys
    config::apply_playnite(vars);

    auto it = vars.find("flags"s);
    if (it != std::end(vars)) {
      apply_flags(it->second.c_str());

      vars.erase(it);
    }

    // Parse session token TTL (seconds) if provided
    {
      int ttl_secs = -1;
      int_between_f(vars, "session_token_ttl_seconds", ttl_secs, {1, std::numeric_limits<int>::max()});
      if (ttl_secs > 0) {
        sunshine.session_token_ttl = std::chrono::seconds {ttl_secs};
      }
    }

    if (sunshine.min_log_level <= 3) {
      for (auto &[var, _] : vars) {
        std::cout << "Warning: Unrecognized configurable option ["sv << var << ']' << std::endl;
      }
    }

    ::video::active_hevc_mode = video.hevc_mode;
    ::video::active_av1_mode = video.av1_mode;
  }

  int parse(int argc, char *argv[]) {
    std::unordered_map<std::string, std::string> cmd_vars;
#ifdef _WIN32
    bool shortcut_launch = false;
    bool service_admin_launch = false;
#endif

    for (auto x = 1; x < argc; ++x) {
      auto line = argv[x];

      if (line == "--help"sv) {
        logging::print_help(*argv);
        return 1;
      }
#ifdef _WIN32
      else if (line == "--shortcut"sv) {
        shortcut_launch = true;
      } else if (line == "--shortcut-admin"sv) {
        service_admin_launch = true;
      }
#endif
      else if (*line == '-') {
        if (*(line + 1) == '-') {
          sunshine.cmd.name = line + 2;
          sunshine.cmd.argc = argc - x - 1;
          sunshine.cmd.argv = argv + x + 1;

          break;
        }
        if (apply_flags(line + 1)) {
          logging::print_help(*argv);
          return -1;
        }
      } else {
        auto line_end = line + strlen(line);

        auto pos = std::find(line, line_end, '=');
        if (pos == line_end) {
          sunshine.config_file = line;
        } else {
          TUPLE_EL(var, 1, parse_option(line, line_end));
          if (!var) {
            logging::print_help(*argv);
            return -1;
          }

          TUPLE_EL_REF(name, 0, *var);

          auto it = cmd_vars.find(name);
          if (it != std::end(cmd_vars)) {
            cmd_vars.erase(it);
          }

          cmd_vars.emplace(std::move(*var));
        }
      }
    }

    bool config_loaded = false;
    try {
      // Create appdata folder if it does not exist
      file_handler::make_directory(platf::appdata().string());

      // Create empty config file if it does not exist
      if (!fs::exists(sunshine.config_file)) {
        auto cfg_file = std::ofstream {sunshine.config_file};
      #ifdef _WIN32
        cfg_file << "server_cmd = [{\"name\":\"Bubbles\",\"cmd\":\"bubbles.scr\",\"elevated\":false}]\n";
      #endif
      }

      // Read config file
      auto vars = parse_config(file_handler::read_file(sunshine.config_file.c_str()));

      command_line_overrides = cmd_vars;

      for (auto &[name, value] : cmd_vars) {
        vars.insert_or_assign(std::move(name), std::move(value));
      }

      // Apply the config. Note: This will try to create any paths
      // referenced in the config, so we may receive exceptions if
      // the path is incorrect or inaccessible.
      apply_config(std::move(vars));
      config_loaded = true;
    } catch (const std::filesystem::filesystem_error &err) {
      BOOST_LOG(fatal) << "Failed to apply config: "sv << err.what();
    } catch (const boost::filesystem::filesystem_error &err) {
      BOOST_LOG(fatal) << "Failed to apply config: "sv << err.what();
    }

#ifdef _WIN32
    // UCRT64 raises an access denied exception if launching from the shortcut
    // as non-admin and the config folder is not yet present; we can defer
    // so that service instance will do the work instead.

    if (!config_loaded && !shortcut_launch) {
      BOOST_LOG(fatal) << "To relaunch Apollo successfully, use the shortcut in the Start Menu. Do not run sunshine.exe manually."sv;
      std::this_thread::sleep_for(10s);
#else
    if (!config_loaded) {
#endif
      return -1;
    }

#ifdef _WIN32
    // We have to wait until the config is loaded to handle these launches,
    // because we need to have the correct base port loaded in our config.
    // Exception: UCRT64 shortcut_launch instances may have no config loaded due to
    // insufficient permissions to create folder; port defaults will be acceptable.
    if (service_admin_launch) {
      // This is a relaunch as admin to start the service
      service_ctrl::start_service();

      // Always return 1 to ensure Sunshine doesn't start normally
      return 1;
    }
    if (shortcut_launch) {
      if (!service_ctrl::is_service_running()) {
        // If the service isn't running, relaunch ourselves as admin to start it
        WCHAR executable[MAX_PATH];
        GetModuleFileNameW(nullptr, executable, ARRAYSIZE(executable));

        SHELLEXECUTEINFOW shell_exec_info {};
        shell_exec_info.cbSize = sizeof(shell_exec_info);
        shell_exec_info.fMask = SEE_MASK_NOASYNC | SEE_MASK_NO_CONSOLE | SEE_MASK_NOCLOSEPROCESS;
        shell_exec_info.lpVerb = L"runas";
        shell_exec_info.lpFile = executable;
        shell_exec_info.lpParameters = L"--shortcut-admin";
        shell_exec_info.nShow = SW_NORMAL;
        if (!ShellExecuteExW(&shell_exec_info)) {
          auto winerr = GetLastError();
          BOOST_LOG(error) << "Failed executing shell command: " << winerr << std::endl;
          return 1;
        }

        // Wait for the elevated process to finish starting the service
        WaitForSingleObject(shell_exec_info.hProcess, INFINITE);
        CloseHandle(shell_exec_info.hProcess);

        // Wait for the UI to be ready for connections
        service_ctrl::wait_for_ui_ready();
      }

      // Launch the web UI
      launch_ui();

      // Always return 1 to ensure Sunshine doesn't start normally
      return 1;
    }
#endif

    return 0;
  }

  // Hot-reload manager
  namespace {
    std::atomic<bool> g_deferred_reload {false};
    std::mutex g_apply_mutex;  // serialize apply_config_now()
    std::shared_mutex g_apply_gate;  // writers=apply; readers=session start/resume
  }  // namespace

  // Acquire a shared lock while preparing/starting sessions.
  std::shared_lock<std::shared_mutex> acquire_apply_read_gate() {
    return std::shared_lock<std::shared_mutex>(g_apply_gate);
  }

  void apply_config_now() {
    // Ensure only one apply runs at a time and block session start/resume while applying.
    std::unique_lock<std::shared_mutex> write_gate(g_apply_gate);
    std::unique_lock<std::mutex> apply_once(g_apply_mutex);
    try {
      // Capture previous DD configuration state to detect any changes
      const auto prev_dd_config_opt = video.dd.configuration_option;
      const auto prev_dd_resolution_opt = video.dd.resolution_option;
      const auto prev_dd_refresh_rate_opt = video.dd.refresh_rate_option;
      const auto prev_dd_hdr_opt = video.dd.hdr_option;
      const auto prev_dd_manual_resolution = video.dd.manual_resolution;
      const auto prev_dd_manual_refresh_rate = video.dd.manual_refresh_rate;
      const auto prev_dd_revert_delay = video.dd.config_revert_delay;
      const auto prev_dd_revert_on_disconnect = video.dd.config_revert_on_disconnect;
      const auto prev_dd_hdr_toggle = video.dd.wa.hdr_toggle;
      const auto prev_dd_dummy_plug = video.dd.wa.dummy_plug_hdr10;

      auto vars = parse_config(file_handler::read_file(sunshine.config_file.c_str()));
      for (const auto &[name, value] : command_line_overrides) {
        vars.insert_or_assign(name, value);
      }
      // Track old logging params to adjust sinks if needed
      const int old_min_level = sunshine.min_log_level;
      const std::string old_log_file = sunshine.log_file;

      apply_config(std::move(vars));

      // If only the log level changed, we can reconfigure sinks in place.
      if (sunshine.min_log_level != old_min_level && sunshine.log_file == old_log_file) {
        logging::reconfigure_min_log_level(sunshine.min_log_level);
      }

      // Check if any DD configuration changed and handle hot-apply when no active sessions
      using dd_cfg_e = config::video_t::dd_t::config_option_e;
      const bool dd_disabled_now = (video.dd.configuration_option == dd_cfg_e::disabled);
      const bool dd_was_enabled = (prev_dd_config_opt != dd_cfg_e::disabled);

      // Detect if any DD settings changed
      const bool dd_config_changed = (prev_dd_config_opt != video.dd.configuration_option) ||
                                     (prev_dd_resolution_opt != video.dd.resolution_option) ||
                                     (prev_dd_refresh_rate_opt != video.dd.refresh_rate_option) ||
                                     (prev_dd_hdr_opt != video.dd.hdr_option) ||
                                     (prev_dd_manual_resolution != video.dd.manual_resolution) ||
                                     (prev_dd_manual_refresh_rate != video.dd.manual_refresh_rate) ||
                                     (prev_dd_revert_delay != video.dd.config_revert_delay) ||
                                     (prev_dd_revert_on_disconnect != video.dd.config_revert_on_disconnect) ||
                                     (prev_dd_hdr_toggle != video.dd.wa.hdr_toggle) ||
                                     (prev_dd_dummy_plug != video.dd.wa.dummy_plug_hdr10);

      // If any DD settings changed and there are no active sessions, revert to clear cached state
      if (dd_config_changed && rtsp_stream::session_count() == 0) {
        BOOST_LOG(info) << "Hot-apply: DD configuration changed with no active sessions; reverting cached display state.";
        display_helper_integration::revert();

        if (dd_was_enabled && dd_disabled_now) {
          BOOST_LOG(info) << "Hot-apply: DD configuration changed to disabled.";
        } else if (!dd_disabled_now) {
          BOOST_LOG(info) << "Hot-apply: DD configuration updated. New settings will take effect on next stream.";
        }
      }
    } catch (const std::exception &e) {
      BOOST_LOG(warning) << "Hot apply_config_now failed: "sv << e.what();
    }
  }

  void mark_deferred_reload() {
    g_deferred_reload.store(true, std::memory_order_release);
  }

  void maybe_apply_deferred() {
    // Single-shot winner clears the flag and applies atomically.
    if (rtsp_stream::session_count() == 0 && g_deferred_reload.exchange(false, std::memory_order_acq_rel)) {
      apply_config_now();
    }
  }
}  // namespace config<|MERGE_RESOLUTION|>--- conflicted
+++ resolved
@@ -517,15 +517,11 @@
     },  // display_device
 
     0,  // max_bitrate
-<<<<<<< HEAD
-    0,  // minimum_fps_target (0 = framerate)
+    20,  // minimum_fps_target (0 = framerate)
 
     "1920x1080x60",  // fallback_mode
     false, // isolated Display
     false, // ignore_encoder_probe_failure
-=======
-    20  // minimum_fps_target (0 = framerate)
->>>>>>> ea9f5fec
   };
 
   audio_t audio {
@@ -625,13 +621,10 @@
     false,  // legacy_ordering
     true,  // system_tray
     {},  // prep commands
-<<<<<<< HEAD
     {},  // state commands
     {},  // server commands
-=======
     std::chrono::hours {2},  // session_token_ttl default 2h
     86400  // update_check_interval_seconds default 24h
->>>>>>> ea9f5fec
   };
 
   namespace {
@@ -1280,11 +1273,10 @@
     int_f(vars, "max_bitrate", video.max_bitrate);
     double_between_f(vars, "minimum_fps_target", video.minimum_fps_target, {0.0, 1000.0});
 
-<<<<<<< HEAD
     string_f(vars, "fallback_mode", video.fallback_mode);
     bool_f(vars, "isolated_virtual_display_option", video.isolated_virtual_display_option);
     bool_f(vars, "ignore_encoder_probe_failure", video.ignore_encoder_probe_failure);
-=======
+    
     // Windows-only frame limiter options
     bool_f(vars, "frame_limiter_enable", frame_limiter.enable);
     string_f(vars, "frame_limiter_provider", frame_limiter.provider);
@@ -1299,7 +1291,6 @@
       rtss.disable_vsync_ullm = true;
     }
     string_f(vars, "lossless_scaling_path", lossless_scaling.exe_path);
->>>>>>> ea9f5fec
 
     path_f(vars, "pkey", nvhttp.pkey);
     path_f(vars, "cert", nvhttp.cert);
