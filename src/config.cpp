--- conflicted
+++ resolved
@@ -475,9 +475,6 @@
     {},  // adapter_name
     {},  // output_name
 
-<<<<<<< HEAD
-    "1920x1080x60",  // fallback_mode
-=======
     {
       video_t::dd_t::config_option_e::verify_only,  // configuration_option
       video_t::dd_t::resolution_option_e::automatic,  // resolution_option
@@ -491,7 +488,7 @@
     },  // display_device
 
     1  // min_fps_factor
->>>>>>> 820180c9
+    "1920x1080x60",  // fallback_mode
   };
 
   audio_t audio {
@@ -1171,9 +1168,6 @@
     string_f(vars, "encoder", video.encoder);
     string_f(vars, "adapter_name", video.adapter_name);
     string_f(vars, "output_name", video.output_name);
-<<<<<<< HEAD
-    string_f(vars, "fallback_mode", video.fallback_mode);
-=======
 
     generic_f(vars, "dd_configuration_option", video.dd.configuration_option, dd::config_option_from_view);
     generic_f(vars, "dd_resolution_option", video.dd.resolution_option, dd::resolution_option_from_view);
@@ -1191,8 +1185,8 @@
     generic_f(vars, "dd_mode_remapping", video.dd.mode_remapping, dd::mode_remapping_from_view);
     bool_f(vars, "dd_wa_hdr_toggle", video.dd.wa.hdr_toggle);
 
->>>>>>> 820180c9
     int_between_f(vars, "min_fps_factor", video.min_fps_factor, { 1, 3 });
+    string_f(vars, "fallback_mode", video.fallback_mode);
 
     path_f(vars, "pkey", nvhttp.pkey);
     path_f(vars, "cert", nvhttp.cert);
