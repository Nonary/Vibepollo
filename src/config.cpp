--- conflicted
+++ resolved
@@ -1866,24 +1866,14 @@
                                      (prev_dd_refresh_rate_opt != video.dd.refresh_rate_option) ||
                                      (prev_dd_hdr_opt != video.dd.hdr_option) ||
                                      (prev_dd_manual_resolution != video.dd.manual_resolution) ||
-<<<<<<< HEAD
                                      (prev_dd_manual_refresh_rate != video.dd.manual_refresh_rate) ||
                                      (prev_dd_revert_delay != video.dd.config_revert_delay) ||
                                      (prev_dd_revert_on_disconnect != video.dd.config_revert_on_disconnect) ||
                                      (prev_dd_activate_virtual_display != video.dd.activate_virtual_display) ||
+                                     (prev_dd_snapshot_exclude_devices != video.dd.snapshot_exclude_devices) ||
                                      (prev_dd_hdr_toggle != video.dd.wa.hdr_toggle) ||
                                      (prev_dd_dummy_plug != video.dd.wa.dummy_plug_hdr10) ||
                                      (prev_double_refreshrate != video.double_refreshrate);
-=======
-                                      (prev_dd_manual_refresh_rate != video.dd.manual_refresh_rate) ||
-                                      (prev_dd_revert_delay != video.dd.config_revert_delay) ||
-                                      (prev_dd_revert_on_disconnect != video.dd.config_revert_on_disconnect) ||
-                                      (prev_dd_activate_virtual_display != video.dd.activate_virtual_display) ||
-                                      (prev_dd_snapshot_exclude_devices != video.dd.snapshot_exclude_devices) ||
-                                      (prev_dd_hdr_toggle != video.dd.wa.hdr_toggle) ||
-                                      (prev_dd_dummy_plug != video.dd.wa.dummy_plug_hdr10) ||
-                                      (prev_dd_virtual_double_refresh != video.dd.wa.virtual_double_refresh);
->>>>>>> f9461118
 
       // If any DD settings changed and there are no active sessions, revert to clear cached state
       if (dd_config_changed && rtsp_stream::session_count() == 0) {
