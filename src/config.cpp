/**
 * @file src/config.cpp
 * @brief Definitions for the configuration of Sunshine.
 */
// standard includes
#include <algorithm>
#include <cctype>
#include <filesystem>
#include <fstream>
#include <functional>
#include <iostream>
#include <sstream>
#include <set>
#include <thread>
#include <unordered_map>
#include <unordered_set>
#include <utility>

// lib includes
#include <boost/asio.hpp>
#include <boost/filesystem.hpp>
#include <boost/property_tree/json_parser.hpp>
#include <boost/property_tree/ptree.hpp>
#include <nlohmann/json.hpp>

// local includes
#include "config.h"
#include "config_playnite.h"
#include "display_helper_integration.h"
#include "entry_handler.h"
#include "file_handler.h"
#include "httpcommon.h"
#include "logging.h"
#include "nvhttp.h"
#include "platform/common.h"
#include "process.h"
#include "rtsp.h"
#include "state_storage.h"
#include "utility.h"
#include "video.h"

#ifdef _WIN32
  #include "platform/windows/utils.h"

  #include <shellapi.h>
#endif

#if !defined(__ANDROID__) && !defined(__APPLE__)
  // For NVENC legacy constants
  #include <ffnvcodec/nvEncodeAPI.h>
#endif

#if defined(_WIN32) && !defined(DOXYGEN)
  #ifdef _GLIBCXX_USE_C99_INTTYPES
    #undef _GLIBCXX_USE_C99_INTTYPES
  #endif
  #include <AMF/components/VideoEncoderAV1.h>
  #include <AMF/components/VideoEncoderHEVC.h>
  #include <AMF/components/VideoEncoderVCE.h>
#endif

namespace fs = std::filesystem;
using namespace std::literals;

#define CA_DIR "credentials"
#define PRIVATE_KEY_FILE CA_DIR "/cakey.pem"
#define CERTIFICATE_FILE CA_DIR "/cacert.pem"

#define APPS_JSON_PATH platf::appdata().string() + "/apps.json"

namespace config {

  namespace nv {

    nvenc::nvenc_two_pass twopass_from_view(const ::std::string_view &preset) {
      if (preset == "disabled") {
        return nvenc::nvenc_two_pass::disabled;
      }
      if (preset == "quarter_res") {
        return nvenc::nvenc_two_pass::quarter_resolution;
      }
      if (preset == "full_res") {
        return nvenc::nvenc_two_pass::full_resolution;
      }
      BOOST_LOG(warning) << "config: unknown nvenc_twopass value: " << preset;
      return nvenc::nvenc_two_pass::quarter_resolution;
    }

  }  // namespace nv

  namespace amd {
#if !defined(_WIN32) || defined(DOXYGEN)
  // values accurate as of 27/12/2022, but aren't strictly necessary for MacOS build
  #define AMF_VIDEO_ENCODER_AV1_QUALITY_PRESET_SPEED 100
  #define AMF_VIDEO_ENCODER_AV1_QUALITY_PRESET_QUALITY 30
  #define AMF_VIDEO_ENCODER_AV1_QUALITY_PRESET_BALANCED 70
  #define AMF_VIDEO_ENCODER_HEVC_QUALITY_PRESET_SPEED 10
  #define AMF_VIDEO_ENCODER_HEVC_QUALITY_PRESET_QUALITY 0
  #define AMF_VIDEO_ENCODER_HEVC_QUALITY_PRESET_BALANCED 5
  #define AMF_VIDEO_ENCODER_QUALITY_PRESET_SPEED 1
  #define AMF_VIDEO_ENCODER_QUALITY_PRESET_QUALITY 2
  #define AMF_VIDEO_ENCODER_QUALITY_PRESET_BALANCED 0
  #define AMF_VIDEO_ENCODER_AV1_RATE_CONTROL_METHOD_CONSTANT_QP 0
  #define AMF_VIDEO_ENCODER_AV1_RATE_CONTROL_METHOD_CBR 3
  #define AMF_VIDEO_ENCODER_AV1_RATE_CONTROL_METHOD_PEAK_CONSTRAINED_VBR 2
  #define AMF_VIDEO_ENCODER_AV1_RATE_CONTROL_METHOD_LATENCY_CONSTRAINED_VBR 1
  #define AMF_VIDEO_ENCODER_HEVC_RATE_CONTROL_METHOD_CONSTANT_QP 0
  #define AMF_VIDEO_ENCODER_HEVC_RATE_CONTROL_METHOD_CBR 3
  #define AMF_VIDEO_ENCODER_HEVC_RATE_CONTROL_METHOD_PEAK_CONSTRAINED_VBR 2
  #define AMF_VIDEO_ENCODER_HEVC_RATE_CONTROL_METHOD_LATENCY_CONSTRAINED_VBR 1
  #define AMF_VIDEO_ENCODER_RATE_CONTROL_METHOD_CONSTANT_QP 0
  #define AMF_VIDEO_ENCODER_RATE_CONTROL_METHOD_CBR 1
  #define AMF_VIDEO_ENCODER_RATE_CONTROL_METHOD_PEAK_CONSTRAINED_VBR 2
  #define AMF_VIDEO_ENCODER_RATE_CONTROL_METHOD_LATENCY_CONSTRAINED_VBR 3
  #define AMF_VIDEO_ENCODER_AV1_USAGE_TRANSCODING 0
  #define AMF_VIDEO_ENCODER_AV1_USAGE_LOW_LATENCY 1
  #define AMF_VIDEO_ENCODER_AV1_USAGE_ULTRA_LOW_LATENCY 2
  #define AMF_VIDEO_ENCODER_AV1_USAGE_WEBCAM 3
  #define AMF_VIDEO_ENCODER_AV1_USAGE_LOW_LATENCY_HIGH_QUALITY 5
  #define AMF_VIDEO_ENCODER_HEVC_USAGE_TRANSCODING 0
  #define AMF_VIDEO_ENCODER_HEVC_USAGE_ULTRA_LOW_LATENCY 1
  #define AMF_VIDEO_ENCODER_HEVC_USAGE_LOW_LATENCY 2
  #define AMF_VIDEO_ENCODER_HEVC_USAGE_WEBCAM 3
  #define AMF_VIDEO_ENCODER_HEVC_USAGE_LOW_LATENCY_HIGH_QUALITY 5
  #define AMF_VIDEO_ENCODER_USAGE_TRANSCODING 0
  #define AMF_VIDEO_ENCODER_USAGE_ULTRA_LOW_LATENCY 1
  #define AMF_VIDEO_ENCODER_USAGE_LOW_LATENCY 2
  #define AMF_VIDEO_ENCODER_USAGE_WEBCAM 3
  #define AMF_VIDEO_ENCODER_USAGE_LOW_LATENCY_HIGH_QUALITY 5
  #define AMF_VIDEO_ENCODER_UNDEFINED 0
  #define AMF_VIDEO_ENCODER_CABAC 1
  #define AMF_VIDEO_ENCODER_CALV 2
#endif

    enum class quality_av1_e : int {
      speed = AMF_VIDEO_ENCODER_AV1_QUALITY_PRESET_SPEED,  ///< Speed preset
      quality = AMF_VIDEO_ENCODER_AV1_QUALITY_PRESET_QUALITY,  ///< Quality preset
      balanced = AMF_VIDEO_ENCODER_AV1_QUALITY_PRESET_BALANCED  ///< Balanced preset
    };

    enum class quality_hevc_e : int {
      speed = AMF_VIDEO_ENCODER_HEVC_QUALITY_PRESET_SPEED,  ///< Speed preset
      quality = AMF_VIDEO_ENCODER_HEVC_QUALITY_PRESET_QUALITY,  ///< Quality preset
      balanced = AMF_VIDEO_ENCODER_HEVC_QUALITY_PRESET_BALANCED  ///< Balanced preset
    };

    enum class quality_h264_e : int {
      speed = AMF_VIDEO_ENCODER_QUALITY_PRESET_SPEED,  ///< Speed preset
      quality = AMF_VIDEO_ENCODER_QUALITY_PRESET_QUALITY,  ///< Quality preset
      balanced = AMF_VIDEO_ENCODER_QUALITY_PRESET_BALANCED  ///< Balanced preset
    };

    enum class rc_av1_e : int {
      cbr = AMF_VIDEO_ENCODER_AV1_RATE_CONTROL_METHOD_CBR,  ///< CBR
      cqp = AMF_VIDEO_ENCODER_AV1_RATE_CONTROL_METHOD_CONSTANT_QP,  ///< CQP
      vbr_latency = AMF_VIDEO_ENCODER_AV1_RATE_CONTROL_METHOD_LATENCY_CONSTRAINED_VBR,  ///< VBR with latency constraints
      vbr_peak = AMF_VIDEO_ENCODER_AV1_RATE_CONTROL_METHOD_PEAK_CONSTRAINED_VBR  ///< VBR with peak constraints
    };

    enum class rc_hevc_e : int {
      cbr = AMF_VIDEO_ENCODER_HEVC_RATE_CONTROL_METHOD_CBR,  ///< CBR
      cqp = AMF_VIDEO_ENCODER_HEVC_RATE_CONTROL_METHOD_CONSTANT_QP,  ///< CQP
      vbr_latency = AMF_VIDEO_ENCODER_HEVC_RATE_CONTROL_METHOD_LATENCY_CONSTRAINED_VBR,  ///< VBR with latency constraints
      vbr_peak = AMF_VIDEO_ENCODER_HEVC_RATE_CONTROL_METHOD_PEAK_CONSTRAINED_VBR  ///< VBR with peak constraints
    };

    enum class rc_h264_e : int {
      cbr = AMF_VIDEO_ENCODER_RATE_CONTROL_METHOD_CBR,  ///< CBR
      cqp = AMF_VIDEO_ENCODER_RATE_CONTROL_METHOD_CONSTANT_QP,  ///< CQP
      vbr_latency = AMF_VIDEO_ENCODER_RATE_CONTROL_METHOD_LATENCY_CONSTRAINED_VBR,  ///< VBR with latency constraints
      vbr_peak = AMF_VIDEO_ENCODER_RATE_CONTROL_METHOD_PEAK_CONSTRAINED_VBR  ///< VBR with peak constraints
    };

    enum class usage_av1_e : int {
      transcoding = AMF_VIDEO_ENCODER_AV1_USAGE_TRANSCODING,  ///< Transcoding preset
      webcam = AMF_VIDEO_ENCODER_AV1_USAGE_WEBCAM,  ///< Webcam preset
      lowlatency_high_quality = AMF_VIDEO_ENCODER_AV1_USAGE_LOW_LATENCY_HIGH_QUALITY,  ///< Low latency high quality preset
      lowlatency = AMF_VIDEO_ENCODER_AV1_USAGE_LOW_LATENCY,  ///< Low latency preset
      ultralowlatency = AMF_VIDEO_ENCODER_AV1_USAGE_ULTRA_LOW_LATENCY  ///< Ultra low latency preset
    };

    enum class usage_hevc_e : int {
      transcoding = AMF_VIDEO_ENCODER_HEVC_USAGE_TRANSCODING,  ///< Transcoding preset
      webcam = AMF_VIDEO_ENCODER_HEVC_USAGE_WEBCAM,  ///< Webcam preset
      lowlatency_high_quality = AMF_VIDEO_ENCODER_HEVC_USAGE_LOW_LATENCY_HIGH_QUALITY,  ///< Low latency high quality preset
      lowlatency = AMF_VIDEO_ENCODER_HEVC_USAGE_LOW_LATENCY,  ///< Low latency preset
      ultralowlatency = AMF_VIDEO_ENCODER_HEVC_USAGE_ULTRA_LOW_LATENCY  ///< Ultra low latency preset
    };

    enum class usage_h264_e : int {
      transcoding = AMF_VIDEO_ENCODER_USAGE_TRANSCODING,  ///< Transcoding preset
      webcam = AMF_VIDEO_ENCODER_USAGE_WEBCAM,  ///< Webcam preset
      lowlatency_high_quality = AMF_VIDEO_ENCODER_USAGE_LOW_LATENCY_HIGH_QUALITY,  ///< Low latency high quality preset
      lowlatency = AMF_VIDEO_ENCODER_USAGE_LOW_LATENCY,  ///< Low latency preset
      ultralowlatency = AMF_VIDEO_ENCODER_USAGE_ULTRA_LOW_LATENCY  ///< Ultra low latency preset
    };

    enum coder_e : int {
      _auto = AMF_VIDEO_ENCODER_UNDEFINED,  ///< Auto
      cabac = AMF_VIDEO_ENCODER_CABAC,  ///< CABAC
      cavlc = AMF_VIDEO_ENCODER_CALV  ///< CAVLC
    };

    template<class T>
    ::std::optional<int> quality_from_view(const ::std::string_view &quality_type, const ::std::optional<int>(&original)) {
#define _CONVERT_(x) \
  if (quality_type == #x##sv) \
  return (int) T::x
      _CONVERT_(balanced);
      _CONVERT_(quality);
      _CONVERT_(speed);
#undef _CONVERT_
      return original;
    }

    template<class T>
    ::std::optional<int> rc_from_view(const ::std::string_view &rc, const ::std::optional<int>(&original)) {
#define _CONVERT_(x) \
  if (rc == #x##sv) \
  return (int) T::x
      _CONVERT_(cbr);
      _CONVERT_(cqp);
      _CONVERT_(vbr_latency);
      _CONVERT_(vbr_peak);
#undef _CONVERT_
      return original;
    }

    template<class T>
    ::std::optional<int> usage_from_view(const ::std::string_view &usage, const ::std::optional<int>(&original)) {
#define _CONVERT_(x) \
  if (usage == #x##sv) \
  return (int) T::x
      _CONVERT_(lowlatency);
      _CONVERT_(lowlatency_high_quality);
      _CONVERT_(transcoding);
      _CONVERT_(ultralowlatency);
      _CONVERT_(webcam);
#undef _CONVERT_
      return original;
    }

    int coder_from_view(const ::std::string_view &coder) {
      if (coder == "auto"sv) {
        return _auto;
      }
      if (coder == "cabac"sv || coder == "ac"sv) {
        return cabac;
      }
      if (coder == "cavlc"sv || coder == "vlc"sv) {
        return cavlc;
      }

      return _auto;
    }
  }  // namespace amd

  namespace qsv {
    enum preset_e : int {
      veryslow = 1,  ///< veryslow preset
      slower = 2,  ///< slower preset
      slow = 3,  ///< slow preset
      medium = 4,  ///< medium preset
      fast = 5,  ///< fast preset
      faster = 6,  ///< faster preset
      veryfast = 7  ///< veryfast preset
    };

    enum cavlc_e : int {
      _auto = false,  ///< Auto
      enabled = true,  ///< Enabled
      disabled = false  ///< Disabled
    };

    ::std::optional<int> preset_from_view(const ::std::string_view &preset) {
#define _CONVERT_(x) \
  if (preset == #x##sv) \
  return x
      _CONVERT_(veryslow);
      _CONVERT_(slower);
      _CONVERT_(slow);
      _CONVERT_(medium);
      _CONVERT_(fast);
      _CONVERT_(faster);
      _CONVERT_(veryfast);
#undef _CONVERT_
      return std::nullopt;
    }

    ::std::optional<int> coder_from_view(const ::std::string_view &coder) {
      if (coder == "auto"sv) {
        return _auto;
      }
      if (coder == "cabac"sv || coder == "ac"sv) {
        return disabled;
      }
      if (coder == "cavlc"sv || coder == "vlc"sv) {
        return enabled;
      }
      return std::nullopt;
    }

  }  // namespace qsv

  namespace vt {

    enum coder_e : int {
      _auto = 0,  ///< Auto
      cabac,  ///< CABAC
      cavlc  ///< CAVLC
    };

    int coder_from_view(const ::std::string_view &coder) {
      if (coder == "auto"sv) {
        return _auto;
      }
      if (coder == "cabac"sv || coder == "ac"sv) {
        return cabac;
      }
      if (coder == "cavlc"sv || coder == "vlc"sv) {
        return cavlc;
      }

      return -1;
    }

    int allow_software_from_view(const ::std::string_view &software) {
      if (software == "allowed"sv || software == "forced") {
        return 1;
      }

      return 0;
    }

    int force_software_from_view(const ::std::string_view &software) {
      if (software == "forced") {
        return 1;
      }

      return 0;
    }

    int rt_from_view(const ::std::string_view &rt) {
      if (rt == "disabled" || rt == "off" || rt == "0") {
        return 0;
      }

      return 1;
    }

  }  // namespace vt

  namespace sw {
    int svtav1_preset_from_view(const ::std::string_view &preset) {
#define _CONVERT_(x, y) \
  if (preset == #x##sv) \
  return y
      _CONVERT_(veryslow, 1);
      _CONVERT_(slower, 2);
      _CONVERT_(slow, 4);
      _CONVERT_(medium, 5);
      _CONVERT_(fast, 7);
      _CONVERT_(faster, 9);
      _CONVERT_(veryfast, 10);
      _CONVERT_(superfast, 11);
      _CONVERT_(ultrafast, 12);
#undef _CONVERT_
      return 11;  // Default to superfast
    }
  }  // namespace sw

  namespace dd {
    video_t::dd_t::config_option_e config_option_from_view(const ::std::string_view value) {
#define _CONVERT_(x) \
  if (value == #x##sv) \
  return video_t::dd_t::config_option_e::x
      _CONVERT_(disabled);
      _CONVERT_(verify_only);
      _CONVERT_(ensure_active);
      _CONVERT_(ensure_primary);
      _CONVERT_(ensure_only_display);
#undef _CONVERT_
      return video_t::dd_t::config_option_e::disabled;  // Default to this if value is invalid
    }

    video_t::dd_t::resolution_option_e resolution_option_from_view(const ::std::string_view value) {
#define _CONVERT_2_ARG_(str, val) \
  if (value == #str##sv) \
  return video_t::dd_t::resolution_option_e::val
#define _CONVERT_(x) _CONVERT_2_ARG_(x, x)
      _CONVERT_(disabled);
      _CONVERT_2_ARG_(auto, automatic);
      _CONVERT_(manual);
#undef _CONVERT_
#undef _CONVERT_2_ARG_
      return video_t::dd_t::resolution_option_e::disabled;  // Default to this if value is invalid
    }

    video_t::dd_t::refresh_rate_option_e refresh_rate_option_from_view(const ::std::string_view value) {
#define _CONVERT_2_ARG_(str, val) \
  if (value == #str##sv) \
  return video_t::dd_t::refresh_rate_option_e::val
#define _CONVERT_(x) _CONVERT_2_ARG_(x, x)
      _CONVERT_(disabled);
      _CONVERT_2_ARG_(auto, automatic);
      _CONVERT_(manual);
      _CONVERT_(prefer_highest);
#undef _CONVERT_
#undef _CONVERT_2_ARG_
      return video_t::dd_t::refresh_rate_option_e::disabled;  // Default to this if value is invalid
    }

    video_t::dd_t::hdr_option_e hdr_option_from_view(const ::std::string_view value) {
#define _CONVERT_2_ARG_(str, val) \
  if (value == #str##sv) \
  return video_t::dd_t::hdr_option_e::val
#define _CONVERT_(x) _CONVERT_2_ARG_(x, x)
      _CONVERT_(disabled);
      _CONVERT_2_ARG_(auto, automatic);
#undef _CONVERT_
#undef _CONVERT_2_ARG_
      return video_t::dd_t::hdr_option_e::disabled;  // Default to this if value is invalid
    }

<<<<<<< HEAD
    video_t::dd_t::mode_remapping_t mode_remapping_from_view(const ::std::string_view value) {
=======
    video_t::dd_t::hdr_request_override_e hdr_request_override_from_view(const std::string_view value) {
#define _CONVERT_2_ARG_(str, val) \
  if (value == #str##sv) \
  return video_t::dd_t::hdr_request_override_e::val
#define _CONVERT_(x) _CONVERT_2_ARG_(x, x)
      _CONVERT_2_ARG_(auto, automatic);
      _CONVERT_(force_on);
      _CONVERT_(force_off);
#undef _CONVERT_
#undef _CONVERT_2_ARG_
      return video_t::dd_t::hdr_request_override_e::automatic;
    }

    video_t::dd_t::mode_remapping_t mode_remapping_from_view(const std::string_view value) {
>>>>>>> 549ab330
      const auto parse_entry_list {[](const auto &entry_list, auto &output_field) {
        for (auto &[_, entry] : entry_list) {
          auto requested_resolution = entry.template get_optional<std::string>("requested_resolution"s);
          auto requested_fps = entry.template get_optional<std::string>("requested_fps"s);
          auto final_resolution = entry.template get_optional<std::string>("final_resolution"s);
          auto final_refresh_rate = entry.template get_optional<std::string>("final_refresh_rate"s);

          output_field.push_back(video_t::dd_t::mode_remapping_entry_t {requested_resolution.value_or(""), requested_fps.value_or(""), final_resolution.value_or(""), final_refresh_rate.value_or("")});
        }
      }};

      // We need to add a wrapping object to make it valid JSON, otherwise ptree cannot parse it.
      std::stringstream json_stream;
      json_stream << "{\"dd_mode_remapping\":" << value << "}";

      boost::property_tree::ptree json_tree;
      boost::property_tree::read_json(json_stream, json_tree);

      video_t::dd_t::mode_remapping_t output;
      parse_entry_list(json_tree.get_child("dd_mode_remapping.mixed"), output.mixed);
      parse_entry_list(json_tree.get_child("dd_mode_remapping.resolution_only"), output.resolution_only);
      parse_entry_list(json_tree.get_child("dd_mode_remapping.refresh_rate_only"), output.refresh_rate_only);

      return output;
    }

    std::vector<std::string> snapshot_exclude_devices_from_view(const std::string_view value) {
      std::vector<std::string> out;
      auto add_id = [&out](std::string id) {
        auto ltrim = [](std::string &s) {
          s.erase(s.begin(), std::find_if(s.begin(), s.end(), [](unsigned char ch) { return !std::isspace(ch); }));
        };
        auto rtrim = [](std::string &s) {
          s.erase(std::find_if(s.rbegin(), s.rend(), [](unsigned char ch) { return !std::isspace(ch); }).base(), s.end());
        };
        ltrim(id);
        rtrim(id);
        if (id.size() >= 2 && id.front() == '"' && id.back() == '"') {
          id = id.substr(1, id.size() - 2);
        }
        if (!id.empty()) {
          out.push_back(std::move(id));
        }
      };

      if (value.empty()) {
        return out;
      }

      const std::string raw(value);
      try {
        auto j = nlohmann::json::parse(raw);
        const nlohmann::json *arr = &j;
        nlohmann::json nested;
        if (j.is_object()) {
          if (j.contains("exclude_devices")) {
            nested = j["exclude_devices"];
            arr = &nested;
          } else if (j.contains("devices")) {
            nested = j["devices"];
            arr = &nested;
          }
        }
        if (arr->is_array()) {
          for (const auto &el : *arr) {
            if (el.is_string()) {
              add_id(el.get<std::string>());
            } else if (el.is_object()) {
              if (el.contains("device_id") && el["device_id"].is_string()) {
                add_id(el["device_id"].get<std::string>());
              } else if (el.contains("id") && el["id"].is_string()) {
                add_id(el["id"].get<std::string>());
              }
            }
          }
        }
        return out;
      } catch (...) {
      }

      std::stringstream ss(raw);
      std::string item;
      while (std::getline(ss, item, ',')) {
        add_id(item);
      }
      return out;
    }
  }  // namespace dd

  video_t::virtual_display_mode_e virtual_display_mode_from_view(const ::std::string_view value) {
#define _CONVERT_(x) \
  if (value == #x##sv) \
  return video_t::virtual_display_mode_e::x
    _CONVERT_(disabled);
    _CONVERT_(per_client);
    _CONVERT_(shared);
#undef _CONVERT_
    return video_t::virtual_display_mode_e::disabled;  // Default to primary display when unspecified
  }

  video_t::virtual_display_layout_e virtual_display_layout_from_view(const ::std::string_view value) {
#define _CONVERT_LAYOUT_(x) \
  if (value == #x##sv) \
  return video_t::virtual_display_layout_e::x
    _CONVERT_LAYOUT_(exclusive);
    _CONVERT_LAYOUT_(extended);
    _CONVERT_LAYOUT_(extended_primary);
    _CONVERT_LAYOUT_(extended_isolated);
    _CONVERT_LAYOUT_(extended_primary_isolated);
#undef _CONVERT_LAYOUT_
    return video_t::virtual_display_layout_e::exclusive;
  }

  video_t video {
    true,  // limit_framerate
    true,  // double_refreshrate

    28,  // qp

    0,  // hevc_mode
    0,  // av1_mode
    false,  // prefer_10bit_sdr

    2,  // min_threads
    {
      "superfast"s,  // preset
      "zerolatency"s,  // tune
      11,  // superfast
    },  // software

    {},  // nv
    true,  // nv_realtime_hags
    true,  // nv_opengl_vulkan_on_dxgi
    true,  // nv_sunshine_high_power_mode
    {},  // nv_legacy

    {
      qsv::medium,  // preset
      qsv::_auto,  // cavlc
      false,  // slow_hevc
    },  // qsv

    {
      (int) amd::usage_h264_e::ultralowlatency,  // usage (h264)
      (int) amd::usage_hevc_e::ultralowlatency,  // usage (hevc)
      (int) amd::usage_av1_e::ultralowlatency,  // usage (av1)
      (int) amd::rc_h264_e::vbr_latency,  // rate control (h264)
      (int) amd::rc_hevc_e::vbr_latency,  // rate control (hevc)
      (int) amd::rc_av1_e::vbr_latency,  // rate control (av1)
      0,  // enforce_hrd
      (int) amd::quality_h264_e::balanced,  // quality (h264)
      (int) amd::quality_hevc_e::balanced,  // quality (hevc)
      (int) amd::quality_av1_e::balanced,  // quality (av1)
      0,  // preanalysis
      1,  // vbaq
      (int) amd::coder_e::_auto,  // coder
    },  // amd

    {
      0,
      0,
      1,
      -1,
    },  // vt

    {
      false,  // strict_rc_buffer
    },  // vaapi

    {},  // capture
    {},  // encoder
    {},  // adapter_name
    {},  // output_name

    video_t::virtual_display_mode_e::disabled,  // virtual_display_mode
    video_t::virtual_display_layout_e::exclusive,  // virtual_display_layout

    {
      video_t::dd_t::config_option_e::verify_only,  // configuration_option
      video_t::dd_t::resolution_option_e::automatic,  // resolution_option
      {},  // manual_resolution
      video_t::dd_t::refresh_rate_option_e::automatic,  // refresh_rate_option
      {},  // manual_refresh_rate
      video_t::dd_t::hdr_option_e::automatic,  // hdr_option
      video_t::dd_t::hdr_request_override_e::automatic,  // hdr_request_override
      3s,  // config_revert_delay
      {},  // config_revert_on_disconnect
      false,  // always_restore_from_golden
      false,  // activate_virtual_display
      {},  // snapshot_exclude_devices
      {},  // mode_remapping
      {false, false}  // wa
    },  // display_device

    0,  // max_bitrate
    20,  // minimum_fps_target (0 = framerate)

    "1920x1080x60",  // fallback_mode
    false,  // ignore_encoder_probe_failure
  };

  audio_t audio {
    {},  // audio_sink
    {},  // virtual_sink
    true,  // stream audio
    true,  // install_steam_drivers
    true,  // keep_sink_default
    true,  // auto_capture
  };

  stream_t stream {
    10s,  // ping_timeout

    APPS_JSON_PATH,

    20,  // fecPercentage

    ENCRYPTION_MODE_NEVER,  // lan_encryption_mode
    ENCRYPTION_MODE_OPPORTUNISTIC,  // wan_encryption_mode
  };

  nvhttp_t nvhttp {
    "lan",  // origin web manager

    PRIVATE_KEY_FILE,
    CERTIFICATE_FILE,

    platf::get_host_name(),  // sunshine_name,
    "sunshine_state.json"s,  // file_state
    "vibeshine_state.json"s,  // vibeshine_file_state
    {},  // external_ip
  };

  input_t input {
    {
      {0x10, 0xA0},
      {0x11, 0xA2},
      {0x12, 0xA4},
    },
    -1ms,  // back_button_timeout
    500ms,  // key_repeat_delay
    std::chrono::duration<double> {1 / 24.9},  // key_repeat_period

    {
      platf::supported_gamepads(nullptr).front().name.data(),
      platf::supported_gamepads(nullptr).front().name.size(),
    },  // Default gamepad
    true,  // back as touchpad click enabled (manual DS4 only)
    true,  // client gamepads with motion events are emulated as DS4
    true,  // client gamepads with touchpads are emulated as DS4
    true,  // ds5_inputtino_randomize_mac

    true,  // keyboard enabled
    true,  // mouse enabled
    true,  // controller enabled
    true,  // always send scancodes
    true,  // high resolution scrolling
    true,  // native pen/touch support
    false,  // enable input only mode
    true,  // forward_rumble
  };

  frame_limiter_t frame_limiter {
    false,  // enable
    "auto",  // provider
    0,  // fps_limit
    false  // disable_vsync
  };

  // Windows-only: RTSS defaults
  rtss_t rtss {
    {},  // install_path
    "async"  // frame_limit_type
  };

  lossless_scaling_t lossless_scaling {
    {}  // exe_path
  };

  sunshine_t sunshine {
    false,  // hide_tray_controls
    true,  // enable_pairing
    true,  // enable_discovery
    false,  // envvar_compatibility_mode
    "en",  // locale
    2,  // min_log_level
    0,  // flags
    {},  // User file
    {},  // Username
    {},  // Password
    {},  // Password Salt
    platf::appdata().string() + "/sunshine.conf",  // config file
    {},  // cmd args
    47989,  // Base port number
    "ipv4",  // Address family
    platf::appdata().string() + "/sunshine.log",  // log file
    false,  // notify_pre_releases
    false,  // legacy_ordering
    true,  // system_tray
    {},  // prep commands
    {},  // state commands
    {},  // server commands
    std::chrono::hours {2},  // session_token_ttl default 2h
    std::chrono::hours {24 * 7},  // remember_me_refresh_token_ttl default 7d
    86400  // update_check_interval_seconds default 24h
  };

  namespace {
    const video_t default_video = video;
    const audio_t default_audio = audio;
    const stream_t default_stream = stream;
    const input_t default_input = input;
    const frame_limiter_t default_frame_limiter = frame_limiter;
    const rtss_t default_rtss = rtss;
    const lossless_scaling_t default_lossless_scaling = lossless_scaling;
    const sunshine_t default_sunshine = sunshine;

    std::unordered_map<std::string, std::string> command_line_overrides;

    void reset_runtime_config_to_defaults() {
      const auto preserved_username = sunshine.username;
      const auto preserved_password = sunshine.password;
      const auto preserved_salt = sunshine.salt;
      const auto preserved_config_file = sunshine.config_file;
      const auto preserved_cmd = sunshine.cmd;

      video = default_video;
      audio = default_audio;
      stream = default_stream;
      input = default_input;
      frame_limiter = default_frame_limiter;
      rtss = default_rtss;
      lossless_scaling = default_lossless_scaling;

      sunshine = default_sunshine;
      sunshine.username = preserved_username;
      sunshine.password = preserved_password;
      sunshine.salt = preserved_salt;
      sunshine.config_file = preserved_config_file;
      sunshine.cmd = preserved_cmd;
    }
  }  // namespace

  bool endline(char ch) {
    return ch == '\r' || ch == '\n';
  }

  bool space_tab(char ch) {
    return ch == ' ' || ch == '\t';
  }

  bool whitespace(char ch) {
    return space_tab(ch) || endline(ch);
  }

  std::string to_string(const char *begin, const char *end) {
    std::string result;

    KITTY_WHILE_LOOP(auto pos = begin, pos != end, {
      auto comment = std::find(pos, end, '#');
      auto endl = std::find_if(comment, end, endline);

      result.append(pos, comment);

      pos = endl;
    })

    return result;
  }

  template<class It>
  It skip_list(It skipper, It end) {
    int stack = 1;
    while (skipper != end && stack) {
      if (*skipper == '[') {
        ++stack;
      }
      if (*skipper == ']') {
        --stack;
      }

      ++skipper;
    }

    return skipper;
  }

  std::pair<
    ::std::string_view::const_iterator,
    ::std::optional<std::pair<std::string, std::string>>>
    parse_option(::std::string_view::const_iterator begin, ::std::string_view::const_iterator end) {
    begin = std::find_if_not(begin, end, whitespace);
    auto endl = std::find_if(begin, end, endline);
    auto endc = std::find(begin, endl, '#');
    endc = std::find_if(std::make_reverse_iterator(endc), std::make_reverse_iterator(begin), std::not_fn(whitespace)).base();

    auto eq = std::find(begin, endc, '=');
    if (eq == endc || eq == begin) {
      return std::make_pair(endl, std::nullopt);
    }

    auto end_name = std::find_if_not(std::make_reverse_iterator(eq), std::make_reverse_iterator(begin), space_tab).base();
    auto begin_val = std::find_if_not(eq + 1, endc, space_tab);

    if (begin_val == endl) {
      return std::make_pair(endl, std::nullopt);
    }

    // Lists might contain newlines
    if (*begin_val == '[') {
      endl = skip_list(begin_val + 1, end);

      // Check if we reached the end of the file without finding a closing bracket
      // We know we have a valid closing bracket if:
      // 1. We didn't reach the end, or
      // 2. We reached the end but the last character was the matching closing bracket
      if (endl == end && end == begin_val + 1) {
        BOOST_LOG(warning) << "config: Missing ']' in config option: " << to_string(begin, end_name);
        return std::make_pair(endl, std::nullopt);
      }
    }

    return std::make_pair(
      endl,
      std::make_pair(to_string(begin, end_name), to_string(begin_val, endl))
    );
  }

  std::unordered_map<std::string, std::string> parse_config(const ::std::string_view &file_content) {
    std::unordered_map<std::string, std::string> vars;

    auto pos = std::begin(file_content);
    auto end = std::end(file_content);

    while (pos < end) {
      // auto newline = std::find_if(pos, end, [](auto ch) { return ch == '\n' || ch == '\r'; });
      TUPLE_2D(endl, var, parse_option(pos, end));

      pos = endl;
      if (pos != end) {
        pos += (*pos == '\r') ? 2 : 1;
      }

      if (!var) {
        continue;
      }

      vars.emplace(std::move(*var));
    }

    return vars;
  }

  void string_f(std::unordered_map<std::string, std::string> &vars, const std::string &name, std::string &input) {
    auto it = vars.find(name);
    if (it == std::end(vars)) {
      return;
    }

    input = std::move(it->second);

    vars.erase(it);
  }

  template<typename T, typename F>
  void generic_f(std::unordered_map<std::string, std::string> &vars, const std::string &name, T &input, F &&f) {
    std::string tmp;
    string_f(vars, name, tmp);
    if (!tmp.empty()) {
      input = f(tmp);
    }
  }

  void string_restricted_f(std::unordered_map<std::string, std::string> &vars, const std::string &name, std::string &input, const std::vector<::std::string_view> &allowed_vals) {
    std::string temp;
    string_f(vars, name, temp);

    for (auto &allowed_val : allowed_vals) {
      if (temp == allowed_val) {
        input = std::move(temp);
        return;
      }
    }
  }

  void path_f(std::unordered_map<std::string, std::string> &vars, const std::string &name, fs::path &input) {
    // appdata needs to be retrieved once only
    static auto appdata = platf::appdata();

    std::string temp;
    string_f(vars, name, temp);

    if (!temp.empty()) {
      input = temp;
    }

    if (input.is_relative()) {
      input = appdata / input;
    }

    auto dir = input;
    dir.remove_filename();

    // Ensure the directories exists
    if (!fs::exists(dir)) {
      fs::create_directories(dir);
    }
  }

  void path_f(std::unordered_map<std::string, std::string> &vars, const std::string &name, std::string &input) {
    fs::path temp = input;

    path_f(vars, name, temp);

    input = temp.string();
  }

  void int_f(std::unordered_map<std::string, std::string> &vars, const std::string &name, int &input) {
    auto it = vars.find(name);

    if (it == std::end(vars)) {
      return;
    }

    ::std::string_view val = it->second;

    // If value is something like: "756" instead of 756
    if (val.size() >= 2 && val[0] == '"') {
      val = val.substr(1, val.size() - 2);
    }

    // If that integer is in hexadecimal
    if (val.size() >= 2 && val.substr(0, 2) == "0x"sv) {
      input = util::from_hex<int>(val.substr(2));
    } else {
      input = util::from_view(val);
    }

    vars.erase(it);
  }

  void int_f(std::unordered_map<std::string, std::string> &vars, const std::string &name, ::std::optional<int> &input) {
    auto it = vars.find(name);

    if (it == std::end(vars)) {
      return;
    }

    ::std::string_view val = it->second;

    // If value is something like: "756" instead of 756
    if (val.size() >= 2 && val[0] == '"') {
      val = val.substr(1, val.size() - 2);
    }

    // If that integer is in hexadecimal
    if (val.size() >= 2 && val.substr(0, 2) == "0x"sv) {
      input = util::from_hex<int>(val.substr(2));
    } else {
      input = util::from_view(val);
    }

    vars.erase(it);
  }

  template<class F>
  void int_f(std::unordered_map<std::string, std::string> &vars, const std::string &name, int &input, F &&f) {
    std::string tmp;
    string_f(vars, name, tmp);
    if (!tmp.empty()) {
      input = f(tmp);
    }
  }

  template<class F>
  void int_f(std::unordered_map<std::string, std::string> &vars, const std::string &name, ::std::optional<int> &input, F &&f) {
    std::string tmp;
    string_f(vars, name, tmp);
    if (!tmp.empty()) {
      input = f(tmp);
    }
  }

  void int_between_f(std::unordered_map<std::string, std::string> &vars, const std::string &name, int &input, const std::pair<int, int> &range) {
    int temp = input;

    int_f(vars, name, temp);

    TUPLE_2D_REF(lower, upper, range);
    if (temp >= lower && temp <= upper) {
      input = temp;
    }
  }

  bool to_bool(std::string &boolean) {
    std::for_each(std::begin(boolean), std::end(boolean), [](char ch) {
      return (char) std::tolower(ch);
    });

    return boolean == "true"sv ||
           boolean == "yes"sv ||
           boolean == "enable"sv ||
           boolean == "enabled"sv ||
           boolean == "on"sv ||
           (std::find(std::begin(boolean), std::end(boolean), '1') != std::end(boolean));
  }

  void bool_f(std::unordered_map<std::string, std::string> &vars, const std::string &name, bool &input) {
    std::string tmp;
    string_f(vars, name, tmp);

    if (tmp.empty()) {
      return;
    }

    input = to_bool(tmp);
  }

  void double_f(std::unordered_map<std::string, std::string> &vars, const std::string &name, double &input) {
    std::string tmp;
    string_f(vars, name, tmp);

    if (tmp.empty()) {
      return;
    }

    char *c_str_p;
    auto val = std::strtod(tmp.c_str(), &c_str_p);

    if (c_str_p == tmp.c_str()) {
      return;
    }

    input = val;
  }

  void double_between_f(std::unordered_map<std::string, std::string> &vars, const std::string &name, double &input, const std::pair<double, double> &range) {
    double temp = input;

    double_f(vars, name, temp);

    TUPLE_2D_REF(lower, upper, range);
    if (temp >= lower && temp <= upper) {
      input = temp;
    }
  }

  void list_string_f(std::unordered_map<std::string, std::string> &vars, const std::string &name, std::vector<std::string> &input) {
    std::string string;
    string_f(vars, name, string);

    if (string.empty()) {
      return;
    }

    input.clear();

    auto begin = std::cbegin(string);
    if (*begin == '[') {
      ++begin;
    }

    begin = std::find_if_not(begin, std::cend(string), whitespace);
    if (begin == std::cend(string)) {
      return;
    }

    auto pos = begin;
    while (pos < std::cend(string)) {
      if (*pos == '[') {
        pos = skip_list(pos + 1, std::cend(string)) + 1;
      } else if (*pos == ']') {
        break;
      } else if (*pos == ',') {
        input.emplace_back(begin, pos);
        pos = begin = std::find_if_not(pos + 1, std::cend(string), whitespace);
      } else {
        ++pos;
      }
    }

    if (pos != begin) {
      input.emplace_back(begin, pos);
    }
  }

  void list_prep_cmd_f(std::unordered_map<std::string, std::string> &vars, const std::string &name, std::vector<prep_cmd_t> &input) {
    std::string string;
    string_f(vars, name, string);

    std::stringstream jsonStream;

    // check if string is empty, i.e. when the value doesn't exist in the config file
    if (string.empty()) {
      return;
    }

    // We need to add a wrapping object to make it valid JSON, otherwise ptree cannot parse it.
    jsonStream << "{\"prep_cmd\":" << string << "}";

    boost::property_tree::ptree jsonTree;
    boost::property_tree::read_json(jsonStream, jsonTree);

    for (auto &[_, prep_cmd] : jsonTree.get_child("prep_cmd"s)) {
      auto do_cmd = prep_cmd.get_optional<std::string>("do"s);
      auto undo_cmd = prep_cmd.get_optional<std::string>("undo"s);
      auto elevated = prep_cmd.get_optional<bool>("elevated"s);

      input.emplace_back(do_cmd.value_or(""), undo_cmd.value_or(""), elevated.value_or(false));
    }
  }

  void list_server_cmd_f(std::unordered_map<std::string, std::string> &vars, const std::string &name, std::vector<server_cmd_t> &input) {
    std::string string;
    string_f(vars, name, string);

    std::stringstream jsonStream;

    // check if string is empty, i.e. when the value doesn't exist in the config file
    if (string.empty()) {
      return;
    }

    // We need to add a wrapping object to make it valid JSON, otherwise ptree cannot parse it.
    jsonStream << "{\"server_cmd\":" << string << "}";

    boost::property_tree::ptree jsonTree;
    boost::property_tree::read_json(jsonStream, jsonTree);

    for (auto &[_, prep_cmd] : jsonTree.get_child("server_cmd"s)) {
      auto cmd_name = prep_cmd.get_optional<std::string>("name"s);
      auto cmd_val = prep_cmd.get_optional<std::string>("cmd"s);
      auto elevated = prep_cmd.get_optional<bool>("elevated"s);

      input.emplace_back(cmd_name.value_or(""), cmd_val.value_or(""), elevated.value_or(false));
    }
  }

  void list_int_f(std::unordered_map<std::string, std::string> &vars, const std::string &name, std::vector<int> &input) {
    std::vector<std::string> list;
    list_string_f(vars, name, list);

    // check if list is empty, i.e. when the value doesn't exist in the config file
    if (list.empty()) {
      return;
    }

    // The framerate list must be cleared before adding values from the file configuration.
    // If the list is not cleared, then the specified parameters do not affect the behavior of the sunshine server.
    // That is, if you set only 30 fps in the configuration file, it will not work because by default, during initialization the list includes 10, 30, 60, 90 and 120 fps.
    input.clear();
    for (auto &el : list) {
      ::std::string_view val = el;

      // If value is something like: "756" instead of 756
      if (val.size() >= 2 && val[0] == '"') {
        val = val.substr(1, val.size() - 2);
      }

      int tmp;

      // If the integer is a hexadecimal
      if (val.size() >= 2 && val.substr(0, 2) == "0x"sv) {
        tmp = util::from_hex<int>(val.substr(2));
      } else {
        tmp = util::from_view(val);
      }
      input.emplace_back(tmp);
    }
  }

  void map_int_int_f(std::unordered_map<std::string, std::string> &vars, const std::string &name, std::unordered_map<int, int> &input) {
    std::vector<int> list;
    list_int_f(vars, name, list);

    // The list needs to be a multiple of 2
    if (list.size() % 2) {
      BOOST_LOG(warning) << "config: expected "sv << name << " to have a multiple of two elements --> not "sv << list.size();
      return;
    }

    int x = 0;
    while (x < list.size()) {
      auto key = list[x++];
      auto val = list[x++];

      input.emplace(key, val);
    }
  }

  int apply_flags(const char *line) {
    int ret = 0;
    while (*line != '\0') {
      switch (*line) {
        case '0':
          config::sunshine.flags[config::flag::PIN_STDIN].flip();
          break;
        case '1':
          config::sunshine.flags[config::flag::FRESH_STATE].flip();
          break;
        case '2':
          config::sunshine.flags[config::flag::FORCE_VIDEO_HEADER_REPLACE].flip();
          break;
        case 'p':
          config::sunshine.flags[config::flag::UPNP].flip();
          break;
        default:
          BOOST_LOG(warning) << "config: Unrecognized flag: ["sv << *line << ']' << std::endl;
          ret = -1;
      }

      ++line;
    }

    return ret;
  }

  std::vector<::std::string_view> &get_supported_gamepad_options() {
    const auto options = platf::supported_gamepads(nullptr);
    static std::vector<::std::string_view> opts {};
    opts.reserve(options.size());
    for (auto &opt : options) {
      opts.emplace_back(opt.name);
    }
    return opts;
  }

  void apply_config(std::unordered_map<std::string, std::string> &&vars) {
    reset_runtime_config_to_defaults();
#ifndef __ANDROID__
    // TODO: Android can possibly support this
    if (!fs::exists(stream.file_apps.c_str())) {
      fs::copy_file(SUNSHINE_ASSETS_DIR "/apps.json", stream.file_apps);
    }
#endif

    for (auto &[name, val] : vars) {
#ifdef _WIN32
      BOOST_LOG(info) << "config: ["sv << name << "] -- ["sv << utf8ToAcp(val) << ']';
#else
      BOOST_LOG(info) << "config: ["sv << name << "] -- ["sv << val << ']';
#endif
      modified_config_settings[name] = val;
    }

    auto drop_deprecated_option = [&](const char *name) {
      auto it = vars.find(name);
      if (it == vars.end()) {
        return;
      }
      BOOST_LOG(warning) << "config: [" << name << "] is no longer supported and will be ignored.";
      vars.erase(it);
      modified_config_settings.erase(name);
    };

    drop_deprecated_option("headless_mode");
    drop_deprecated_option("isolated_virtual_display_option");
    drop_deprecated_option("legacy_virtual_display_mode");

    auto remap_option = [&](const char *old_name, const char *new_name) {
      auto it = vars.find(old_name);
      if (it == vars.end()) {
        return;
      }
      BOOST_LOG(info) << "config: [" << old_name << "] renamed to [" << new_name << "], applying provided value.";
      if (!vars.count(new_name)) {
        vars.emplace(new_name, it->second);
      }
      vars.erase(it);
      modified_config_settings.erase(old_name);
    };

    remap_option("dd_wa_virtual_double_refresh", "double_refreshrate");

    bool_f(vars, "limit_framerate", video.limit_framerate);
    bool_f(vars, "double_refreshrate", video.double_refreshrate);
    int_f(vars, "qp", video.qp);
    int_between_f(vars, "hevc_mode", video.hevc_mode, {0, 3});
    int_between_f(vars, "av1_mode", video.av1_mode, {0, 3});
    bool_f(vars, "prefer_10bit_sdr", video.prefer_10bit_sdr);
    int_f(vars, "min_threads", video.min_threads);
    string_f(vars, "sw_preset", video.sw.sw_preset);
    if (!video.sw.sw_preset.empty()) {
      video.sw.svtav1_preset = sw::svtav1_preset_from_view(video.sw.sw_preset);
    }
    string_f(vars, "sw_tune", video.sw.sw_tune);

    int_between_f(vars, "nvenc_preset", video.nv.quality_preset, {1, 7});
    int_between_f(vars, "nvenc_vbv_increase", video.nv.vbv_percentage_increase, {0, 400});
    bool_f(vars, "nvenc_spatial_aq", video.nv.adaptive_quantization);
    generic_f(vars, "nvenc_twopass", video.nv.two_pass, nv::twopass_from_view);
    bool_f(vars, "nvenc_h264_cavlc", video.nv.h264_cavlc);
    bool_f(vars, "nvenc_intra_refresh", video.nv.intra_refresh);
    bool_f(vars, "nvenc_realtime_hags", video.nv_realtime_hags);
    bool_f(vars, "nvenc_opengl_vulkan_on_dxgi", video.nv_opengl_vulkan_on_dxgi);
    bool_f(vars, "nvenc_latency_over_power", video.nv_sunshine_high_power_mode);

#if !defined(__ANDROID__) && !defined(__APPLE__)
    video.nv_legacy.preset = video.nv.quality_preset + 11;
    video.nv_legacy.multipass = video.nv.two_pass == nvenc::nvenc_two_pass::quarter_resolution ? NV_ENC_TWO_PASS_QUARTER_RESOLUTION :
                                video.nv.two_pass == nvenc::nvenc_two_pass::full_resolution    ? NV_ENC_TWO_PASS_FULL_RESOLUTION :
                                                                                                 NV_ENC_MULTI_PASS_DISABLED;
    video.nv_legacy.h264_coder = video.nv.h264_cavlc ? NV_ENC_H264_ENTROPY_CODING_MODE_CAVLC : NV_ENC_H264_ENTROPY_CODING_MODE_CABAC;
    video.nv_legacy.aq = video.nv.adaptive_quantization;
    video.nv_legacy.vbv_percentage_increase = video.nv.vbv_percentage_increase;
#endif

    int_f(vars, "qsv_preset", video.qsv.qsv_preset, qsv::preset_from_view);
    int_f(vars, "qsv_coder", video.qsv.qsv_cavlc, qsv::coder_from_view);
    bool_f(vars, "qsv_slow_hevc", video.qsv.qsv_slow_hevc);

    std::string quality;
    string_f(vars, "amd_quality", quality);
    if (!quality.empty()) {
      video.amd.amd_quality_h264 = amd::quality_from_view<amd::quality_h264_e>(quality, video.amd.amd_quality_h264);
      video.amd.amd_quality_hevc = amd::quality_from_view<amd::quality_hevc_e>(quality, video.amd.amd_quality_hevc);
      video.amd.amd_quality_av1 = amd::quality_from_view<amd::quality_av1_e>(quality, video.amd.amd_quality_av1);
    }

    std::string rc;
    string_f(vars, "amd_rc", rc);
    int_f(vars, "amd_coder", video.amd.amd_coder, amd::coder_from_view);
    if (!rc.empty()) {
      video.amd.amd_rc_h264 = amd::rc_from_view<amd::rc_h264_e>(rc, video.amd.amd_rc_h264);
      video.amd.amd_rc_hevc = amd::rc_from_view<amd::rc_hevc_e>(rc, video.amd.amd_rc_hevc);
      video.amd.amd_rc_av1 = amd::rc_from_view<amd::rc_av1_e>(rc, video.amd.amd_rc_av1);
    }

    std::string usage;
    string_f(vars, "amd_usage", usage);
    if (!usage.empty()) {
      video.amd.amd_usage_h264 = amd::usage_from_view<amd::usage_h264_e>(usage, video.amd.amd_usage_h264);
      video.amd.amd_usage_hevc = amd::usage_from_view<amd::usage_hevc_e>(usage, video.amd.amd_usage_hevc);
      video.amd.amd_usage_av1 = amd::usage_from_view<amd::usage_av1_e>(usage, video.amd.amd_usage_av1);
    }

    bool_f(vars, "amd_preanalysis", (bool &) video.amd.amd_preanalysis);
    bool_f(vars, "amd_vbaq", (bool &) video.amd.amd_vbaq);
    bool_f(vars, "amd_enforce_hrd", (bool &) video.amd.amd_enforce_hrd);

    int_f(vars, "vt_coder", video.vt.vt_coder, vt::coder_from_view);
    int_f(vars, "vt_software", video.vt.vt_allow_sw, vt::allow_software_from_view);
    int_f(vars, "vt_software", video.vt.vt_require_sw, vt::force_software_from_view);
    int_f(vars, "vt_realtime", video.vt.vt_realtime, vt::rt_from_view);

    bool_f(vars, "vaapi_strict_rc_buffer", video.vaapi.strict_rc_buffer);

    string_f(vars, "capture", video.capture);
    string_f(vars, "encoder", video.encoder);
    string_f(vars, "adapter_name", video.adapter_name);
    string_f(vars, "output_name", video.output_name);

    generic_f(vars, "virtual_display_mode", video.virtual_display_mode, virtual_display_mode_from_view);
    generic_f(vars, "virtual_display_layout", video.virtual_display_layout, virtual_display_layout_from_view);

    generic_f(vars, "dd_configuration_option", video.dd.configuration_option, dd::config_option_from_view);
    generic_f(vars, "dd_resolution_option", video.dd.resolution_option, dd::resolution_option_from_view);
    string_f(vars, "dd_manual_resolution", video.dd.manual_resolution);
    generic_f(vars, "dd_refresh_rate_option", video.dd.refresh_rate_option, dd::refresh_rate_option_from_view);
    string_f(vars, "dd_manual_refresh_rate", video.dd.manual_refresh_rate);
    generic_f(vars, "dd_hdr_option", video.dd.hdr_option, dd::hdr_option_from_view);
    generic_f(vars, "dd_hdr_request_override", video.dd.hdr_request_override, dd::hdr_request_override_from_view);
    {
      int value = -1;
      int_between_f(vars, "dd_config_revert_delay", value, {0, std::numeric_limits<int>::max()});
      if (value >= 0) {
        video.dd.config_revert_delay = std::chrono::milliseconds {value};
      }
    }
    bool_f(vars, "dd_config_revert_on_disconnect", video.dd.config_revert_on_disconnect);
    bool_f(vars, "dd_always_restore_from_golden", video.dd.always_restore_from_golden);
    bool_f(vars, "dd_activate_virtual_display", video.dd.activate_virtual_display);
    generic_f(vars, "dd_snapshot_exclude_devices", video.dd.snapshot_exclude_devices, dd::snapshot_exclude_devices_from_view);
    generic_f(vars, "dd_mode_remapping", video.dd.mode_remapping, dd::mode_remapping_from_view);
    // HDR workaround flag (async; fixed 1s delay). Prefer new boolean; support legacy delay>0.
    bool_f(vars, "dd_wa_hdr_toggle", video.dd.wa.hdr_toggle);
    {
      int legacy_delay_ms = 0;
      int_between_f(vars, "dd_wa_hdr_toggle_delay", legacy_delay_ms, {0, 3000});
      if (!video.dd.wa.hdr_toggle) {
        // If not explicitly set by new flag, treat legacy value > 0 as enabled
        video.dd.wa.hdr_toggle = (legacy_delay_ms > 0);
      }
    }
    bool_f(vars, "dd_wa_dummy_plug_hdr10", video.dd.wa.dummy_plug_hdr10);

    int_f(vars, "max_bitrate", video.max_bitrate);
    double_between_f(vars, "minimum_fps_target", video.minimum_fps_target, {0.0, 1000.0});

    string_f(vars, "fallback_mode", video.fallback_mode);
    bool_f(vars, "ignore_encoder_probe_failure", video.ignore_encoder_probe_failure);

    // Windows-only frame limiter options
    bool_f(vars, "frame_limiter_enable", frame_limiter.enable);
    string_f(vars, "frame_limiter_provider", frame_limiter.provider);
    if (frame_limiter.provider.empty()) {
      frame_limiter.provider = "auto";
    }
    int_between_f(vars, "frame_limiter_fps_limit", frame_limiter.fps_limit, {0, 1000});
    bool_f(vars, "frame_limiter_disable_vsync", frame_limiter.disable_vsync);
    bool_f(vars, "rtss_disable_vsync_ullm", frame_limiter.disable_vsync);
    string_f(vars, "rtss_install_path", rtss.install_path);
    string_f(vars, "rtss_frame_limit_type", rtss.frame_limit_type);
    if (video.dd.wa.dummy_plug_hdr10 && !frame_limiter.disable_vsync) {
      BOOST_LOG(info) << "config: Forcing frame_limiter_disable_vsync=1 due to dummy plug HDR10 workaround (VSYNC override required).";
      frame_limiter.disable_vsync = true;
    }
    string_f(vars, "lossless_scaling_path", lossless_scaling.exe_path);

    path_f(vars, "pkey", nvhttp.pkey);
    path_f(vars, "cert", nvhttp.cert);
    string_f(vars, "sunshine_name", nvhttp.sunshine_name);
    path_f(vars, "log_path", config::sunshine.log_file);
    path_f(vars, "file_state", nvhttp.file_state);
    path_f(vars, "vibeshine_file_state", nvhttp.vibeshine_file_state);

    // Must be run after "file_state"
    config::sunshine.credentials_file = config::nvhttp.file_state;
    path_f(vars, "credentials_file", config::sunshine.credentials_file);

    string_f(vars, "external_ip", nvhttp.external_ip);
    list_prep_cmd_f(vars, "global_prep_cmd", config::sunshine.prep_cmds);
    list_prep_cmd_f(vars, "global_state_cmd", config::sunshine.state_cmds);
    list_server_cmd_f(vars, "server_cmd", config::sunshine.server_cmds);

    int_f(vars, "update_check_interval", config::sunshine.update_check_interval_seconds);

    string_f(vars, "audio_sink", audio.sink);
    string_f(vars, "virtual_sink", audio.virtual_sink);
    bool_f(vars, "stream_audio", audio.stream);
    bool_f(vars, "install_steam_audio_drivers", audio.install_steam_drivers);
    bool_f(vars, "keep_sink_default", audio.keep_default);
    bool_f(vars, "auto_capture_sink", audio.auto_capture);

    string_restricted_f(vars, "origin_web_ui_allowed", nvhttp.origin_web_ui_allowed, {"pc"sv, "lan"sv, "wan"sv});
    // reflect origin ACL update immediately in HTTP layer
    if (modified_config_settings.contains("origin_web_ui_allowed")) {
      http::refresh_origin_acl();
    }

    int to = -1;
    int_between_f(vars, "ping_timeout", to, {-1, std::numeric_limits<int>::max()});
    if (to != -1) {
      stream.ping_timeout = std::chrono::milliseconds(to);
    }

    int_between_f(vars, "lan_encryption_mode", stream.lan_encryption_mode, {0, 2});
    int_between_f(vars, "wan_encryption_mode", stream.wan_encryption_mode, {0, 2});

    path_f(vars, "file_apps", stream.file_apps);
    int_between_f(vars, "fec_percentage", stream.fec_percentage, {1, 255});

    map_int_int_f(vars, "keybindings"s, input.keybindings);

    // This config option will only be used by the UI
    // When editing in the config file itself, use "keybindings"
    bool map_rightalt_to_win = false;
    bool_f(vars, "key_rightalt_to_key_win", map_rightalt_to_win);

    if (map_rightalt_to_win) {
      input.keybindings.emplace(0xA5, 0x5B);
    }

    to = std::numeric_limits<int>::min();
    int_f(vars, "back_button_timeout", to);

    if (to > std::numeric_limits<int>::min()) {
      input.back_button_timeout = std::chrono::milliseconds {to};
    }

    double repeat_frequency {0};
    double_between_f(vars, "key_repeat_frequency", repeat_frequency, {0, std::numeric_limits<double>::max()});

    if (repeat_frequency > 0) {
      config::input.key_repeat_period = std::chrono::duration<double> {1 / repeat_frequency};
    }

    to = -1;
    int_f(vars, "key_repeat_delay", to);
    if (to >= 0) {
      input.key_repeat_delay = std::chrono::milliseconds {to};
    }

    string_restricted_f(vars, "gamepad"s, input.gamepad, get_supported_gamepad_options());
    bool_f(vars, "ds4_back_as_touchpad_click", input.ds4_back_as_touchpad_click);
    bool_f(vars, "motion_as_ds4", input.motion_as_ds4);
    bool_f(vars, "touchpad_as_ds4", input.touchpad_as_ds4);

    bool_f(vars, "mouse", input.mouse);
    bool_f(vars, "keyboard", input.keyboard);
    bool_f(vars, "controller", input.controller);

    bool_f(vars, "always_send_scancodes", input.always_send_scancodes);

    bool_f(vars, "high_resolution_scrolling", input.high_resolution_scrolling);
    bool_f(vars, "native_pen_touch", input.native_pen_touch);
    bool_f(vars, "enable_input_only_mode", input.enable_input_only_mode);

    bool_f(vars, "system_tray", sunshine.system_tray);
    bool_f(vars, "hide_tray_controls", sunshine.hide_tray_controls);
    bool_f(vars, "enable_pairing", sunshine.enable_pairing);
    bool_f(vars, "enable_discovery", sunshine.enable_discovery);
    bool_f(vars, "envvar_compatibility_mode", sunshine.envvar_compatibility_mode);
    bool_f(vars, "notify_pre_releases", sunshine.notify_pre_releases);
    bool_f(vars, "legacy_ordering", sunshine.legacy_ordering);
    bool_f(vars, "forward_rumble", input.forward_rumble);

    int port = sunshine.port;
    int_between_f(vars, "port"s, port, {1024 + nvhttp::PORT_HTTPS, 65535 - rtsp_stream::RTSP_SETUP_PORT});
    sunshine.port = (std::uint16_t) port;

    string_restricted_f(vars, "address_family", sunshine.address_family, {"ipv4"sv, "both"sv});

    bool upnp = false;
    bool_f(vars, "upnp"s, upnp);

    if (upnp) {
      config::sunshine.flags[config::flag::UPNP].flip();
    }

    string_restricted_f(vars, "locale", config::sunshine.locale, {
                                                                   "bg"sv,  // Bulgarian
                                                                   "cs"sv,  // Czech
                                                                   "de"sv,  // German
                                                                   "en"sv,  // English
                                                                   "en_GB"sv,  // English (UK)
                                                                   "en_US"sv,  // English (US)
                                                                   "es"sv,  // Spanish
                                                                   "fr"sv,  // French
                                                                   "hu"sv,  // Hungarian
                                                                   "it"sv,  // Italian
                                                                   "ja"sv,  // Japanese
                                                                   "ko"sv,  // Korean
                                                                   "pl"sv,  // Polish
                                                                   "pt"sv,  // Portuguese
                                                                   "pt_BR"sv,  // Portuguese (Brazilian)
                                                                   "ru"sv,  // Russian
                                                                   "sv"sv,  // Swedish
                                                                   "tr"sv,  // Turkish
                                                                   "uk"sv,  // Ukrainian
                                                                   "vi"sv,  // Vietnamese
                                                                   "zh"sv,  // Chinese
                                                                   "zh_TW"sv,  // Chinese (Traditional)
                                                                 });

    std::string log_level_string;
    string_f(vars, "min_log_level", log_level_string);

    if (!log_level_string.empty()) {
      if (log_level_string == "verbose"sv) {
        sunshine.min_log_level = 0;
      } else if (log_level_string == "debug"sv) {
        sunshine.min_log_level = 1;
      } else if (log_level_string == "info"sv) {
        sunshine.min_log_level = 2;
      } else if (log_level_string == "warning"sv) {
        sunshine.min_log_level = 3;
      } else if (log_level_string == "error"sv) {
        sunshine.min_log_level = 4;
      } else if (log_level_string == "fatal"sv) {
        sunshine.min_log_level = 5;
      } else if (log_level_string == "none"sv) {
        sunshine.min_log_level = 6;
      } else {
        // accept digit directly
        auto val = log_level_string[0];
        if (val >= '0' && val < '7') {
          sunshine.min_log_level = val - '0';
        }
      }
    }

    // Apply Playnite-specific configuration keys
    config::apply_playnite(vars);

    auto it = vars.find("flags"s);
    if (it != std::end(vars)) {
      apply_flags(it->second.c_str());

      vars.erase(it);
    }

    // Parse session token TTL (seconds) if provided
    {
      int ttl_secs = -1;
      int_between_f(vars, "session_token_ttl_seconds", ttl_secs, {1, std::numeric_limits<int>::max()});
      if (ttl_secs > 0) {
        sunshine.session_token_ttl = std::chrono::seconds {ttl_secs};
      }
    }
    // Parse remember-me refresh token TTL (seconds) if provided
    {
      int ttl_secs = -1;
      int_between_f(
        vars,
        "remember_me_refresh_token_ttl_seconds",
        ttl_secs,
        {1, std::numeric_limits<int>::max()}
      );
      if (ttl_secs > 0) {
        sunshine.remember_me_refresh_token_ttl = std::chrono::seconds {ttl_secs};
      }
    }

    if (sunshine.min_log_level <= 3) {
      for (auto &[var, _] : vars) {
        std::cout << "Warning: Unrecognized configurable option ["sv << var << ']' << std::endl;
      }
    }

    ::video::active_hevc_mode = video.hevc_mode;
    ::video::active_av1_mode = video.av1_mode;
  }

  int parse(int argc, char *argv[]) {
    std::unordered_map<std::string, std::string> cmd_vars;
#ifdef _WIN32
    bool shortcut_launch = false;
    bool service_admin_launch = false;
#endif

    for (auto x = 1; x < argc; ++x) {
      auto line = argv[x];

      if (line == "--help"sv) {
        logging::print_help(*argv);
        return 1;
      }
#ifdef _WIN32
      else if (line == "--shortcut"sv) {
        shortcut_launch = true;
      } else if (line == "--shortcut-admin"sv) {
        service_admin_launch = true;
      }
#endif
      else if (*line == '-') {
        if (*(line + 1) == '-') {
          sunshine.cmd.name = line + 2;
          sunshine.cmd.argc = argc - x - 1;
          sunshine.cmd.argv = argv + x + 1;

          break;
        }
        if (apply_flags(line + 1)) {
          logging::print_help(*argv);
          return -1;
        }
      } else {
        auto line_end = line + strlen(line);

        auto pos = std::find(line, line_end, '=');
        if (pos == line_end) {
          sunshine.config_file = line;
        } else {
          TUPLE_EL(var, 1, parse_option(line, line_end));
          if (!var) {
            logging::print_help(*argv);
            return -1;
          }

          TUPLE_EL_REF(name, 0, *var);

          auto it = cmd_vars.find(name);
          if (it != std::end(cmd_vars)) {
            cmd_vars.erase(it);
          }

          cmd_vars.emplace(std::move(*var));
        }
      }
    }

    bool config_loaded = false;
    try {
      // Create appdata folder if it does not exist
      file_handler::make_directory(platf::appdata().string());

      // Create empty config file if it does not exist
      if (!fs::exists(sunshine.config_file)) {
        auto cfg_file = std::ofstream {sunshine.config_file};
#ifdef _WIN32
        cfg_file << "server_cmd = [{\"name\":\"Bubbles\",\"cmd\":\"bubbles.scr\",\"elevated\":false}]\n";
#endif
      }

      // Read config file
      auto vars = parse_config(file_handler::read_file(sunshine.config_file.c_str()));

      command_line_overrides = cmd_vars;

      for (auto &[name, value] : cmd_vars) {
        vars.insert_or_assign(std::move(name), std::move(value));
      }

      // Apply the config. Note: This will try to create any paths
      // referenced in the config, so we may receive exceptions if
      // the path is incorrect or inaccessible.
      apply_config(std::move(vars));
      config_loaded = true;

      // Persist snapshot exclusion devices to vibeshine_state.json on startup so the display
      // helper can read them directly without depending on IPC from Sunshine.
      statefile::save_snapshot_exclude_devices(video.dd.snapshot_exclude_devices);
    } catch (const std::filesystem::filesystem_error &err) {
      BOOST_LOG(fatal) << "Failed to apply config: "sv << err.what();
    } catch (const boost::filesystem::filesystem_error &err) {
      BOOST_LOG(fatal) << "Failed to apply config: "sv << err.what();
    }

#ifdef _WIN32
    // UCRT64 raises an access denied exception if launching from the shortcut
    // as non-admin and the config folder is not yet present; we can defer
    // so that service instance will do the work instead.

    if (!config_loaded && !shortcut_launch) {
      BOOST_LOG(fatal) << "To relaunch Apollo successfully, use the shortcut in the Start Menu. Do not run sunshine.exe manually."sv;
      std::this_thread::sleep_for(10s);
#else
    if (!config_loaded) {
#endif
      return -1;
    }

#ifdef _WIN32
    // We have to wait until the config is loaded to handle these launches,
    // because we need to have the correct base port loaded in our config.
    // Exception: UCRT64 shortcut_launch instances may have no config loaded due to
    // insufficient permissions to create folder; port defaults will be acceptable.
    if (service_admin_launch) {
      // This is a relaunch as admin to start the service
      service_ctrl::start_service();

      // Always return 1 to ensure Sunshine doesn't start normally
      return 1;
    }
    if (shortcut_launch) {
      if (!service_ctrl::is_service_running()) {
        // If the service isn't running, relaunch ourselves as admin to start it
        WCHAR executable[MAX_PATH];
        GetModuleFileNameW(nullptr, executable, ARRAYSIZE(executable));

        SHELLEXECUTEINFOW shell_exec_info {};
        shell_exec_info.cbSize = sizeof(shell_exec_info);
        shell_exec_info.fMask = SEE_MASK_NOASYNC | SEE_MASK_NO_CONSOLE | SEE_MASK_NOCLOSEPROCESS;
        shell_exec_info.lpVerb = L"runas";
        shell_exec_info.lpFile = executable;
        shell_exec_info.lpParameters = L"--shortcut-admin";
        shell_exec_info.nShow = SW_NORMAL;
        if (!ShellExecuteExW(&shell_exec_info)) {
          auto winerr = GetLastError();
          BOOST_LOG(error) << "Failed executing shell command: " << winerr << std::endl;
          return 1;
        }

        // Wait for the elevated process to finish starting the service
        WaitForSingleObject(shell_exec_info.hProcess, INFINITE);
        CloseHandle(shell_exec_info.hProcess);

        // Wait for the UI to be ready for connections
        service_ctrl::wait_for_ui_ready();
      }

      // Launch the web UI
      launch_ui();

      // Always return 1 to ensure Sunshine doesn't start normally
      return 1;
    }
#endif

    return 0;
  }

  // Hot-reload manager
  namespace {
    std::atomic<bool> g_deferred_reload {false};
    std::mutex g_apply_mutex;  // serialize apply_config_now()
    std::shared_mutex g_apply_gate;  // writers=apply; readers=session start/resume
    std::shared_mutex g_output_override_mutex;
    std::optional<std::string> g_runtime_output_name_override;

    // Runtime config override map applied on top of config file values (not persisted).
    // Used for per-application overrides so we can keep the effective config consistent
    // across hot-apply and deferred reloads while an app is running.
    std::mutex g_runtime_overrides_mutex;
    std::unordered_map<std::string, std::string> g_runtime_config_overrides;

    bool is_valid_override_key(const std::string_view key) {
      if (key.empty() || key.size() > 128) {
        return false;
      }
      for (const char c : key) {
        const unsigned char uc = static_cast<unsigned char>(c);
        if (!(std::isalnum(uc) || c == '_')) {
          return false;
        }
      }
      return true;
    }

    bool is_allowed_override_key(const std::string_view key) {
      // Allow only specific Playnite behavior settings to vary per-app.
      // All Playnite sync/catalog settings are global and may mutate apps.json.
      if (key.rfind("playnite_", 0) == 0) {
        static const std::unordered_set<std::string_view> kPlayniteAllowed = {
          "playnite_focus_attempts",
          "playnite_focus_timeout_secs",
          "playnite_focus_exit_on_first",
        };
        return kPlayniteAllowed.contains(key);
      }

      // Disallow keys that are global/system/network scoped and not intended to vary per application.
      static const std::unordered_set<std::string_view> kBlocked = {
        // Network / identity / credentials
        "flags",
        "port",
        "address_family",
        "upnp",
        "origin_web_ui_allowed",
        "external_ip",
        "lan_encryption_mode",
        "wan_encryption_mode",
        "ping_timeout",
        "fec_percentage",
        "pkey",
        "cert",

        // Per-app display selection is handled via apps.json metadata (output/virtual-screen/virtual-display-*).
        "virtual_display_mode",
        "virtual_display_layout",

        // File paths / state
        "file_apps",
        "credentials_file",
        "log_path",
        "file_state",
        "vibeshine_file_state",

        // Global UX / program settings
        "sunshine_name",
        "locale",
        "min_log_level",
        "notify_pre_releases",
        "system_tray",
        "update_check_interval",
        "session_token_ttl_seconds",
        "remember_me_refresh_token_ttl_seconds",

        // Global command list (apps already have per-app prep-cmd + exclude-global-prep-cmd)
        "global_prep_cmd",
      };

      return !kBlocked.contains(key);
    }

    std::unordered_map<std::string, std::string> runtime_overrides_snapshot() {
      std::scoped_lock lk(g_runtime_overrides_mutex);
      return g_runtime_config_overrides;
    }
  }  // namespace

  // Acquire a shared lock while preparing/starting sessions.
  std::shared_lock<std::shared_mutex> acquire_apply_read_gate() {
    return std::shared_lock<std::shared_mutex>(g_apply_gate);
  }

  void set_runtime_output_name_override(std::optional<std::string> output_name) {
    std::unique_lock<std::shared_mutex> lock(g_output_override_mutex);
    if (output_name && output_name->empty()) {
      g_runtime_output_name_override.reset();
      return;
    }
    g_runtime_output_name_override = std::move(output_name);
  }

  std::optional<std::string> runtime_output_name_override() {
    std::shared_lock<std::shared_mutex> lock(g_output_override_mutex);
    return g_runtime_output_name_override;
  }

  std::string get_active_output_name() {
    std::shared_lock<std::shared_mutex> lock(g_output_override_mutex);
    if (g_runtime_output_name_override && !g_runtime_output_name_override->empty()) {
      return *g_runtime_output_name_override;
    }
    return video.output_name;
  }

  void apply_config_now() {
    // Ensure only one apply runs at a time and block session start/resume while applying.
    std::unique_lock<std::shared_mutex> write_gate(g_apply_gate);
    std::unique_lock<std::mutex> apply_once(g_apply_mutex);
    try {
      // Capture previous DD configuration state to detect any changes
      const auto prev_dd_config_opt = video.dd.configuration_option;
      const auto prev_dd_resolution_opt = video.dd.resolution_option;
      const auto prev_dd_refresh_rate_opt = video.dd.refresh_rate_option;
      const auto prev_dd_hdr_opt = video.dd.hdr_option;
      const auto prev_dd_hdr_req_override = video.dd.hdr_request_override;
      const auto prev_dd_manual_resolution = video.dd.manual_resolution;
      const auto prev_dd_manual_refresh_rate = video.dd.manual_refresh_rate;
      const auto prev_dd_revert_delay = video.dd.config_revert_delay;
      const auto prev_dd_revert_on_disconnect = video.dd.config_revert_on_disconnect;
      const auto prev_dd_activate_virtual_display = video.dd.activate_virtual_display;
      const auto prev_dd_snapshot_exclude_devices = video.dd.snapshot_exclude_devices;
      const auto prev_dd_hdr_toggle = video.dd.wa.hdr_toggle;
      const auto prev_dd_dummy_plug = video.dd.wa.dummy_plug_hdr10;
      const auto prev_double_refreshrate = video.double_refreshrate;

      auto vars = parse_config(file_handler::read_file(sunshine.config_file.c_str()));
      for (const auto &[name, value] : command_line_overrides) {
        vars.insert_or_assign(name, value);
      }

      // Apply runtime overrides (per-app) on top of file values so hot-apply and deferred reloads
      // keep the effective config consistent while an app is running.
      const auto runtime_overrides = runtime_overrides_snapshot();
      for (const auto &[name, value] : runtime_overrides) {
        vars.insert_or_assign(name, value);
      }
      // Track old logging params to adjust sinks if needed
      const int old_min_level = sunshine.min_log_level;
      const std::string old_log_file = sunshine.log_file;

      apply_config(std::move(vars));

      // If only the log level changed, we can reconfigure sinks in place.
      if (sunshine.min_log_level != old_min_level && sunshine.log_file == old_log_file) {
        logging::reconfigure_min_log_level(sunshine.min_log_level);
      }

      // Persist snapshot exclusion devices to vibeshine_state.json so the display helper
      // can read them directly without depending on IPC from Sunshine.
      // This is done unconditionally to ensure the state file is always up-to-date.
      statefile::save_snapshot_exclude_devices(video.dd.snapshot_exclude_devices);

      // Check if any DD configuration changed and handle hot-apply when no active sessions
      using dd_cfg_e = config::video_t::dd_t::config_option_e;
      const bool dd_disabled_now = (video.dd.configuration_option == dd_cfg_e::disabled);
      const bool dd_was_enabled = (prev_dd_config_opt != dd_cfg_e::disabled);

      // Detect if any DD settings changed
      const bool dd_config_changed = (prev_dd_config_opt != video.dd.configuration_option) ||
                                     (prev_dd_resolution_opt != video.dd.resolution_option) ||
                                     (prev_dd_refresh_rate_opt != video.dd.refresh_rate_option) ||
                                     (prev_dd_hdr_opt != video.dd.hdr_option) ||
                                     (prev_dd_hdr_req_override != video.dd.hdr_request_override) ||
                                     (prev_dd_manual_resolution != video.dd.manual_resolution) ||
                                     (prev_dd_manual_refresh_rate != video.dd.manual_refresh_rate) ||
                                     (prev_dd_revert_delay != video.dd.config_revert_delay) ||
                                     (prev_dd_revert_on_disconnect != video.dd.config_revert_on_disconnect) ||
                                     (prev_dd_activate_virtual_display != video.dd.activate_virtual_display) ||
                                     (prev_dd_snapshot_exclude_devices != video.dd.snapshot_exclude_devices) ||
                                     (prev_dd_hdr_toggle != video.dd.wa.hdr_toggle) ||
                                     (prev_dd_dummy_plug != video.dd.wa.dummy_plug_hdr10) ||
                                     (prev_double_refreshrate != video.double_refreshrate);

      // If any DD settings changed and there are no active sessions, revert to clear cached state
      if (dd_config_changed && rtsp_stream::session_count() == 0 && runtime_overrides.empty()) {
        BOOST_LOG(info) << "Hot-apply: DD configuration changed with no active sessions; reverting cached display state.";
        display_helper_integration::revert();

        if (dd_was_enabled && dd_disabled_now) {
          BOOST_LOG(info) << "Hot-apply: DD configuration changed to disabled.";
        } else if (!dd_disabled_now) {
          BOOST_LOG(info) << "Hot-apply: DD configuration updated. New settings will take effect on next stream.";
        }
      }
    } catch (const std::exception &e) {
      BOOST_LOG(warning) << "Hot apply_config_now failed: "sv << e.what();
    }
  }

  void set_runtime_config_overrides(std::unordered_map<std::string, std::string> overrides) {
    std::unordered_map<std::string, std::string> filtered;
    filtered.reserve(overrides.size());

    for (auto &[k, v] : overrides) {
      if (!is_valid_override_key(k) || !is_allowed_override_key(k)) {
        continue;
      }
      filtered.emplace(std::move(k), std::move(v));
    }

    std::scoped_lock lk(g_runtime_overrides_mutex);
    g_runtime_config_overrides = std::move(filtered);
  }

  void clear_runtime_config_overrides() {
    std::scoped_lock lk(g_runtime_overrides_mutex);
    g_runtime_config_overrides.clear();
  }

  bool has_runtime_config_override(std::string_view key) {
    if (!is_valid_override_key(key)) {
      return false;
    }
    std::scoped_lock lk(g_runtime_overrides_mutex);
    return g_runtime_config_overrides.find(std::string(key)) != g_runtime_config_overrides.end();
  }

  bool has_runtime_config_overrides() {
    std::scoped_lock lk(g_runtime_overrides_mutex);
    return !g_runtime_config_overrides.empty();
  }

  void mark_deferred_reload() {
    g_deferred_reload.store(true, std::memory_order_release);
  }

  void maybe_apply_deferred() {
    // Single-shot winner clears the flag and applies atomically.
    if (rtsp_stream::session_count() == 0 && g_deferred_reload.exchange(false, std::memory_order_acq_rel)) {
      apply_config_now();
    }
  }
}  // namespace config<|MERGE_RESOLUTION|>--- conflicted
+++ resolved
@@ -422,9 +422,6 @@
       return video_t::dd_t::hdr_option_e::disabled;  // Default to this if value is invalid
     }
 
-<<<<<<< HEAD
-    video_t::dd_t::mode_remapping_t mode_remapping_from_view(const ::std::string_view value) {
-=======
     video_t::dd_t::hdr_request_override_e hdr_request_override_from_view(const std::string_view value) {
 #define _CONVERT_2_ARG_(str, val) \
   if (value == #str##sv) \
@@ -439,7 +436,6 @@
     }
 
     video_t::dd_t::mode_remapping_t mode_remapping_from_view(const std::string_view value) {
->>>>>>> 549ab330
       const auto parse_entry_list {[](const auto &entry_list, auto &output_field) {
         for (auto &[_, entry] : entry_list) {
           auto requested_resolution = entry.template get_optional<std::string>("requested_resolution"s);
