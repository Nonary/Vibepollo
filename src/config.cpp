--- conflicted
+++ resolved
@@ -511,14 +511,11 @@
     },  // display_device
 
     0,  // max_bitrate
-<<<<<<< HEAD
+    0,  // minimum_fps_target (0 = framerate)
 
     "1920x1080x60",  // fallback_mode
     false, // isolated Display
     false, // ignore_encoder_probe_failure
-=======
-    0  // minimum_fps_target (0 = framerate)
->>>>>>> 48c2c524
   };
 
   audio_t audio {
@@ -1205,13 +1202,11 @@
     }
 
     int_f(vars, "max_bitrate", video.max_bitrate);
-<<<<<<< HEAD
+    double_between_f(vars, "minimum_fps_target", video.minimum_fps_target, {0.0, 1000.0});
+
     string_f(vars, "fallback_mode", video.fallback_mode);
     bool_f(vars, "isolated_virtual_display_option", video.isolated_virtual_display_option);
     bool_f(vars, "ignore_encoder_probe_failure", video.ignore_encoder_probe_failure);
-=======
-    double_between_f(vars, "minimum_fps_target", video.minimum_fps_target, {0.0, 1000.0});
->>>>>>> 48c2c524
 
     path_f(vars, "pkey", nvhttp.pkey);
     path_f(vars, "cert", nvhttp.cert);
