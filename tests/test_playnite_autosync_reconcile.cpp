#include "src/platform/windows/playnite_sync.h"

#include <gtest/gtest.h>
#include <nlohmann/json.hpp>
#include <unordered_set>

using namespace platf::playnite;
using namespace platf::playnite::sync;

static Game G(std::string id,
              std::string last,
              bool installed = true,
              std::vector<std::string> cats = {},
              std::string plugin = {}) {
  Game g;
  g.id = id;
  g.name = id;
  g.last_played = last;
  g.installed = installed;
  g.categories = cats;
  g.plugin_id = plugin;
  return g;
}

TEST(PlayniteAutosync_Reconcile, AddsSelectedGamesToEmptyApps) {
  nlohmann::json root;
  root["apps"] = nlohmann::json::array();
  std::vector<Game> all {G("A", "2025-01-01T00:00:00Z", true), G("B", "2024-01-01T00:00:00Z", true, {"RPG"})};
  bool changed = false;
  std::size_t matched = 0;
  autosync_reconcile(root,
                     all,
                     /*recentN*/ 1,
                     /*recentAgeDays*/ 0,
                     /*delete_after_days*/ 0,
                     /*require_repl*/ true,
                     /*sync_all_installed*/ false,
                     /*categories*/ std::vector<std::string> {"RPG"},
                     /*include_plugins*/ std::vector<std::string> {},
                     /*exclude_categories*/ std::vector<std::string> {},
                     /*exclude_ids*/ std::vector<std::string> {},
                     /*exclude_plugins*/ std::vector<std::string> {},
                     /*remove_uninstalled*/ true,
                     changed,
                     matched);
  EXPECT_TRUE(changed);
  ASSERT_EQ(root["apps"].size(), 2u);  // A from recent, B from category
  EXPECT_EQ(root["apps"][0]["playnite-id"], "A");
  EXPECT_EQ(root["apps"][1]["playnite-id"], "B");
}

TEST(PlayniteAutosync_Reconcile, HonorsExcludeIds) {
  nlohmann::json root;
  root["apps"] = nlohmann::json::array();
  std::vector<Game> all {G("A", "2025-01-01T00:00:00Z", true)};
  bool changed = false;
  std::size_t matched = 0;
  autosync_reconcile(root,
                     all,
                     1,
                     0,
                     0,
                     true,
                     false,
                     {},
                     {},
                     {},
                     {"a"},
                     {},
                     true,
                     changed,
                     matched);
  EXPECT_FALSE(changed);
  EXPECT_EQ(root["apps"].size(), 0u);
}

TEST(PlayniteAutosync_Reconcile, HonorsExcludeCategories) {
  nlohmann::json root;
  root["apps"] = nlohmann::json::array();
  std::vector<Game> all {
    G("A", "2025-01-01T00:00:00Z", true, {"Steam"}),
    G("B", "2024-12-01T00:00:00Z", true, {"Indie"})
  };
  bool changed = false;
  std::size_t matched = 0;
  autosync_reconcile(root,
                     all,
                     /*recentN*/ 2,
                     /*recentAgeDays*/ 0,
                     /*delete_after_days*/ 0,
                     /*require_repl*/ true,
                     /*sync_all_installed*/ false,
                     /*categories*/ std::vector<std::string> {},
                     /*include_plugins*/ std::vector<std::string> {},
                     /*exclude_categories*/ std::vector<std::string> {"Steam"},
                     /*exclude_ids*/ {},
                     /*exclude_plugins*/ std::vector<std::string> {},
                     /*remove_uninstalled*/ true,
                     changed,
                     matched);
  EXPECT_TRUE(changed);
  ASSERT_EQ(root["apps"].size(), 1u);
  EXPECT_EQ(root["apps"][0]["playnite-id"], "B");
}

TEST(PlayniteAutosync_Reconcile, HonorsExcludePlugins) {
  nlohmann::json root;
  root["apps"] = nlohmann::json::array();
  std::vector<Game> all {
    G("A", "2025-01-01T00:00:00Z", true, {}, "CB91DFC9-B977-43BF-8E70-55F46E410FAB"),
    G("B", "2025-01-02T00:00:00Z", true, {}, "83DD83A4-0CF7-49FB-9138-8547F6B60C18")
  };
  bool changed = false;
  std::size_t matched = 0;
  autosync_reconcile(root,
                     all,
                     /*recentN*/ 2,
                     /*recentAgeDays*/ 0,
                     /*delete_after_days*/ 0,
                     /*require_repl*/ true,
                     /*sync_all_installed*/ false,
                     /*categories*/ std::vector<std::string> {},
                     /*include_plugins*/ std::vector<std::string> {},
                     /*exclude_categories*/ std::vector<std::string> {},
                     /*exclude_ids*/ {},
                     /*exclude_plugins*/ std::vector<std::string> {"cb91dfc9-b977-43bf-8e70-55f46e410fab"},
                     /*remove_uninstalled*/ true,
                     changed,
                     matched);
  EXPECT_TRUE(changed);
  ASSERT_EQ(root["apps"].size(), 1u);
  EXPECT_EQ(root["apps"][0]["playnite-id"], "B");
}

TEST(PlayniteAutosync_Reconcile, UpdatesExistingAndSetsManagedFields) {
  // Existing app matching by id gets annotated and not duplicated
  nlohmann::json root;
  root["apps"] = nlohmann::json::array();
  nlohmann::json a;
  a["playnite-id"] = "A";
  root["apps"].push_back(a);
  std::vector<Game> all {G("A", "2025-01-01T00:00:00Z", true)};
  bool changed = false;
  std::size_t matched = 0;
  autosync_reconcile(root,
                     all,
                     1,
                     0,
                     0,
                     true,
                     false,
                     {},
                     {},
                     {},
                     {},
                     {},
                     true,
                     changed,
                     matched);
  EXPECT_TRUE(changed);
  ASSERT_EQ(root["apps"].size(), 1u);
  EXPECT_EQ(root["apps"][0]["playnite-id"], "A");
  EXPECT_EQ(root["apps"][0]["playnite-managed"], "auto");
}

<<<<<<< HEAD
TEST(PlayniteAutosync_Reconcile, PreservesExistingOrderAndAppendsNew) {
  nlohmann::json root;
  root["apps"] = nlohmann::json::array();
  nlohmann::json manual;
  manual["name"] = "Manual Entry";
  root["apps"].push_back(manual);
  nlohmann::json autoA;
  autoA["playnite-id"] = "A";
  autoA["playnite-managed"] = "auto";
  root["apps"].push_back(autoA);

  std::vector<Game> all {G("A", "2025-01-05T00:00:00Z", true), G("D", "2025-01-02T00:00:00Z", true)};
  bool changed = false;
  std::size_t matched = 0;
  autosync_reconcile(root, all, 2, 0, 0, true, {}, {}, changed, matched);
  EXPECT_TRUE(changed);
  ASSERT_EQ(root["apps"].size(), 3u);
  EXPECT_FALSE(root["apps"][0].contains("playnite-id"));
  EXPECT_EQ(root["apps"][1]["playnite-id"], "A");
  EXPECT_EQ(root["apps"][2]["playnite-id"], "D");
=======
TEST(PlayniteAutosync_Reconcile, SyncPluginsIncludesGames) {
  nlohmann::json root;
  root["apps"] = nlohmann::json::array();
  std::vector<Game> all {
    G("A", "2025-01-01T00:00:00Z", true, {}, "PLUGIN-ONE"),
    G("B", "2025-01-02T00:00:00Z", true, {}, "PLUGIN-TWO"),
    G("C", "2025-01-03T00:00:00Z", true, {}, "")
  };
  bool changed = false;
  std::size_t matched = 0;
  autosync_reconcile(root,
                     all,
                     0,
                     0,
                     0,
                     true,
                     false,
                     {},
                     std::vector<std::string> {"plugin-one"},
                     {},
                     {},
                     {},
                     true,
                     changed,
                     matched);
  EXPECT_TRUE(changed);
  ASSERT_EQ(root["apps"].size(), 1u);
  EXPECT_EQ(root["apps"][0]["playnite-id"], "A");
  EXPECT_EQ(root["apps"][0]["playnite-source"], "plugin");
}

TEST(PlayniteAutosync_Reconcile, SyncAllInstalledIncludesAllGames) {
  nlohmann::json root;
  root["apps"] = nlohmann::json::array();
  std::vector<Game> all {G("A", "2025-01-01T00:00:00Z", true), G("B", "2025-01-02T00:00:00Z", true)};
  bool changed = false;
  std::size_t matched = 0;
  autosync_reconcile(root,
                     all,
                     0,
                     0,
                     0,
                     true,
                     true,
                     {},
                     {},
                     {},
                     {},
                     {},
                     true,
                     changed,
                     matched);
  EXPECT_TRUE(changed);
  ASSERT_EQ(root["apps"].size(), 2u);
  std::unordered_set<std::string> ids;
  for (auto &app : root["apps"]) {
    ids.insert(app["playnite-id"].get<std::string>());
    EXPECT_EQ(app["playnite-source"], "installed");
  }
  EXPECT_TRUE(ids.contains("A"));
  EXPECT_TRUE(ids.contains("B"));
}

TEST(PlayniteAutosync_Reconcile, AutoRemoveUninstalledHonorsFlag) {
  nlohmann::json root;
  root["apps"] = nlohmann::json::array();
  nlohmann::json entry;
  entry["playnite-id"] = "A";
  entry["playnite-managed"] = "auto";
  root["apps"].push_back(entry);
  std::vector<Game> all {G("A", "2025-01-01T00:00:00Z", false)};
  bool changed = false;
  std::size_t matched = 0;
  autosync_reconcile(root,
                     all,
                     0,
                     0,
                     0,
                     true,
                     false,
                     {},
                     {},
                     {},
                     {},
                     {},
                     true,
                     changed,
                     matched);
  EXPECT_TRUE(changed);
  EXPECT_EQ(root["apps"].size(), 0u);

  // Repeat with removal disabled; entry should remain.
  root["apps"] = nlohmann::json::array();
  root["apps"].push_back(entry);
  changed = false;
  matched = 0;
  autosync_reconcile(root,
                     all,
                     0,
                     0,
                     0,
                     true,
                     false,
                     {},
                     {},
                     {},
                     {},
                     {},
                     false,
                     changed,
                     matched);
  EXPECT_FALSE(changed);
  ASSERT_EQ(root["apps"].size(), 1u);
  EXPECT_EQ(root["apps"][0]["playnite-id"], "A");
>>>>>>> 5657b922
}<|MERGE_RESOLUTION|>--- conflicted
+++ resolved
@@ -163,28 +163,6 @@
   EXPECT_EQ(root["apps"][0]["playnite-managed"], "auto");
 }
 
-<<<<<<< HEAD
-TEST(PlayniteAutosync_Reconcile, PreservesExistingOrderAndAppendsNew) {
-  nlohmann::json root;
-  root["apps"] = nlohmann::json::array();
-  nlohmann::json manual;
-  manual["name"] = "Manual Entry";
-  root["apps"].push_back(manual);
-  nlohmann::json autoA;
-  autoA["playnite-id"] = "A";
-  autoA["playnite-managed"] = "auto";
-  root["apps"].push_back(autoA);
-
-  std::vector<Game> all {G("A", "2025-01-05T00:00:00Z", true), G("D", "2025-01-02T00:00:00Z", true)};
-  bool changed = false;
-  std::size_t matched = 0;
-  autosync_reconcile(root, all, 2, 0, 0, true, {}, {}, changed, matched);
-  EXPECT_TRUE(changed);
-  ASSERT_EQ(root["apps"].size(), 3u);
-  EXPECT_FALSE(root["apps"][0].contains("playnite-id"));
-  EXPECT_EQ(root["apps"][1]["playnite-id"], "A");
-  EXPECT_EQ(root["apps"][2]["playnite-id"], "D");
-=======
 TEST(PlayniteAutosync_Reconcile, SyncPluginsIncludesGames) {
   nlohmann::json root;
   root["apps"] = nlohmann::json::array();
@@ -299,5 +277,4 @@
   EXPECT_FALSE(changed);
   ASSERT_EQ(root["apps"].size(), 1u);
   EXPECT_EQ(root["apps"][0]["playnite-id"], "A");
->>>>>>> 5657b922
 }