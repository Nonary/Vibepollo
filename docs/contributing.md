# Contributing
Read our contribution guide in our organization level
[docs](https://docs.lizardbyte.dev/latest/developers/contributing.html).

## Recommended Tools

| Tool                                                                                                                                                                           | Description                                                                                                                                                                           |
|--------------------------------------------------------------------------------------------------------------------------------------------------------------------------------|-------------------------------------------------------------------------|
| <a href="https://www.jetbrains.com/clion/"><img src="https://resources.jetbrains.com/storage/products/company/brand/logos/CLion_icon.svg" width="30" height="30"></a><br>CLion | Recommended IDE for C and C++ development. Free for non-commercial use. |

## Project Patterns

### Web UI
* The Web UI uses [Vite](https://vitejs.dev) as its build system.
* The HTML pages used by the Web UI are found in `./src_assets/common/assets/web`.
* [EJS](https://www.npmjs.com/package/vite-plugin-ejs) is used as a templating system for the pages
  (check `template_header.html` and `template_header_main.html`).
<<<<<<< HEAD
* The Style System is provided by [Bootstrap](https://getbootstrap.com).
* The JS framework used by the more interactive pages is [Vue.js](https://vuejs.org).
=======
* The Style System is now powered by [Tailwind CSS](https://tailwindcss.com). (Bootstrap has been removed; a lightweight shim layer maps a few legacy classes like `btn` and `form-control` to Tailwind utilities for backward compatibility.)
* The JS framework used by the more interactive pages is [Vus.js](https://vuejs.org).
>>>>>>> ea9f5fec

#### Routing Mode (History API)

The Vue router is configured with `createWebHistory('/')` (no hash fragment). The C++ config HTTP server provides a SPA fallback (`getSpaEntry` in `src/confighttp.cpp`) that serves `index.html` for any non-API, non-static route so deep links and refreshes work. When adding a new top‑level UI path under `/`, no backend change is needed unless it conflicts with existing static prefixes (`/api`, `/assets`, `/covers`, `/images`).

#### Tailwind CSS Integration

Tailwind utilities are compiled via PostCSS. The entry stylesheet `src_assets/common/assets/web/styles/tailwind.css` includes:

```
@tailwind base;
@tailwind components;
@tailwind utilities;
```

and is imported in `main.js`. The purge/content configuration lives in `tailwind.config.js`:

```
content: ['./src_assets/common/assets/web/**/*.{html,js,ts,vue}']
```

If you place Vue/HTML/TS files outside that tree, extend the glob so their class names are not purged. Tailwind `preflight` is enabled; any remaining Bootstrap-era markup should be updated to utilities. A shim layer in `styles/tailwind.css` defines legacy class aliases (`.btn`, variants, `.form-control`) to ease incremental refactors. Prefer replacing those with first-class Tailwind utilities over time. For dynamic class generation (string concatenation) add a `safelist` in `tailwind.config.js` instead of dummy elements.

#### Building

@tabs{
  @tab{CMake | ```bash
    cmake -B build -G Ninja -S . --target web-ui
    ninja -C build web-ui
    ```}
  @tab{Manual | ```bash
    npm run dev
    ```}
}

### Localization
Sunshine and related LizardByte projects are being localized into various languages.
The default language is `en` (English).

![](https://app.lizardbyte.dev/dashboard/crowdin/LizardByte_graph.svg)

@admonition{Community | We are looking for language coordinators to help approve translations.
The goal is to have the bars above filled with green!
If you are interesting, please reach out to us on our Discord server.}

#### CrowdIn
The translations occur on [CrowdIn][crowdin-url].
Anyone is free to contribute to the localization there.

##### Translation Basics
* The brand names *LizardByte* and *Sunshine* should never be translated.
* Other brand names should never be translated. Examples include *AMD*, *Intel*, and *NVIDIA*.

##### CrowdIn Integration
How does it work?

When a change is made to Sunshine source code, a workflow generates new translation templates
that get pushed to CrowdIn automatically.

When translations are updated on CrowdIn, a push gets made to the *l10n_master* branch and a PR is made against the
*master* branch. Once the PR is merged, all updated translations are part of the project and will be included in the
next release.

#### Extraction

##### Web UI
Sunshine uses [Vue I18n](https://vue-i18n.intlify.dev) for localizing the UI.
The following is a simple example of how to use it.

* Add the string to the `./src_assets/common/assets/web/public/assets/locale/en.json` file, in English.
  ```json
  {
   "index": {
     "welcome": "Hello, Sunshine!"
   }
  }
  ```

  > [!NOTE]
  > The JSON keys should be sorted alphabetically. You can use [jsonabc](https://novicelab.org/jsonabc)
  > to sort the keys.

  > [!IMPORTANT]
  > Due to the integration with Crowdin, it is important to only add strings to the *en.json* file,
  > and to not modify any other language files. After the PR is merged, the translations can take place
  > on [CrowdIn][crowdin-url]. Once the translations are complete, a PR will be made
  > to merge the translations into Sunshine.

* Use the string in the Vue component.
  ```html
  <template>
    <div>
      <p>{{ $t('index.welcome') }}</p>
    </div>
  </template>
  ```

  > [!TIP]
  > More formatting examples can be found in the
  > [Vue I18n guide](https://kazupon.github.io/vue-i18n/guide/formatting.html).

##### C++

There should be minimal cases where strings need to be extracted from C++ source code; however it may be necessary in
some situations. For example the system tray icon could be localized as it is user interfacing.

* Wrap the string to be extracted in a function as shown.
  ```cpp
  #include <boost/locale.hpp>
  #include <string>

  std::string msg = boost::locale::translate("Hello world!");
  ```

> [!TIP]
> More examples can be found in the documentation for
> [boost locale](https://www.boost.org/doc/libs/1_70_0/libs/locale/doc/html/messages_formatting.html).

> [!WARNING]
> The below is for information only. Contributors should never include manually updated template files, or
> manually compiled language files in Pull Requests.

Strings are automatically extracted from the code to the `locale/sunshine.po` template file. The generated file is
used by CrowdIn to generate language specific template files. The file is generated using the
`.github/workflows/localize.yml` workflow and is run on any push event into the `master` branch. Jobs are only run if
any of the following paths are modified.

```yaml
- 'src/**'
```

When testing locally it may be desirable to manually extract, initialize, update, and compile strings. Python is
required for this, along with the python dependencies in the `./scripts/requirements.txt` file. Additionally,
[xgettext](https://www.gnu.org/software/gettext) must be installed.

* Extract, initialize, and update
  ```bash
  python ./scripts/_locale.py --extract --init --update
  ```

* Compile
  ```bash
  python ./scripts/_locale.py --compile
  ```

> [!IMPORTANT]
> Due to the integration with CrowdIn, it is important to not include any extracted or compiled files in
> Pull Requests. The files are automatically generated and updated by the workflow. Once the PR is merged, the
> translations can take place on [CrowdIn][crowdin-url]. Once the translations are
> complete, a PR will be made to merge the translations into Sunshine.

### Testing

#### Clang Format
Source code is tested against the `.clang-format` file for linting errors. The workflow file responsible for clang
format testing is `.github/workflows/cpp-clang-format-lint.yml`.

Option 1:
```bash
find ./ -iname *.cpp -o -iname *.h -iname *.m -iname *.mm | xargs clang-format -i
```

Option 2 (will modify files):
```bash
python ./scripts/update_clang_format.py
```

#### Unit Testing
Sunshine uses [Google Test](https://github.com/google/googletest) for unit testing. Google Test is included in the
repo as a submodule. The test sources are located in the `./tests` directory.

The tests need to be compiled into an executable, and then run. The tests are built using the normal build process, but
can be disabled by setting the `BUILD_TESTS` CMake option to `OFF`.

To run the tests, execute the following command.

```bash
./build/tests/test_sunshine
```

To see all available options, run the tests with the `--help` flag.

```bash
./build/tests/test_sunshine --help
```

> [!TIP]
> See the googletest [FAQ](https://google.github.io/googletest/faq.html) for more information on how to use Google Test.

We use [gcovr](https://www.gcovr.com) to generate code coverage reports,
and [Codecov](https://about.codecov.io) to analyze the reports for all PRs and commits.

Codecov will fail a PR if the total coverage is reduced too much, or if not enough of the diff is covered by tests.
In some cases, the code cannot be covered when running the tests inside of GitHub runners. For example, any test that
needs access to the GPU will not be able to run. In these cases, the coverage can be omitted by adding comments to the
code. See the [gcovr documentation](https://gcovr.com/en/stable/guide/exclusion-markers.html#exclusion-markers) for
more information.

Even if your changes cannot be covered in the CI, we still encourage you to write the tests for them. This will allow
maintainers to run the tests locally.

[crowdin-url]: https://translate.lizardbyte.dev

<div class="section_buttons">

| Previous                |                                                         Next |
|:------------------------|-------------------------------------------------------------:|
| [Building](building.md) | [Source Code](../third-party/doxyconfig/docs/source_code.md) |

</div>

<details style="display: none;">
  <summary></summary>
  [TOC]
</details><|MERGE_RESOLUTION|>--- conflicted
+++ resolved
@@ -15,13 +15,8 @@
 * The HTML pages used by the Web UI are found in `./src_assets/common/assets/web`.
 * [EJS](https://www.npmjs.com/package/vite-plugin-ejs) is used as a templating system for the pages
   (check `template_header.html` and `template_header_main.html`).
-<<<<<<< HEAD
-* The Style System is provided by [Bootstrap](https://getbootstrap.com).
-* The JS framework used by the more interactive pages is [Vue.js](https://vuejs.org).
-=======
 * The Style System is now powered by [Tailwind CSS](https://tailwindcss.com). (Bootstrap has been removed; a lightweight shim layer maps a few legacy classes like `btn` and `form-control` to Tailwind utilities for backward compatibility.)
 * The JS framework used by the more interactive pages is [Vus.js](https://vuejs.org).
->>>>>>> ea9f5fec
 
 #### Routing Mode (History API)
 
