# Configuration

@admonition{ Host authority | @htmlonly
By providing the host authority (URI + port), you can easily open each configuration option in the config UI.
<br>
<script src="configuration.js"></script>
<strong>Host authority: </strong> <input type="text" id="host-authority" value="localhost:47990">
@endhtmlonly
}

Sunshine will work with the default settings for most users. In some cases you may want to configure Sunshine further.

The default location for the configuration file is listed below. You can use another location if you
choose, by passing in the full configuration file path as the first argument when you start Sunshine.

**Example**
```bash
sunshine ~/sunshine_config.conf
```

The default location of the `apps.json` is the same as the configuration file. You can use a custom
location by modifying the configuration file.

**Default Config Directory**

| OS      | Location                                        |
|---------|-------------------------------------------------|
| Docker  | @code{}/config@endcode                          |
| Linux   | @code{}~/.config/sunshine@endcode               |
| macOS   | @code{}~/.config/sunshine@endcode               |
| Windows | @code{}%ProgramFiles%\\Sunshine\\config@endcode |

Although it is recommended to use the configuration UI, it is possible manually configure Sunshine by
editing the `conf` file in a text editor. Use the examples as reference.

## General

### locale

<table>
    <tr>
        <td>Description</td>
        <td colspan="2">
            The locale used for Sunshine's user interface.
        </td>
    </tr>
    <tr>
        <td>Default</td>
        <td colspan="2">@code{}
            en
            @endcode</td>
    </tr>
    <tr>
        <td>Example</td>
        <td colspan="2">@code{}
            locale = en
            @endcode</td>
    </tr>
    <tr>
        <td rowspan="20">Choices</td>
        <td>bg</td>
        <td>Bulgarian</td>
    </tr>
    <tr>
        <td>cs</td>
        <td>Czech</td>
    </tr>
    <tr>
        <td>de</td>
        <td>German</td>
    </tr>
    <tr>
        <td>en</td>
        <td>English</td>
    </tr>
    <tr>
        <td>en_GB</td>
        <td>English (UK)</td>
    </tr>
    <tr>
        <td>en_US</td>
        <td>English (United States)</td>
    </tr>
    <tr>
        <td>es</td>
        <td>Spanish</td>
    </tr>
    <tr>
        <td>fr</td>
        <td>French</td>
    </tr>
    <tr>
        <td>it</td>
        <td>Italian</td>
    </tr>
    <tr>
        <td>ja</td>
        <td>Japanese</td>
    </tr>
    <tr>
        <td>ko</td>
        <td>Korean</td>
    </tr>
    <tr>
        <td>pl</td>
        <td>Polish</td>
    </tr>
    <tr>
        <td>pt</td>
        <td>Portuguese</td>
    </tr>
    <tr>
        <td>pt_BR</td>
        <td>Portuguese (Brazilian)</td>
    </tr>
    <tr>
        <td>ru</td>
        <td>Russian</td>
    </tr>
    <tr>
        <td>sv</td>
        <td>Swedish</td>
    </tr>
    <tr>
        <td>tr</td>
        <td>Turkish</td>
    </tr>
    <tr>
        <td>uk</td>
        <td>Ukranian</td>
    </tr>
    <tr>
        <td>zh</td>
        <td>Chinese (Simplified)</td>
    </tr>
    <tr>
        <td>zh_TW</td>
        <td>Chinese (Traditional)</td>
    </tr>
</table>

### sunshine_name

<table>
    <tr>
        <td>Description</td>
        <td colspan="2">
            The name displayed by Moonlight.
        </td>
    </tr>
    <tr>
        <td>Default</td>
        <td colspan="2">PC hostname</td>
    </tr>
    <tr>
        <td>Example</td>
        <td colspan="2">@code{}
            sunshine_name = Sunshine
            @endcode</td>
    </tr>
</table>

### min_log_level

<table>
    <tr>
        <td>Description</td>
        <td colspan="2">
            The minimum log level printed to standard out.
        </td>
    </tr>
    <tr>
        <td>Default</td>
        <td colspan="2">@code{}
            info
            @endcode</td>
    </tr>
    <tr>
        <td>Example</td>
        <td colspan="2">@code{}
            min_log_level = info
            @endcode</td>
    </tr>
    <tr>
        <td rowspan="7">Choices</td>
        <td>verbose</td>
        <td>All logging message.
            @attention{This may negatively affect streaming performance.}</td>
    </tr>
    <tr>
        <td>debug</td>
        <td>Debug log messages and higher.
            @attention{This may negatively affect streaming performance.}</td>
    </tr>
    <tr>
        <td>info</td>
        <td>Informational log messages and higher.</td>
    </tr>
    <tr>
        <td>warning</td>
        <td>Warning log messages and higher.</td>
    </tr>
    <tr>
        <td>error</td>
        <td>Error log messages and higher.</td>
    </tr>
    <tr>
        <td>fatal</td>
        <td>Only fatal log messages.</td>
    </tr>
    <tr>
        <td>none</td>
        <td>No log messages.</td>
    </tr>
</table>

### global_prep_cmd

<table>
    <tr>
        <td>Description</td>
        <td colspan="2">
            A list of commands to be run before/after all applications.
            If any of the prep-commands fail, starting the application is aborted.
        </td>
    </tr>
    <tr>
        <td>Default</td>
        <td colspan="2">@code{}
            []
            @endcode</td>
    </tr>
    <tr>
        <td>Example</td>
        <td colspan="2">@code{}
            global_prep_cmd = [{"do":"nircmd.exe setdisplay 1280 720 32 144","elevated":true,"undo":"nircmd.exe setdisplay 2560 1440 32 144"}]
            @endcode</td>
    </tr>
</table>

### notify_pre_releases

<table>
    <tr>
        <td>Description</td>
        <td colspan="2">
            Whether to be notified of new pre-release versions of Sunshine.
        </td>
    </tr>
    <tr>
        <td>Default</td>
        <td colspan="2">@code{}
            disabled
            @endcode</td>
    </tr>
    <tr>
        <td>Example</td>
        <td colspan="2">@code{}
            notify_pre_releases = disabled
            @endcode</td>
    </tr>
</table>

<<<<<<< HEAD
### update_check_interval
=======
### system_tray
>>>>>>> d4f4849c

<table>
    <tr>
        <td>Description</td>
        <td colspan="2">
<<<<<<< HEAD
            Interval in seconds between automatic checks for new Sunshine releases. Set to 0 to disable periodic checking.
            Checks are date-based: Sunshine compares its build date to the latest release (and pre-releases if enabled) and notifies when a newer build is available.
=======
            Show icon in system tray and display desktop notifications
>>>>>>> d4f4849c
        </td>
    </tr>
    <tr>
        <td>Default</td>
        <td colspan="2">@code{}
<<<<<<< HEAD
            86400
            @endcode (24 hours)</td>
=======
            enabled
            @endcode</td>
>>>>>>> d4f4849c
    </tr>
    <tr>
        <td>Example</td>
        <td colspan="2">@code{}
<<<<<<< HEAD
            update_check_interval = 14400
=======
            system_tray = enabled
>>>>>>> d4f4849c
            @endcode</td>
    </tr>
</table>

<<<<<<< HEAD
<!-- The update command mechanism was removed. Sunshine now only notifies about updates. -->

=======
>>>>>>> d4f4849c
## Input

### controller

<table>
    <tr>
        <td>Description</td>
        <td colspan="2">
            Whether to allow controller input from the client.
        </td>
    </tr>
    <tr>
        <td>Default</td>
        <td colspan="2">@code{}
            enabled
            @endcode</td>
    </tr>
    <tr>
        <td>Example</td>
        <td colspan="2">@code{}
            controller = enabled
            @endcode</td>
    </tr>
</table>

### gamepad

<table>
    <tr>
        <td>Description</td>
        <td colspan="2">
            The type of gamepad to emulate on the host.
        </td>
    </tr>
    <tr>
        <td>Default</td>
        <td colspan="2">@code{}
            auto
            @endcode</td>
    </tr>
    <tr>
        <td>Example</td>
        <td colspan="2">@code{}
            gamepad = auto
            @endcode</td>
    </tr>
    <tr>
        <td rowspan="6">Choices</td>
        <td>ds4</td>
        <td>DualShock 4 controller (PS4)
            @note{This option applies to Windows only.}</td>
    </tr>
    <tr>
        <td>ds5</td>
        <td>DualShock 5 controller (PS5)
            @note{This option applies to Linux only.}</td>
    </tr>
    <tr>
        <td>switch</td>
        <td>Switch Pro controller
            @note{This option applies to Linux only.}</td>
    </tr>
    <tr>
        <td>x360</td>
        <td>Xbox 360 controller
            @note{This option applies to Windows only.}</td>
    </tr>
    <tr>
        <td>xone</td>
        <td>Xbox One controller
            @note{This option applies to Linux only.}</td>
    </tr>
</table>

### ds4_back_as_touchpad_click

<table>
    <tr>
        <td>Description</td>
        <td colspan="2">
            Allow Select/Back inputs to also trigger DS4 touchpad click. Useful for clients looking to
            emulate touchpad click on Xinput devices.
            @hint{Only applies when gamepad is set to ds4 manually. Unused in other gamepad modes.}
        </td>
    </tr>
    <tr>
        <td>Default</td>
        <td colspan="2">@code{}
            enabled
            @endcode</td>
    </tr>
    <tr>
        <td>Example</td>
        <td colspan="2">@code{}
            ds4_back_as_touchpad_click = enabled
            @endcode</td>
    </tr>
</table>

### motion_as_ds4

<table>
    <tr>
        <td>Description</td>
        <td colspan="2">
            If a client reports that a connected gamepad has motion sensor support, emulate it on the
            host as a DS4 controller.
            <br>
            <br>
            When disabled, motion sensors will not be taken into account during gamepad type selection.
            @hint{Only applies when gamepad is set to auto.}
        </td>
    </tr>
    <tr>
        <td>Default</td>
        <td colspan="2">@code{}
            enabled
            @endcode</td>
    </tr>
    <tr>
        <td>Example</td>
        <td colspan="2">@code{}
            motion_as_ds4 = enabled
            @endcode</td>
    </tr>
</table>

### touchpad_as_ds4

<table>
    <tr>
        <td>Description</td>
        <td colspan="2">
            If a client reports that a connected gamepad has a touchpad, emulate it on the host
            as a DS4 controller.
            <br>
            <br>
            When disabled, touchpad presence will not be taken into account during gamepad type selection.
            @hint{Only applies when gamepad is set to auto.}
        </td>
    </tr>
    <tr>
        <td>Default</td>
        <td colspan="2">@code{}
            enabled
            @endcode</td>
    </tr>
    <tr>
        <td>Example</td>
        <td colspan="2">@code{}
            touchpad_as_ds4 = enabled
            @endcode</td>
    </tr>
</table>

### ds5_inputtino_randomize_mac

<table>
    <tr>
        <td>Description</td>
        <td colspan="2">
            Randomize the MAC-Address for the generated virtual controller.
            @hint{Only applies on linux for gamepads created as PS5-style controllers}
        </td>
    </tr>
    <tr>
        <td>Default</td>
        <td colspan="2">@code{}
            enabled
            @endcode</td>
    </tr>
    <tr>
        <td>Example</td>
        <td colspan="2">@code{}
            ds5_inputtino_randomize_mac = enabled
            @endcode</td>
    </tr>
</table>

### back_button_timeout

<table>
    <tr>
        <td>Description</td>
        <td colspan="2">
            If the Back/Select button is held down for the specified number of milliseconds,
            a Home/Guide button press is emulated.
            @tip{If back_button_timeout < 0, then the Home/Guide button will not be emulated.}
        </td>
    </tr>
    <tr>
        <td>Default</td>
        <td colspan="2">@code{}
            -1
            @endcode</td>
    </tr>
    <tr>
        <td>Example</td>
        <td colspan="2">@code{}
            back_button_timeout = 2000
            @endcode</td>
    </tr>
</table>

### keyboard

<table>
    <tr>
        <td>Description</td>
        <td colspan="2">
            Whether to allow keyboard input from the client.
        </td>
    </tr>
    <tr>
        <td>Default</td>
        <td colspan="2">@code{}
            enabled
            @endcode</td>
    </tr>
    <tr>
        <td>Example</td>
        <td colspan="2">@code{}
            keyboard = enabled
            @endcode</td>
    </tr>
</table>

### key_repeat_delay

<table>
    <tr>
        <td>Description</td>
        <td colspan="2">
            The initial delay, in milliseconds, before repeating keys. Controls how fast keys will
            repeat themselves.
        </td>
    </tr>
    <tr>
        <td>Default</td>
        <td colspan="2">@code{}
            500
            @endcode</td>
    </tr>
    <tr>
        <td>Example</td>
        <td colspan="2">@code{}
            key_repeat_delay = 500
            @endcode</td>
    </tr>
</table>

### key_repeat_frequency

<table>
    <tr>
        <td>Description</td>
        <td colspan="2">
            How often keys repeat every second.
            @tip{This configurable option supports decimals.}
        </td>
    </tr>
    <tr>
        <td>Default</td>
        <td colspan="2">@code{}
            24.9
            @endcode</td>
    </tr>
    <tr>
        <td>Example</td>
        <td colspan="2">@code{}
            key_repeat_frequency = 24.9
            @endcode</td>
    </tr>
</table>

### always_send_scancodes

<table>
    <tr>
        <td>Description</td>
        <td colspan="2">
            Sending scancodes enhances compatibility with games and apps but may result in incorrect keyboard input
            from certain clients that aren't using a US English keyboard layout.
            <br>
            <br>
            Enable if keyboard input is not working at all in certain applications.
            <br>
            <br>
            Disable if keys on the client are generating the wrong input on the host.
            @caution{Applies to Windows only.}
        </td>
    </tr>
    <tr>
        <td>Default</td>
        <td colspan="2">@code{}
            enabled
            @endcode</td>
    </tr>
    <tr>
        <td>Example</td>
        <td colspan="2">@code{}
            always_send_scancodes = enabled
            @endcode</td>
    </tr>
</table>

### key_rightalt_to_key_win

<table>
    <tr>
        <td>Description</td>
        <td colspan="2">It may be possible that you cannot send the Windows Key from Moonlight directly. In those cases it may be useful to
            make Sunshine think the Right Alt key is the Windows key.
            </td>
    </tr>
    <tr>
        <td>Default</td>
        <td colspan="2">@code{}
            disabled
            @endcode</td>
    </tr>
    <tr>
        <td>Example</td>
        <td colspan="2">@code{}
            key_rightalt_to_key_win = enabled
            @endcode</td>
    </tr>
</table>

### mouse

<table>
    <tr>
        <td>Description</td>
        <td colspan="2">
            Whether to allow mouse input from the client.
        </td>
    </tr>
    <tr>
        <td>Default</td>
        <td colspan="2">@code{}
            enabled
            @endcode</td>
    </tr>
    <tr>
        <td>Example</td>
        <td colspan="2">@code{}
            mouse = enabled
            @endcode</td>
    </tr>
</table>

### high_resolution_scrolling

<table>
    <tr>
        <td>Description</td>
        <td colspan="2">
            When enabled, Sunshine will pass through high resolution scroll events from Moonlight clients.
            <br>
            This can be useful to disable for older applications that scroll too fast with high resolution scroll
            events.
        </td>
    </tr>
    <tr>
        <td>Default</td>
        <td colspan="2">@code{}
            enabled
            @endcode</td>
    </tr>
    <tr>
        <td>Example</td>
        <td colspan="2">@code{}
            high_resolution_scrolling = enabled
            @endcode</td>
    </tr>
</table>

### native_pen_touch

<table>
    <tr>
        <td>Description</td>
        <td colspan="2">
            When enabled, Sunshine will pass through native pen/touch events from Moonlight clients.
            <br>
            This can be useful to disable for older applications without native pen/touch support.
        </td>
    </tr>
    <tr>
        <td>Default</td>
        <td colspan="2">@code{}
            enabled
            @endcode</td>
    </tr>
    <tr>
        <td>Example</td>
        <td colspan="2">@code{}
            native_pen_touch = enabled
            @endcode</td>
    </tr>
</table>

### keybindings

<table>
    <tr>
        <td>Description</td>
        <td colspan="2">
            Sometimes it may be useful to map keybindings. Wayland won't allow clients to capture the Win Key
            for example.
            @tip{See [virtual key codes](https://docs.microsoft.com/en-us/windows/win32/inputdev/virtual-key-codes)}
            @hint{keybindings needs to have a multiple of two elements.}
            @note{This option is not available in the UI. A PR would be welcome.}
        </td>
    </tr>
    <tr>
        <td>Default</td>
        <td colspan="2">@code{}
            [
              0x10, 0xA0,
              0x11, 0xA2,
              0x12, 0xA4
            ]
            @endcode</td>
    </tr>
    <tr>
        <td>Example</td>
        <td colspan="2">@code{}
            keybindings = [
              0x10, 0xA0,
              0x11, 0xA2,
              0x12, 0xA4,
              0x4A, 0x4B
            ]
            @endcode</td>
    </tr>
</table>

## Audio/Video

### audio_sink

<table>
    <tr>
        <td>Description</td>
        <td colspan="2">
            The name of the audio sink used for audio loopback.
            @tip{To find the name of the audio sink follow these instructions.
            <br>
            <br>
            **Linux + pulseaudio:**
            <br>
            @code{}
            pacmd list-sinks | grep "name:"
            @endcode
            <br>
            <br>
            **Linux + pipewire:**
            <br>
            @code{}
            pactl info | grep Source
            # in some causes you'd need to use the `Sink` device, if `Source` doesn't work, so try:
            pactl info | grep Sink
            @endcode
            <br>
            <br>
            **macOS:**
            <br>
            Sunshine can only access microphones on macOS due to system limitations.
            To stream system audio use
            [Soundflower](https://github.com/mattingalls/Soundflower) or
            [BlackHole](https://github.com/ExistentialAudio/BlackHole).
            <br>
            <br>
            **Windows:**
            <br>
            Enter the following command in command prompt or PowerShell.
            @code{}
            %ProgramFiles%\Sunshine\tools\audio-info.exe
            @endcode
            If you have multiple audio devices with identical names, use the Device ID instead.
            }
            @attention{If you want to mute the host speakers, use
            [virtual_sink](#virtual_sink) instead.}
        </td>
    </tr>
    <tr>
        <td>Default</td>
        <td colspan="2">Sunshine will select the default audio device.</td>
    </tr>
    <tr>
        <td>Example (Linux)</td>
        <td colspan="2">@code{}
            audio_sink = alsa_output.pci-0000_09_00.3.analog-stereo
            @endcode</td>
    </tr>
    <tr>
        <td>Example (macOS)</td>
        <td colspan="2">@code{}
            audio_sink = BlackHole 2ch
            @endcode</td>
    </tr>
    <tr>
        <td>Example (Windows)</td>
        <td colspan="2">@code{}
            audio_sink = Speakers (High Definition Audio Device)
            @endcode</td>
    </tr>
</table>

### virtual_sink

<table>
    <tr>
        <td>Description</td>
        <td colspan="2">
            The audio device that's virtual, like Steam Streaming Speakers. This allows Sunshine to stream audio,
            while muting the speakers.
            @tip{See [audio_sink](#audio_sink)!}
            @tip{These are some options for virtual sound devices.
            * Stream Streaming Speakers (Linux, macOS, Windows)
              * Steam must be installed.
              * Enable [install_steam_audio_drivers](#install_steam_audio_drivers)
                or use Steam Remote Play at least once to install the drivers.
            * [Virtual Audio Cable](https://vb-audio.com/Cable) (macOS, Windows)
            }
        </td>
    </tr>
    <tr>
        <td>Default</td>
        <td colspan="2">n/a</td>
    </tr>
    <tr>
        <td>Example</td>
        <td colspan="2">@code{}
            virtual_sink = Steam Streaming Speakers
            @endcode</td>
    </tr>
</table>

### stream_audio

<table>
    <tr>
        <td>Description</td>
        <td colspan="2">
            Whether to stream audio or not. Disabling this can be useful for streaming headless displays as second monitors.
        </td>
    </tr>
    <tr>
        <td>Default</td>
        <td colspan="2">@code{}
            enabled
            @endcode</td>
    </tr>
    <tr>
        <td>Example</td>
        <td colspan="2">@code{}
            stream_audio = disabled
            @endcode</td>
    </tr>
</table>

### install_steam_audio_drivers

<table>
    <tr>
        <td>Description</td>
        <td colspan="2">
            Installs the Steam Streaming Speakers driver (if Steam is installed) to support surround sound and muting
            host audio.
            @note{This option is only supported on Windows.}
        </td>
    </tr>
    <tr>
        <td>Default</td>
        <td colspan="2">@code{}
            enabled
            @endcode</td>
    </tr>
    <tr>
        <td>Example</td>
        <td colspan="2">@code{}
            install_steam_audio_drivers = enabled
            @endcode</td>
    </tr>
</table>

### adapter_name

<table>
    <tr>
        <td>Description</td>
        <td colspan="2">
            Select the video card you want to stream.
            @tip{To find the appropriate values follow these instructions.
            <br>
            <br>
            **Linux + VA-API:**
            <br>
            Unlike with *amdvce* and *nvenc*, it doesn't matter if video encoding is done on a different GPU.
            @code{}
            ls /dev/dri/renderD*  # to find all devices capable of VAAPI
            # replace ``renderD129`` with the device from above to list the name and capabilities of the device
            vainfo --display drm --device /dev/dri/renderD129 | \
              grep -E "((VAProfileH264High|VAProfileHEVCMain|VAProfileHEVCMain10).*VAEntrypointEncSlice)|Driver version"
            @endcode
            To be supported by Sunshine, it needs to have at the very minimum:
            `VAProfileH264High   : VAEntrypointEncSlice`
            <br>
            <br>
            **Windows:**
            <br>
            Enter the following command in command prompt or PowerShell.
            @code{}
            %ProgramFiles%\Sunshine\tools\dxgi-info.exe
            @endcode
            For hybrid graphics systems, DXGI reports the outputs are connected to whichever graphics
            adapter that the application is configured to use, so it's not a reliable indicator of how the
            display is physically connected.
            }
        </td>
    </tr>
    <tr>
        <td>Default</td>
        <td colspan="2">Sunshine will select the default video card.</td>
    </tr>
    <tr>
        <td>Example (Linux)</td>
        <td colspan="2">@code{}
            adapter_name = /dev/dri/renderD128
            @endcode</td>
    </tr>
    <tr>
        <td>Example (Windows)</td>
        <td colspan="2">@code{}
            adapter_name = Radeon RX 580 Series
            @endcode</td>
    </tr>
</table>

### output_name

<table>
    <tr>
        <td>Description</td>
        <td colspan="2">
            Select the display number you want to stream.
            @tip{To find the appropriate values follow these instructions.
            <br>
            <br>
            **Linux:**
            <br>
            During Sunshine startup, you should see the list of detected displays:
            @code{}
            Info: Detecting displays
            Info: Detected display: DVI-D-0 (id: 0) connected: false
            Info: Detected display: HDMI-0 (id: 1) connected: true
            Info: Detected display: DP-0 (id: 2) connected: true
            Info: Detected display: DP-1 (id: 3) connected: false
            Info: Detected display: DVI-D-1 (id: 4) connected: false
            @endcode
            You need to use the id value inside the parenthesis, e.g. `1`.
            <br>
            <br>
            **macOS:**
            <br>
            During Sunshine startup, you should see the list of detected displays:
            @code{}
            Info: Detecting displays
            Info: Detected display: Monitor-0 (id: 3) connected: true
            Info: Detected display: Monitor-1 (id: 2) connected: true
            @endcode
            You need to use the id value inside the parenthesis, e.g. `3`.
            <br>
            <br>
            **Windows:**
            <br>
            During Sunshine startup, you should see the list of detected displays:
            @code{}
            Info: Currently available display devices:
            [
              {
                "device_id": "{64243705-4020-5895-b923-adc862c3457e}",
                "display_name": "",
                "friendly_name": "IDD HDR",
                "info": null
              },
              {
                "device_id": "{77f67f3e-754f-5d31-af64-ee037e18100a}",
                "display_name": "",
                "friendly_name": "SunshineHDR",
                "info": null
              },
              {
                "device_id": "{daeac860-f4db-5208-b1f5-cf59444fb768}",
                "display_name": "\\\\.\\DISPLAY1",
                "friendly_name": "ROG PG279Q",
                "info": {
                  "hdr_state": null,
                  "origin_point": {
                    "x": 0,
                    "y": 0
                  },
                  "primary": true,
                  "refresh_rate": {
                    "type": "rational",
                    "value": {
                      "denominator": 1000,
                      "numerator": 119998
                    }
                  },
                  "resolution": {
                    "height": 1440,
                    "width": 2560
                  },
                  "resolution_scale": {
                    "type": "rational",
                    "value": {
                      "denominator": 100,
                      "numerator": 100
                    }
                  }
                }
              }
            ]
            @endcode
            You need to use the `device_id` value.
            }
        </td>
    </tr>
    <tr>
        <td>Default</td>
        <td colspan="2">Sunshine will select the default display.</td>
    </tr>
    <tr>
        <td>Example (Linux)</td>
        <td colspan="2">@code{}
            output_name = 0
            @endcode</td>
    </tr>
    <tr>
        <td>Example (macOS)</td>
        <td colspan="2">@code{}
            output_name = 3
            @endcode</td>
    </tr>
    <tr>
        <td>Example (Windows)</td>
        <td colspan="2">@code{}
            output_name = {daeac860-f4db-5208-b1f5-cf59444fb768}
            @endcode</td>
    </tr>
</table>

### dd_configuration_option

<table>
    <tr>
        <td>Description</td>
        <td colspan="2">
            Perform mandatory verification and additional configuration for the display device.
            @note{Applies to Windows only.}
        </td>
    </tr>
    <tr>
        <td>Default</td>
        <td colspan="2">@code{}
            disabled
            @endcode</td>
    </tr>
    <tr>
        <td>Example</td>
        <td colspan="2">@code{}
            dd_configuration_option = ensure_only_display
            @endcode</td>
    </tr>
    <tr>
        <td rowspan="5">Choices</td>
        <td>disabled</td>
        <td>Perform no additional configuration (disables all `dd_` configuration options).</td>
    </tr>
    <tr>
        <td>verify_only</td>
        <td>Verify that display is active only (this is a mandatory step without any extra steps to verify display state).</td>
    </tr>
    <tr>
        <td>ensure_active</td>
        <td>Activate the display if it's currently inactive.</td>
    </tr>
    <tr>
        <td>ensure_primary</td>
        <td>Activate the display if it's currently inactive and make it primary.</td>
    </tr>
    <tr>
        <td>ensure_only_display</td>
        <td>Activate the display if it's currently inactive and disable all others.</td>
    </tr>
</table>

### dd_resolution_option

<table>
    <tr>
        <td>Description</td>
        <td colspan="2">
            Perform additional resolution configuration for the display device.
            @note{"Optimize game settings" must be enabled in Moonlight for this option to work.}
            @note{Applies to Windows only.}
        </td>
    </tr>
    <tr>
        <td>Default</td>
        <td colspan="2">@code{}auto@endcode</td>
    </tr>
    <tr>
        <td>Example</td>
        <td colspan="2">@code{}
            dd_resolution_option = manual
            @endcode</td>
    </tr>
    <tr>
        <td rowspan="3">Choices</td>
        <td>disabled</td>
        <td>Perform no additional configuration.</td>
    </tr>
    <tr>
        <td>auto</td>
        <td>Change resolution to the requested resolution from the client.</td>
    </tr>
    <tr>
        <td>manual</td>
        <td>Change resolution to the user specified one (set via [dd_manual_resolution](#dd_manual_resolution)).</td>
    </tr>
</table>

### dd_manual_resolution

<table>
    <tr>
        <td>Description</td>
        <td colspan="2">
            Specify manual resolution to be used.
            @note{[dd_resolution_option](#dd_resolution_option) must be set to `manual`}
            @note{Applies to Windows only.}
        </td>
    </tr>
    <tr>
        <td>Default</td>
        <td colspan="2">n/a</td>
    </tr>
    <tr>
        <td>Example</td>
        <td colspan="2">@code{}
            dd_manual_resolution = 1920x1080
            @endcode</td>
    </tr>
</table>

### dd_refresh_rate_option

<table>
    <tr>
        <td>Description</td>
        <td colspan="2">
            Perform additional refresh rate configuration for the display device.
            @note{Applies to Windows only.}
        </td>
    </tr>
    <tr>
        <td>Default</td>
        <td colspan="2">@code{}auto@endcode</td>
    </tr>
    <tr>
        <td>Example</td>
        <td colspan="2">@code{}
            dd_refresh_rate_option = manual
            @endcode</td>
    </tr>
    <tr>
        <td rowspan="4">Choices</td>
        <td>disabled</td>
        <td>Perform no additional configuration.</td>
    </tr>
    <tr>
        <td>auto</td>
        <td>Change refresh rate to the requested FPS value from the client.</td>
    </tr>
    <tr>
        <td>manual</td>
        <td>Change refresh rate to the user specified one (set via [dd_manual_refresh_rate](#dd_manual_refresh_rate)).</td>
    </tr>
    <tr>
        <td>prefer_highest</td>
        <td>Prefer the highest available refresh rate for the selected resolution. Recommended when using a virtual display + RTSS to minimize VSYNC engagement on hosts with global VSYNC enabled and G-SYNC with ULLM.</td>
    </tr>
</table>

### dd_manual_refresh_rate

<table>
    <tr>
        <td>Description</td>
        <td colspan="2">
            Specify manual refresh rate to be used.
            @note{[dd_refresh_rate_option](#dd_refresh_rate_option) must be set to `manual`}
            @note{Applies to Windows only.}
        </td>
    </tr>
    <tr>
        <td>Default</td>
        <td colspan="2">n/a</td>
    </tr>
    <tr>
        <td>Example</td>
        <td colspan="2">@code{}
            dd_manual_resolution = 120
            dd_manual_resolution = 59.95
            @endcode</td>
    </tr>
</table>

### dd_hdr_option

<table>
    <tr>
        <td>Description</td>
        <td colspan="2">
            Perform additional HDR configuration for the display device.
            @note{Applies to Windows only.}
        </td>
    </tr>
    <tr>
        <td>Default</td>
        <td colspan="2">@code{}auto@endcode</td>
    </tr>
    <tr>
        <td>Example</td>
        <td colspan="2">@code{}
            dd_hdr_option = disabled
            @endcode</td>
    </tr>
    <tr>
        <td rowspan="2">Choices</td>
        <td>disabled</td>
        <td>Perform no additional configuration.</td>
    </tr>
    <tr>
        <td>auto</td>
        <td>Change HDR to the requested state from the client if the display supports it.</td>
    </tr>
</table>

### dd_wa_hdr_toggle_delay

<table>
    <tr>
        <td>Description</td>
        <td colspan="2">
            When using virtual display device (VDD) for streaming, it might incorrectly display HDR color. Sunshine can try to mitigate this issue, by turning HDR off and then on again.<br>
            If the value is set to 0, the workaround is disabled (default). If the value is between 0 and 3000 milliseconds, Sunshine will turn off HDR, wait for the specified amount of time and then turn HDR on again. The recommended delay time is around 500 milliseconds in most cases.<br>
            DO NOT use this workaround unless you actually have issues with HDR as it directly impacts stream start time!
            @note{This option works independently of [dd_hdr_option](#dd_hdr_option)}
            @note{Applies to Windows only.}
        </td>
    </tr>
    <tr>
        <td>Default</td>
        <td colspan="2">@code{}
            20
            @endcode</td>
    </tr>
    <tr>
        <td>Example</td>
        <td colspan="2">@code{}
            dd_wa_hdr_toggle_delay = 500
            @endcode</td>
    </tr>
</table>

### dd_wa_dummy_plug_hdr10

<table>
    <tr>
        <td>Description</td>
        <td colspan="2">
            Forces Windows to run the capture output at 30&nbsp;Hz with HDR enabled so physical HDMI dummy plugs expose 10-bit colour.<br>
            Sunshine also keeps the "Disable VSYNC/ULLM" option engaged to ensure the driver profile disables VSYNC and Ultra-Low Latency Mode.
        </td>
    </tr>
    <tr>
        <td>Default</td>
        <td colspan="2">@code{}false@endcode</td>
    </tr>
    <tr>
        <td>Example</td>
        <td colspan="2">@code{}
            dd_wa_dummy_plug_hdr10 = true
            @endcode</td>
    </tr>
    <tr>
        <td>Notes</td>
        <td colspan="2">
            Only enable this when using a physical dummy plug that needs the 10-bit HDR workaround.<br>
            The workaround applies to directly launched applications only; Desktop streams keep their normal refresh rate so everyday use remains smooth.<br>
            See the @hyperlink{https://github.com/Nonary/documentation/wiki/DummyPlugs#enabling-10-bit-color-on-dummy-plugs-at-high-resolutions}{Dummy Plugs guide} for full setup details.
        </td>
    </tr>
</table>

### dd_config_revert_delay

<table>
    <tr>
        <td>Description</td>
        <td colspan="2">
            Additional delay in milliseconds to wait before reverting configuration when the app has been closed or the last session terminated.
            Main purpose is to provide a smoother transition when quickly switching between apps.
            @note{Applies to Windows only.}
        </td>
    </tr>
    <tr>
        <td>Default</td>
        <td colspan="2">@code{}3000@endcode</td>
    </tr>
    <tr>
        <td>Example</td>
        <td colspan="2">@code{}
            dd_config_revert_delay = 1500
            @endcode</td>
    </tr>
</table>


### dd_config_revert_on_disconnect

<table>
    <tr>
        <td>Description</td>
        <td colspan="2">
            When enabled, display configuration is reverted upon disconnect of all clients instead of app close or last session termination.
            This can be useful for returning to physical usage of the host machine without closing the active app.
            @warning{Some applications may not function properly when display configuration is changed while active.}
            @note{Applies to Windows only.}
        </td>
    </tr>
    <tr>
        <td>Default</td>
        <td colspan="2">@code{}disabled@endcode</td>
    </tr>
    <tr>
        <td>Example</td>
        <td colspan="2">@code{}
            dd_config_revert_on_disconnect = enabled
            @endcode</td>
    </tr>
</table>

### dd_mode_remapping

<table>
    <tr>
        <td>Description</td>
        <td colspan="2">
            Remap the requested resolution and FPS to another display mode.<br>
            Depending on the [dd_resolution_option](#dd_resolution_option) and
            [dd_refresh_rate_option](#dd_refresh_rate_option) values, the following mapping
            groups are available:
            <ul>
                <li>`mixed` - both options are set to `auto`.</li>
                <li>
                  `resolution_only` - only [dd_resolution_option](#dd_resolution_option) is set to `auto`.
                </li>
                <li>
                  `refresh_rate_only` - only [dd_refresh_rate_option](#dd_refresh_rate_option) is set to `auto`.
                </li>
            </ul>
            For each of those groups, a list of fields can be configured to perform remapping:
            <ul>
                <li>
                  `requested_resolution` - resolution that needs to be matched in order to use this remapping entry.
                </li>
                <li>`requested_fps` - FPS that needs to be matched in order to use this remapping entry.</li>
                <li>`final_resolution` - resolution value to be used if the entry was matched.</li>
                <li>`final_refresh_rate` - refresh rate value to be used if the entry was matched.</li>
            </ul>
            If `requested_*` field is left empty, it will match <b>everything</b>.<br>
            If `final_*` field is left empty, the original value will not be remapped and either a requested, manual
            or current value is used. However, at least one `final_*` must be set, otherwise the entry is considered
            invalid.<br>
            @note{"Optimize game settings" must be enabled on client side for ANY entry with `resolution`
            field to be considered.}
            @note{First entry to be matched in the list is the one that will be used.}
            @tip{`requested_resolution` and `final_resolution` can be omitted for `refresh_rate_only` group.}
            @tip{`requested_fps` and `final_refresh_rate` can be omitted for `resolution_only` group.}
            @note{Applies to Windows only.}
        </td>
    </tr>
    <tr>
        <td>Default</td>
        <td colspan="2">@code{}
            dd_mode_remapping = {
              "mixed": [],
              "resolution_only": [],
              "refresh_rate_only": []
            }
            @endcode
        </td>
    </tr>
    <tr>
        <td>Example</td>
        <td colspan="2">@code{}
            dd_mode_remapping = {
              "mixed": [
                {
                  "requested_fps": "60",
                  "final_refresh_rate": "119.95",
                  "requested_resolution": "1920x1080",
                  "final_resolution": "2560x1440"
                },
                {
                  "requested_fps": "60",
                  "final_refresh_rate": "120",
                  "requested_resolution": "",
                  "final_resolution": ""
                }
              ],
              "resolution_only": [
                {
                  "requested_resolution": "1920x1080",
                  "final_resolution": "2560x1440"
                }
              ],
              "refresh_rate_only": [
                {
                  "requested_fps": "60",
                  "final_refresh_rate": "119.95"
                }
              ]
            }@endcode
        </td>
    </tr>
</table>

### max_bitrate

<table>
    <tr>
        <td>Description</td>
        <td colspan="2">
            The maximum bitrate (in Kbps) that Sunshine will encode the stream at. If set to 0, it will always use the bitrate requested by Moonlight.
        </td>
    </tr>
    <tr>
        <td>Default</td>
        <td colspan="2">@code{}
            0
            @endcode</td>
    </tr>
    <tr>
        <td>Example</td>
        <td colspan="2">@code{}
            max_bitrate = 5000
            @endcode</td>
    </tr>
</table>

### minimum_fps_target

<table>
    <tr>
        <td>Description</td>
        <td colspan="2">
            Sunshine tries to save bandwidth when content on screen is static or a low framerate. Because many clients expect a constant stream of video frames, a certain amount of duplicate frames are sent when this happens. This setting controls the lowest effective framerate a stream can reach.
        </td>
    </tr>
    <tr>
        <td>Default</td>
        <td colspan="2">@code{}
            0
            @endcode</td>
    </tr>
    <tr>
        <td rowspan="3">Choices</td>
        <td>0</td>
        <td>Use half the stream's FPS as the minimum target.</td>
    </tr>
    <tr>
        <td>1-1000</td>
        <td>Specify your own value. The real minimum may differ from this value.</td>
    </tr>
</table>

## Network

### upnp

<table>
    <tr>
        <td>Description</td>
        <td colspan="2">
            Sunshine will attempt to open ports for streaming over the internet.
        </td>
    </tr>
    <tr>
        <td>Default</td>
        <td colspan="2">@code{}
            disabled
            @endcode</td>
    </tr>
    <tr>
        <td>Example</td>
        <td colspan="2">@code{}
            upnp = enabled
            @endcode</td>
    </tr>
</table>

### address_family

<table>
    <tr>
        <td>Description</td>
        <td colspan="2">
            Set the address family that Sunshine will use.
        </td>
    </tr>
    <tr>
        <td>Default</td>
        <td colspan="2">@code{}
            ipv4
            @endcode</td>
    </tr>
    <tr>
        <td>Example</td>
        <td colspan="2">@code{}
            address_family = both
            @endcode</td>
    </tr>
    <tr>
        <td rowspan="2">Choices</td>
        <td>ipv4</td>
        <td>IPv4 only</td>
    </tr>
    <tr>
        <td>both</td>
        <td>IPv4+IPv6</td>
    </tr>
</table>

### port

<table>
    <tr>
        <td>Description</td>
        <td colspan="2">
            Set the family of ports used by Sunshine.
            Changing this value will offset other ports as shown in config UI.
        </td>
    </tr>
    <tr>
        <td>Default</td>
        <td colspan="2">@code{}
            47989
            @endcode</td>
    </tr>
    <tr>
        <td>Range</td>
        <td colspan="2">1029-65514</td>
    </tr>
    <tr>
        <td>Example</td>
        <td colspan="2">@code{}
            port = 47989
            @endcode</td>
    </tr>
</table>

### origin_web_ui_allowed

<table>
    <tr>
        <td>Description</td>
        <td colspan="2">
            The origin of the remote endpoint address that is not denied for HTTPS Web UI.
        </td>
    </tr>
    <tr>
        <td>Default</td>
        <td colspan="2">@code{}
            lan
            @endcode</td>
    </tr>
    <tr>
        <td>Example</td>
        <td colspan="2">@code{}
            origin_web_ui_allowed = lan
            @endcode</td>
    </tr>
    <tr>
        <td rowspan="3">Choices</td>
        <td>pc</td>
        <td>Only localhost may access the web ui</td>
    </tr>
    <tr>
        <td>lan</td>
        <td>Only LAN devices may access the web ui</td>
    </tr>
    <tr>
        <td>wan</td>
        <td>Anyone may access the web ui</td>
    </tr>
</table>

### external_ip

<table>
    <tr>
        <td>Description</td>
        <td colspan="2">
            If no external IP address is given, Sunshine will attempt to automatically detect external ip-address.
        </td>
    </tr>
    <tr>
        <td>Default</td>
        <td colspan="2">Automatic</td>
    </tr>
    <tr>
        <td>Example</td>
        <td colspan="2">@code{}
            external_ip = 123.456.789.12
            @endcode</td>
    </tr>
</table>

### lan_encryption_mode

<table>
    <tr>
        <td>Description</td>
        <td colspan="2">
            This determines when encryption will be used when streaming over your local network.
            @warning{Encryption can reduce streaming performance, particularly on less powerful hosts and clients.}
        </td>
    </tr>
    <tr>
        <td>Default</td>
        <td colspan="2">@code{}
            0
            @endcode</td>
    </tr>
    <tr>
        <td>Example</td>
        <td colspan="2">@code{}
            lan_encryption_mode = 0
            @endcode</td>
    </tr>
    <tr>
        <td rowspan="3">Choices</td>
        <td>0</td>
        <td>encryption will not be used</td>
    </tr>
    <tr>
        <td>1</td>
        <td>encryption will be used if the client supports it</td>
    </tr>
    <tr>
        <td>2</td>
        <td>encryption is mandatory and unencrypted connections are rejected</td>
    </tr>
</table>

### wan_encryption_mode

<table>
    <tr>
        <td>Description</td>
        <td colspan="2">
            This determines when encryption will be used when streaming over the Internet.
            @warning{Encryption can reduce streaming performance, particularly on less powerful hosts and clients.}
        </td>
    </tr>
    <tr>
        <td>Default</td>
        <td colspan="2">@code{}
            1
            @endcode</td>
    </tr>
    <tr>
        <td>Example</td>
        <td colspan="2">@code{}
            wan_encryption_mode = 1
            @endcode</td>
    </tr>
    <tr>
        <td rowspan="3">Choices</td>
        <td>0</td>
        <td>encryption will not be used</td>
    </tr>
    <tr>
        <td>1</td>
        <td>encryption will be used if the client supports it</td>
    </tr>
    <tr>
        <td>2</td>
        <td>encryption is mandatory and unencrypted connections are rejected</td>
    </tr>
</table>

### ping_timeout

<table>
    <tr>
        <td>Description</td>
        <td colspan="2">
            How long to wait, in milliseconds, for data from Moonlight before shutting down the stream.
        </td>
    </tr>
    <tr>
        <td>Default</td>
        <td colspan="2">@code{}
            10000
            @endcode</td>
    </tr>
    <tr>
        <td>Example</td>
        <td colspan="2">@code{}
            ping_timeout = 10000
            @endcode</td>
    </tr>
</table>

## Config Files

### file_apps

<table>
    <tr>
        <td>Description</td>
        <td colspan="2">
            The application configuration file path. The file contains a JSON formatted list of applications that
            can be started by Moonlight.
        </td>
    </tr>
    <tr>
        <td>Default</td>
        <td colspan="2">@code{}
            apps.json
            @endcode</td>
    </tr>
    <tr>
        <td>Example</td>
        <td colspan="2">@code{}
            file_apps = apps.json
            @endcode</td>
    </tr>
</table>

### credentials_file

<table>
    <tr>
        <td>Description</td>
        <td colspan="2">
            The file where user credentials for the UI are stored.
        </td>
    </tr>
    <tr>
        <td>Default</td>
        <td colspan="2">@code{}
            sunshine_state.json
            @endcode</td>
    </tr>
    <tr>
        <td>Example</td>
        <td colspan="2">@code{}
            credentials_file = sunshine_state.json
            @endcode</td>
    </tr>
</table>

### session_token_ttl_seconds

<table>
    <tr>
        <td>Description</td>
        <td colspan="2">
            Web UI session timeout in seconds. Determines how long a login session remains valid before re-authentication is required.
        </td>
    </tr>
    <tr>
        <td>Default</td>
        <td colspan="2">@code{}
            7200
            @endcode (2 hours)
        </td>
    </tr>
    <tr>
        <td>Notes</td>
        <td colspan="2">
            For higher security on shared systems, reduce this value (e.g. 3600 for 1 hour). Minimum is 1 second.
        </td>
    </tr>
    <tr>
        <td>Example</td>
        <td colspan="2">@code{}
            session_token_ttl_seconds = 3600
            @endcode</td>
    </tr>
</table>

### log_path

<table>
    <tr>
        <td>Description</td>
        <td colspan="2">
            The path where the Sunshine log is stored.
        </td>
    </tr>
    <tr>
        <td>Default</td>
        <td colspan="2">@code{}
            sunshine.log
            @endcode</td>
    </tr>
    <tr>
        <td>Example</td>
        <td colspan="2">@code{}
            log_path = sunshine.log
            @endcode</td>
    </tr>
</table>

### pkey

<table>
    <tr>
        <td>Description</td>
        <td colspan="2">
            The private key used for the web UI and Moonlight client pairing. For best compatibility,
            this should be an RSA-2048 private key.
            @warning{Not all Moonlight clients support ECDSA keys or RSA key lengths other than 2048 bits.}
        </td>
    </tr>
    <tr>
        <td>Default</td>
        <td colspan="2">@code{}
            credentials/cakey.pem
            @endcode</td>
    </tr>
    <tr>
        <td>Example</td>
        <td colspan="2">@code{}
            pkey = /dir/pkey.pem
            @endcode</td>
    </tr>
</table>

### cert

<table>
    <tr>
        <td>Description</td>
        <td colspan="2">
            The certificate used for the web UI and Moonlight client pairing. For best compatibility,
            this should have an RSA-2048 public key.
            @warning{Not all Moonlight clients support ECDSA keys or RSA key lengths other than 2048 bits.}
        </td>
    </tr>
    <tr>
        <td>Default</td>
        <td colspan="2">@code{}
            credentials/cacert.pem
            @endcode</td>
    </tr>
    <tr>
        <td>Example</td>
        <td colspan="2">@code{}
            cert = /dir/cert.pem
            @endcode</td>
    </tr>
</table>

### file_state

<table>
    <tr>
        <td>Description</td>
        <td colspan="2">
            The file where current state of Sunshine is stored.
        </td>
    </tr>
    <tr>
        <td>Default</td>
        <td colspan="2">@code{}
            sunshine_state.json
            @endcode</td>
    </tr>
    <tr>
        <td>Example</td>
        <td colspan="2">@code{}
            file_state = sunshine_state.json
            @endcode</td>
    </tr>
</table>

## Advanced

### fec_percentage

<table>
    <tr>
        <td>Description</td>
        <td colspan="2">
            Percentage of error correcting packets per data packet in each video frame.
            @warning{Higher values can correct for more network packet loss,
            but at the cost of increasing bandwidth usage.}
        </td>
    </tr>
    <tr>
        <td>Default</td>
        <td colspan="2">@code{}
            20
            @endcode</td>
    </tr>
    <tr>
        <td>Range</td>
        <td colspan="2">1-255</td>
    </tr>
    <tr>
        <td>Example</td>
        <td colspan="2">@code{}
            fec_percentage = 20
            @endcode</td>
    </tr>
</table>

### qp

<table>
    <tr>
        <td>Description</td>
        <td colspan="2">
            Quantization Parameter. Some devices don't support Constant Bit Rate. For those devices, QP is used instead.
            @warning{Higher value means more compression, but less quality.}
        </td>
    </tr>
    <tr>
        <td>Default</td>
        <td colspan="2">@code{}
            28
            @endcode</td>
    </tr>
    <tr>
        <td>Example</td>
        <td colspan="2">@code{}
            qp = 28
            @endcode</td>
    </tr>
</table>

### min_threads

<table>
    <tr>
        <td>Description</td>
        <td colspan="2">
            Minimum number of CPU threads used for encoding.
            @note{Increasing the value slightly reduces encoding efficiency, but the tradeoff is usually worth it to
            gain the use of more CPU cores for encoding. The ideal value is the lowest value that can reliably encode
            at your desired streaming settings on your hardware.}
        </td>
    </tr>
    <tr>
        <td>Default</td>
        <td colspan="2">@code{}
            2
            @endcode</td>
    </tr>
    <tr>
        <td>Example</td>
        <td colspan="2">@code{}
            min_threads = 2
            @endcode</td>
    </tr>
</table>

### hevc_mode

<table>
    <tr>
        <td>Description</td>
        <td colspan="2">
            Allows the client to request HEVC Main or HEVC Main10 video streams.
            @warning{HEVC is more CPU-intensive to encode, so enabling this may reduce performance when using software
            encoding.}
        </td>
    </tr>
    <tr>
        <td>Default</td>
        <td colspan="2">@code{}
            0
            @endcode</td>
    </tr>
    <tr>
        <td>Example</td>
        <td colspan="2">@code{}
            hevc_mode = 2
            @endcode</td>
    </tr>
    <tr>
        <td rowspan="4">Choices</td>
        <td>0</td>
        <td>advertise support for HEVC based on encoder capabilities (recommended)</td>
    </tr>
    <tr>
        <td>1</td>
        <td>do not advertise support for HEVC</td>
    </tr>
    <tr>
        <td>2</td>
        <td>advertise support for HEVC Main profile</td>
    </tr>
    <tr>
        <td>3</td>
        <td>advertise support for HEVC Main and Main10 (HDR) profiles</td>
    </tr>
</table>

### av1_mode

<table>
    <tr>
        <td>Description</td>
        <td colspan="2">
            Allows the client to request AV1 Main 8-bit or 10-bit video streams.
            @warning{AV1 is more CPU-intensive to encode, so enabling this may reduce performance when using software
            encoding.}
        </td>
    </tr>
    <tr>
        <td>Default</td>
        <td colspan="2">@code{}
            0
            @endcode</td>
    </tr>
    <tr>
        <td>Example</td>
        <td colspan="2">@code{}
            av1_mode = 2
            @endcode</td>
    </tr>
    <tr>
        <td rowspan="4">Choices</td>
        <td>0</td>
        <td>advertise support for AV1 based on encoder capabilities (recommended)</td>
    </tr>
    <tr>
        <td>1</td>
        <td>do not advertise support for AV1</td>
    </tr>
    <tr>
        <td>2</td>
        <td>advertise support for AV1 Main 8-bit profile</td>
    </tr>
    <tr>
        <td>3</td>
        <td>advertise support for AV1 Main 8-bit and 10-bit (HDR) profiles</td>
    </tr>
</table>

### capture

<table>
    <tr>
        <td>Description</td>
        <td colspan="2">
            Force specific screen capture method.
        </td>
    </tr>
    <tr>
        <td>Default</td>
        <td colspan="2">Automatic<br>
            Sunshine will use the first capture method available in the order of the table below</td>
    </tr>
    <tr>
        <td>Example</td>
        <td colspan="2">@code{}
            capture = kms
            @endcode</td>
    </tr>
    <tr>
        <td rowspan="6">Choices</td>
        <td>nvfbc</td>
        <td>Use NVIDIA Frame Buffer Capture to capture direct to GPU memory. This is usually the fastest method for
            NVIDIA cards. NvFBC does not have native Wayland support and does not work with XWayland.
            @note{Applies to Linux only.}</td>
    </tr>
    <tr>
        <td>wlr</td>
        <td>Capture for wlroots based Wayland compositors via wlr-screencopy-unstable-v1. It is possible to capture
            virtual displays in e.g. Hyprland using this method.
            @note{Applies to Linux only.}</td>
    </tr>
    <tr>
        <td>kms</td>
        <td>DRM/KMS screen capture from the kernel. This requires that Sunshine has `cap_sys_admin` capability.
            @note{Applies to Linux only.}</td>
    </tr>
    <tr>
        <td>x11</td>
        <td>Uses XCB. This is the slowest and most CPU intensive so should be avoided if possible.
            @note{Applies to Linux only.}</td>
    </tr>
    <tr>
        <td>ddx</td>
        <td>Use DirectX Desktop Duplication API to capture the display. This is well-supported on Windows machines.
            @note{Applies to Windows only.}</td>
    </tr>
    <tr>
        <td>wgc</td>
        <td>Use Windows.Graphics.Capture to capture the display. Captures at a variable rate.
            @note{Windows only.}
            @note{NVIDIA Ultra Low Latency Mode (ULLM) can hurt performance; avoid this by either using a monitor whose refresh rate exceeds the stream and capping FPS to stop ULLM from engaging, or simply disable Low Latency Mode in the driver.}
            @tip{On NVIDIA cards, selecting this option will resolve stream freezes caused by high VRAM utilization.}</td>
    </tr>
    <tr>
        <td>wgcc</td>
        <td>Use Windows.Graphics.Capture to capture the display. Captures at a constant rate.
            @note{Windows only.}
            @note{NVIDIA Ultra Low Latency Mode (ULLM) can hurt performance; avoid this by either using a monitor whose refresh rate exceeds the stream and capping FPS to stop ULLM from engaging, or simply disable Low Latency Mode in the driver.}
            @tip{On NVIDIA cards, selecting this option will resolve stream freezes caused by high VRAM utilization.}</td>
    </tr>
</table>

### encoder

<table>
    <tr>
        <td>Description</td>
        <td colspan="2">
            Force a specific encoder.
        </td>
    </tr>
    <tr>
        <td>Default</td>
        <td colspan="2">Sunshine will use the first encoder that is available.</td>
    </tr>
    <tr>
        <td>Example</td>
        <td colspan="2">@code{}
            encoder = nvenc
            @endcode</td>
    </tr>
    <tr>
        <td rowspan="5">Choices</td>
        <td>nvenc</td>
        <td>For NVIDIA graphics cards</td>
    </tr>
    <tr>
        <td>quicksync</td>
        <td>For Intel graphics cards</td>
    </tr>
    <tr>
        <td>amdvce</td>
        <td>For AMD graphics cards</td>
    </tr>
    <tr>
        <td>vaapi</td>
        <td>Use Linux VA-API (AMD, Intel)</td>
    </tr>
    <tr>
        <td>software</td>
        <td>Encoding occurs on the CPU</td>
    </tr>
</table>

## Frame Limiter (Windows)

These options integrate with Windows tooling to manage frame pacing and related behavior during a stream.
They appear in the Frame Limiter section of the settings UI.

### rtss_disable_vsync_ullm

<table>
    <tr>
        <td>Description</td>
        <td colspan="2">
            Attempt to prevent driver VSYNC and NVIDIA Ultra Low Latency Mode (ULLM) from engaging during a stream by configuring the display to use the highest available refresh rate for the targeted resolution.<br>
            This works because VSYNC/ULLM only apply when VSYNC is engaged. By running the display at a refresh rate higher than the stream FPS, the driver avoids applying VSYNC and ULLM to the stream.
            <br><br>
            This option is primarily intended for users following Blur Busters guidance to force VSYNC and enable ULLM globally in the NVIDIA profile. It helps avoid unintended latency and pacing effects while streaming.
            <br><br>
            When enabled, Sunshine asks the Windows Display Helper to switch the active display mode to the highest refresh rate available for the stream's resolution. If no resolution is selected by other display settings, the stream's requested resolution is used when the client has Optimize Game Settings enabled.
            <br><br>
            A virtual display is highly recommended for this option.
            <br>
            <b>Notes</b>:
            <ul>
                <li>Windows only; requires the Display Helper (tools/sunshine_display_helper.exe).</li>
                <li>Does not change encoder FPS; pair with a frame cap if desired.</li>
                <li>If Display Device configuration is disabled, this option still applies the minimal refresh-rate-only change.</li>
            </ul>
        </td>
    </tr>
    <tr>
        <td>Default</td>
        <td colspan="2">@code{}disabled@endcode</td>
    </tr>
    <tr>
        <td>Example</td>
        <td colspan="2">@code{}
            rtss_disable_vsync_ullm = enabled
            @endcode</td>
    </tr>
</table>

## NVIDIA NVENC Encoder

### nvenc_preset

<table>
    <tr>
        <td>Description</td>
        <td colspan="2">
            NVENC encoder performance preset.
            Higher numbers improve compression (quality at given bitrate) at the cost of increased encoding latency.
            Recommended to change only when limited by network or decoder, otherwise similar effect can be accomplished
            by increasing bitrate.
            @note{This option only applies when using NVENC [encoder](#encoder).}
        </td>
    </tr>
    <tr>
        <td>Default</td>
        <td colspan="2">@code{}
            1
            @endcode</td>
    </tr>
    <tr>
        <td>Example</td>
        <td colspan="2">@code{}
            nvenc_preset = 1
            @endcode</td>
    </tr>
    <tr>
        <td rowspan="7">Choices</td>
        <td>1</td>
        <td>P1 (fastest)</td>
    </tr>
    <tr>
        <td>2</td>
        <td>P2</td>
    </tr>
    <tr>
        <td>3</td>
        <td>P3</td>
    </tr>
    <tr>
        <td>4</td>
        <td>P4</td>
    </tr>
    <tr>
        <td>5</td>
        <td>P5</td>
    </tr>
    <tr>
        <td>6</td>
        <td>P6</td>
    </tr>
    <tr>
        <td>7</td>
        <td>P7 (slowest)</td>
    </tr>
</table>

### nvenc_twopass

<table>
    <tr>
        <td>Description</td>
        <td colspan="2">
            Enable two-pass mode in NVENC encoder.
            This allows to detect more motion vectors, better distribute bitrate across the frame and more strictly
            adhere to bitrate limits. Disabling it is not recommended since this can lead to occasional bitrate
            overshoot and subsequent packet loss.
            @note{This option only applies when using NVENC [encoder](#encoder).}
        </td>
    </tr>
    <tr>
        <td>Default</td>
        <td colspan="2">@code{}
            quarter_res
            @endcode</td>
    </tr>
    <tr>
        <td>Example</td>
        <td colspan="2">@code{}
            nvenc_twopass = quarter_res
            @endcode</td>
    </tr>
    <tr>
        <td rowspan="3">Choices</td>
        <td>disabled</td>
        <td>One pass (fastest)</td>
    </tr>
    <tr>
        <td>quarter_res</td>
        <td>Two passes, first pass at quarter resolution (faster)</td>
    </tr>
    <tr>
        <td>full_res</td>
        <td>Two passes, first pass at full resolution (slower)</td>
    </tr>
</table>

### nvenc_spatial_aq

<table>
    <tr>
        <td>Description</td>
        <td colspan="2">
            Assign higher QP values to flat regions of the video.
            Recommended to enable when streaming at lower bitrates.
            @note{This option only applies when using NVENC [encoder](#encoder).}
            @warning{Enabling this option may reduce performance.}
        </td>
    </tr>
    <tr>
        <td>Default</td>
        <td colspan="2">@code{}
            disabled
            @endcode</td>
    </tr>
    <tr>
        <td>Example</td>
        <td colspan="2">@code{}
            nvenc_spatial_aq = disabled
            @endcode</td>
    </tr>
</table>

### nvenc_vbv_increase

<table>
    <tr>
        <td>Description</td>
        <td colspan="2">
            Single-frame VBV/HRD percentage increase.
            By default Sunshine uses single-frame VBV/HRD, which means any encoded video frame size is not expected to
            exceed requested bitrate divided by requested frame rate. Relaxing this restriction can be beneficial and
            act as low-latency variable bitrate, but may also lead to packet loss if the network doesn't have buffer
            headroom to handle bitrate spikes. Maximum accepted value is 400, which corresponds to 5x increased
            encoded video frame upper size limit.
            @note{This option only applies when using NVENC [encoder](#encoder).}
            @warning{Can lead to network packet loss.}
        </td>
    </tr>
    <tr>
        <td>Default</td>
        <td colspan="2">@code{}
            0
            @endcode</td>
    </tr>
    <tr>
        <td>Range</td>
        <td colspan="2">0-400</td>
    </tr>
    <tr>
        <td>Example</td>
        <td colspan="2">@code{}
            nvenc_vbv_increase = 0
            @endcode</td>
    </tr>
</table>

### nvenc_realtime_hags

<table>
    <tr>
        <td>Description</td>
        <td colspan="2">
            Use realtime gpu scheduling priority in NVENC when hardware accelerated gpu scheduling (HAGS) is enabled
            in Windows. Currently, NVIDIA drivers may freeze in encoder when HAGS is enabled, realtime priority is used
            and VRAM utilization is close to maximum. Disabling this option lowers the priority to high, sidestepping
            the freeze at the cost of reduced capture performance when the GPU is heavily loaded.
            @note{This option only applies when using NVENC [encoder](#encoder).}
            @note{Applies to Windows only.}
            @tip{Changing the capture method to Windows.Graphics.Capture also resolves this problem without any additional changes.}
        </td>
    </tr>
    <tr>
        <td>Default</td>
        <td colspan="2">@code{}
            enabled
            @endcode</td>
    </tr>
    <tr>
        <td>Example</td>
        <td colspan="2">@code{}
            nvenc_realtime_hags = enabled
            @endcode</td>
    </tr>
</table>

### nvenc_latency_over_power

<table>
    <tr>
        <td>Description</td>
        <td colspan="2">
            Adaptive P-State algorithm which NVIDIA drivers employ doesn't work well with low latency streaming,
            so Sunshine requests high power mode explicitly.
            @note{This option only applies when using NVENC [encoder](#encoder).}
            @warning{Disabling this is not recommended since this can lead to significantly increased encoding latency.}
            @note{Applies to Windows only.}
        </td>
    </tr>
    <tr>
        <td>Default</td>
        <td colspan="2">@code{}
            enabled
            @endcode</td>
    </tr>
    <tr>
        <td>Example</td>
        <td colspan="2">@code{}
            nvenc_latency_over_power = enabled
            @endcode</td>
    </tr>
</table>

### nvenc_opengl_vulkan_on_dxgi

<table>
    <tr>
        <td>Description</td>
        <td colspan="2">
            Sunshine can't capture fullscreen OpenGL and Vulkan programs at full frame rate unless they present on
            top of DXGI. With this option enabled Sunshine changes global Vulkan/OpenGL present method to
            "Prefer layered on DXGI Swapchain". This is system-wide setting that is reverted on Sunshine program exit.
            @note{This option only applies when using NVENC [encoder](#encoder).}
            @note{Applies to Windows only.}
        </td>
    </tr>
    <tr>
        <td>Default</td>
        <td colspan="2">@code{}
            enabled
            @endcode</td>
    </tr>
    <tr>
        <td>Example</td>
        <td colspan="2">@code{}
            nvenc_opengl_vulkan_on_dxgi = enabled
            @endcode</td>
    </tr>
</table>

### nvenc_h264_cavlc

<table>
    <tr>
        <td>Description</td>
        <td colspan="2">
            Prefer CAVLC entropy coding over CABAC in H.264 when using NVENC.
            CAVLC is outdated and needs around 10% more bitrate for same quality, but provides slightly faster
            decoding when using software decoder.
            @note{This option only applies when using H.264 format with the
            NVENC [encoder](#encoder).}
        </td>
    </tr>
    <tr>
        <td>Default</td>
        <td colspan="2">@code{}
            disabled
            @endcode</td>
    </tr>
    <tr>
        <td>Example</td>
        <td colspan="2">@code{}
            nvenc_h264_cavlc = disabled
            @endcode</td>
    </tr>
</table>

## Intel QuickSync Encoder

### qsv_preset

<table>
    <tr>
        <td>Description</td>
        <td colspan="2">
            The encoder preset to use.
            @note{This option only applies when using quicksync [encoder](#encoder).}
        </td>
    </tr>
    <tr>
               <td>Default</td>
        <td colspan="2">@code{}
            medium
            @endcode</td>
    </tr>
    <tr>
        <td>Example</td>
        <td colspan="2">@code{}
            qsv_preset = medium
            @endcode</td>
    </tr>
    <tr>
        <td rowspan="7">Choices</td>
        <td>veryfast</td>
        <td>fastest (lowest quality)</td>
    </tr>
    <tr>
        <td>faster</td>
        <td>faster (lower quality)</td>
    </tr>
    <tr>
        <td>fast</td>
        <td>fast (low quality)</td>
    </tr>
    <tr>
        <td>medium</td>
        <td>medium (default)</td>
    </tr>
    <tr>
        <td>slow</td>
        <td>slow (good quality)</td>
    </tr>
    <tr>
        <td>slower</td>
        <td>slower (better quality)</td>
    </tr>
    <tr>
        <td>veryslow</td>
        <td>slowest (best quality)</td>
    </tr>
</table>

### qsv_coder

<table>
    <tr>
        <td>Description</td>
        <td colspan="2">
            The entropy encoding to use.
            @note{This option only applies when using H.264 with the quicksync
            [encoder](#encoder).}
        </td>
    </tr>
    <tr>
        <td>Default</td>
        <td colspan="2">@code{}
            auto
            @endcode</td>
    </tr>
    <tr>
        <td>Example</td>
        <td colspan="2">@code{}
            qsv_coder = auto
            @endcode</td>
    </tr>
    <tr>
        <td rowspan="3">Choices</td>
        <td>auto</td>
        <td>let ffmpeg decide</td>
    </tr>
    <tr>
        <td>cabac</td>
        <td>context adaptive binary arithmetic coding - higher quality</td>
    </tr>
    <tr>
        <td>cavlc</td>
        <td>context adaptive variable-length coding - faster decode</td>
    </tr>
</table>

### qsv_slow_hevc

<table>
    <tr>
        <td>Description</td>
        <td colspan="2">
            This options enables use of HEVC on older Intel GPUs that only support low power encoding for H.264.
            @note{This option only applies when using quicksync [encoder](#encoder).}
            @caution{Streaming performance may be significantly reduced when this option is enabled.}
        </td>
    </tr>
    <tr>
        <td>Default</td>
        <td colspan="2">@code{}
            disabled
            @endcode</td>
    </tr>
    <tr>
        <td>Example</td>
        <td colspan="2">@code{}
            qsv_slow_hevc = disabled
            @endcode</td>
    </tr>
</table>

## AMD AMF Encoder

### amd_usage

<table>
    <tr>
        <td>Description</td>
        <td colspan="2">
            The encoder usage profile is used to set the base set of encoding parameters.
            @note{This option only applies when using amdvce [encoder](#encoder).}
            @note{The other AMF options that follow will override a subset of the settings applied by your usage
            profile, but there are hidden parameters set in usage profiles that cannot be overridden elsewhere.}
        </td>
    </tr>
    <tr>
        <td>Default</td>
        <td colspan="2">@code{}
            ultralowlatency
            @endcode</td>
    </tr>
    <tr>
        <td>Example</td>
        <td colspan="2">@code{}
            amd_usage = ultralowlatency
            @endcode</td>
    </tr>
    <tr>
        <td rowspan="5">Choices</td>
        <td>transcoding</td>
        <td>transcoding (slowest)</td>
    </tr>
    <tr>
        <td>webcam</td>
        <td>webcam (slow)</td>
    </tr>
    <tr>
        <td>lowlatency_high_quality</td>
        <td>low latency, high quality (fast)</td>
    </tr>
    <tr>
        <td>lowlatency</td>
        <td>low latency (faster)</td>
    </tr>
    <tr>
        <td>ultralowlatency</td>
        <td>ultra low latency (fastest)</td>
    </tr>
</table>

### amd_rc

<table>
    <tr>
        <td>Description</td>
        <td colspan="2">
            The encoder rate control.
            @note{This option only applies when using amdvce [encoder](#encoder).}
            @warning{The `vbr_latency` option generally works best, but some bitrate overshoots may still occur.
            Enabling HRD allows all bitrate based rate controls to better constrain peak bitrate, but may result in
            encoding artifacts depending on your card.}
        </td>
    </tr>
    <tr>
        <td>Default</td>
        <td colspan="2">@code{}
            vbr_latency
            @endcode</td>
    </tr>
    <tr>
        <td>Example</td>
        <td colspan="2">@code{}
            amd_rc = vbr_latency
            @endcode</td>
    </tr>
    <tr>
        <td rowspan="4">Choices</td>
        <td>cqp</td>
        <td>constant qp mode</td>
    </tr>
    <tr>
        <td>cbr</td>
        <td>constant bitrate</td>
    </tr>
    <tr>
        <td>vbr_latency</td>
        <td>variable bitrate, latency constrained</td>
    </tr>
    <tr>
        <td>vbr_peak</td>
        <td>variable bitrate, peak constrained</td>
    </tr>
</table>

### amd_enforce_hrd

<table>
    <tr>
        <td>Description</td>
        <td colspan="2">
            Enable Hypothetical Reference Decoder (HRD) enforcement to help constrain the target bitrate.
            @note{This option only applies when using amdvce [encoder](#encoder).}
            @warning{HRD is known to cause encoding artifacts or negatively affect encoding quality on certain cards.}
        </td>
    </tr>
    <tr>
        <td>Default</td>
        <td colspan="2">@code{}
            disabled
            @endcode</td>
    </tr>
    <tr>
        <td>Example</td>
        <td colspan="2">@code{}
            amd_enforce_hrd = disabled
            @endcode</td>
    </tr>
</table>

### amd_quality

<table>
    <tr>
        <td>Description</td>
        <td colspan="2">
            The quality profile controls the tradeoff between speed and quality of encoding.
            @note{This option only applies when using amdvce [encoder](#encoder).}
        </td>
    </tr>
    <tr>
        <td>Default</td>
        <td colspan="2">@code{}
            balanced
            @endcode</td>
    </tr>
    <tr>
        <td>Example</td>
        <td colspan="2">@code{}
            amd_quality = balanced
            @endcode</td>
    </tr>
    <tr>
        <td rowspan="3">Choices</td>
        <td>speed</td>
        <td>prefer speed</td>
    </tr>
    <tr>
        <td>balanced</td>
        <td>balanced</td>
    </tr>
    <tr>
        <td>quality</td>
        <td>prefer quality</td>
    </tr>
</table>

### amd_preanalysis

<table>
    <tr>
        <td>Description</td>
        <td colspan="2">
            Preanalysis can increase encoding quality at the cost of latency.
            @note{This option only applies when using amdvce [encoder](#encoder).}
        </td>
    </tr>
    <tr>
        <td>Default</td>
        <td colspan="2">@code{}
            disabled
            @endcode</td>
    </tr>
    <tr>
        <td>Example</td>
        <td colspan="2">@code{}
            amd_preanalysis = disabled
            @endcode</td>
    </tr>
</table>

### amd_vbaq

<table>
    <tr>
        <td>Description</td>
        <td colspan="2">
            Variance Based Adaptive Quantization (VBAQ) can increase subjective visual quality by prioritizing
            allocation of more bits to smooth areas compared to more textured areas.
            @note{This option only applies when using amdvce [encoder](#encoder).}
        </td>
    </tr>
    <tr>
        <td>Default</td>
        <td colspan="2">@code{}
            enabled
            @endcode</td>
    </tr>
    <tr>
        <td>Example</td>
        <td colspan="2">@code{}
            amd_vbaq = enabled
            @endcode</td>
    </tr>
</table>

### amd_coder

<table>
    <tr>
        <td>Description</td>
        <td colspan="2">
            The entropy encoding to use.
            @note{This option only applies when using H.264 with the amdvce
            [encoder](#encoder).}
        </td>
    </tr>
    <tr>
        <td>Default</td>
        <td colspan="2">@code{}
            auto
            @endcode</td>
    </tr>
    <tr>
        <td>Example</td>
        <td colspan="2">@code{}
            amd_coder = auto
            @endcode</td>
    </tr>
    <tr>
        <td rowspan="3">Choices</td>
        <td>auto</td>
        <td>let ffmpeg decide</td>
    </tr>
    <tr>
        <td>cabac</td>
        <td>context adaptive binary arithmetic coding - faster decode</td>
    </tr>
    <tr>
        <td>cavlc</td>
        <td>context adaptive variable-length coding - higher quality</td>
    </tr>
</table>

## VideoToolbox Encoder

### vt_coder

<table>
    <tr>
        <td>Description</td>
        <td colspan="2">
            The entropy encoding to use.
            @note{This option only applies when using macOS.}
        </td>
    </tr>
    <tr>
        <td>Default</td>
        <td colspan="2">@code{}
            auto
            @endcode</td>
    </tr>
    <tr>
        <td>Example</td>
        <td colspan="2">@code{}
            vt_coder = auto
            @endcode</td>
    </tr>
    <tr>
        <td rowspan="3">Choices</td>
        <td>auto</td>
        <td>let ffmpeg decide</td>
    </tr>
    <tr>
        <td>cabac</td>
        <td>context adaptive binary arithmetic coding - faster decode</td>
    </tr>
    <tr>
        <td>cavlc</td>
        <td>context adaptive variable-length coding - higher quality</td>
    </tr>
</table>

### vt_software

<table>
    <tr>
        <td>Description</td>
        <td colspan="2">
            Force Video Toolbox to use software encoding.
            @note{This option only applies when using macOS.}
        </td>
    </tr>
    <tr>
        <td>Default</td>
        <td colspan="2">@code{}
            auto
            @endcode</td>
    </tr>
    <tr>
        <td>Example</td>
        <td colspan="2">@code{}
            vt_software = auto
            @endcode</td>
    </tr>
    <tr>
        <td rowspan="4">Choices</td>
        <td>auto</td>
        <td>let ffmpeg decide</td>
    </tr>
    <tr>
        <td>disabled</td>
        <td>disable software encoding</td>
    </tr>
    <tr>
        <td>allowed</td>
        <td>allow software encoding</td>
    </tr>
    <tr>
        <td>forced</td>
        <td>force software encoding</td>
    </tr>
</table>

### vt_realtime

<table>
    <tr>
        <td>Description</td>
        <td colspan="2">
            Realtime encoding.
            @note{This option only applies when using macOS.}
            @warning{Disabling realtime encoding might result in a delayed frame encoding or frame drop.}
        </td>
    </tr>
    <tr>
        <td>Default</td>
        <td colspan="2">@code{}
            enabled
            @endcode</td>
    </tr>
    <tr>
        <td>Example</td>
        <td colspan="2">@code{}
            vt_realtime = enabled
            @endcode</td>
    </tr>
</table>

## VA-API Encoder

### vaapi_strict_rc_buffer

<table>
    <tr>
        <td>Description</td>
        <td colspan="2">
            Enabling this option can avoid dropped frames over the network during scene changes, but video quality may
            be reduced during motion.
            @note{This option only applies for H.264 and HEVC when using VA-API [encoder](#encoder) on AMD GPUs.}
        </td>
    </tr>
    <tr>
        <td>Default</td>
        <td colspan="2">@code{}
            disabled
            @endcode</td>
    </tr>
    <tr>
        <td>Example</td>
        <td colspan="2">@code{}
            vaapi_strict_rc_buffer = enabled
            @endcode</td>
    </tr>
</table>

## Software Encoder

### sw_preset

<table>
    <tr>
        <td>Description</td>
        <td colspan="2">
            The encoder preset to use.
            @note{This option only applies when using software [encoder](#encoder).}
            @note{From [FFmpeg](https://trac.ffmpeg.org/wiki/Encode/H.264#preset).
            <br>
            <br>
            A preset is a collection of options that will provide a certain encoding speed to compression ratio. A slower
            preset will provide better compression (compression is quality per filesize). This means that, for example, if
            you target a certain file size or constant bit rate, you will achieve better quality with a slower preset.
            Similarly, for constant quality encoding, you will simply save bitrate by choosing a slower preset.
            <br>
            <br>
            Use the slowest preset that you have patience for.}
        </td>
    </tr>
    <tr>
        <td>Default</td>
        <td colspan="2">@code{}
            superfast
            @endcode</td>
    </tr>
    <tr>
        <td>Example</td>
        <td colspan="2">@code{}
            sw_preset = superfast
            @endcode</td>
    </tr>
    <tr>
        <td rowspan="9">Choices</td>
        <td>ultrafast</td>
        <td>fastest</td>
    </tr>
    <tr>
        <td>superfast</td>
        <td></td>
    </tr>
    <tr>
        <td>veryfast</td>
        <td></td>
    </tr>
    <tr>
        <td>faster</td>
        <td></td>
    </tr>
    <tr>
        <td>fast</td>
        <td></td>
    </tr>
    <tr>
        <td>medium</td>
        <td></td>
    </tr>
    <tr>
        <td>slow</td>
        <td></td>
    </tr>
    <tr>
        <td>slower</td>
        <td></td>
    </tr>
    <tr>
        <td>veryslow</td>
        <td>slowest</td>
    </tr>
</table>

### sw_tune

<table>
    <tr>
        <td>Description</td>
        <td colspan="2">
            The tuning preset to use.
            @note{This option only applies when using software [encoder](#encoder).}
            @note{From [FFmpeg](https://trac.ffmpeg.org/wiki/Encode/H.264#preset).
            <br>
            <br>
            You can optionally use -tune to change settings based upon the specifics of your input.
            }
        </td>
    </tr>
    <tr>
        <td>Default</td>
        <td colspan="2">@code{}
            zerolatency
            @endcode</td>
    </tr>
    <tr>
        <td>Example</td>
        <td colspan="2">@code{}
            sw_tune = zerolatency
            @endcode</td>
    </tr>
    <tr>
        <td rowspan="6">Choices</td>
        <td>film</td>
        <td>use for high quality movie content; lowers deblocking</td>
    </tr>
    <tr>
        <td>animation</td>
        <td>good for cartoons; uses higher deblocking and more reference frames</td>
    </tr>
    <tr>
        <td>grain</td>
        <td>preserves the grain structure in old, grainy film material</td>
    </tr>
    <tr>
        <td>stillimage</td>
        <td>good for slideshow-like content</td>
    </tr>
    <tr>
        <td>fastdecode</td>
        <td>allows faster decoding by disabling certain filters</td>
    </tr>
    <tr>
        <td>zerolatency</td>
        <td>good for fast encoding and low-latency streaming</td>
    </tr>
</table>

<div class="section_buttons">

| Previous          |                            Next |
|:------------------|--------------------------------:|
| [Legal](legal.md) | [App Examples](app_examples.md) |

</div>

<details style="display: none;">
  <summary></summary>
  [TOC]
</details><|MERGE_RESOLUTION|>--- conflicted
+++ resolved
@@ -261,52 +261,55 @@
     </tr>
 </table>
 
-<<<<<<< HEAD
 ### update_check_interval
-=======
-### system_tray
->>>>>>> d4f4849c
-
-<table>
-    <tr>
-        <td>Description</td>
-        <td colspan="2">
-<<<<<<< HEAD
+
+<table>
+    <tr>
+        <td>Description</td>
+        <td colspan="2">
             Interval in seconds between automatic checks for new Sunshine releases. Set to 0 to disable periodic checking.
             Checks are date-based: Sunshine compares its build date to the latest release (and pre-releases if enabled) and notifies when a newer build is available.
-=======
-            Show icon in system tray and display desktop notifications
->>>>>>> d4f4849c
-        </td>
-    </tr>
-    <tr>
-        <td>Default</td>
-        <td colspan="2">@code{}
-<<<<<<< HEAD
+        </td>
+    </tr>
+    <tr>
+        <td>Default</td>
+        <td colspan="2">@code{}
             86400
             @endcode (24 hours)</td>
-=======
+    </tr>
+    <tr>
+        <td>Example</td>
+        <td colspan="2">@code{}
+            update_check_interval = 14400
+            @endcode</td>
+    </tr>
+</table>
+
+### system_tray
+
+<table>
+    <tr>
+        <td>Description</td>
+        <td colspan="2">
+            Show icon in system tray and display desktop notifications.
+        </td>
+    </tr>
+    <tr>
+        <td>Default</td>
+        <td colspan="2">@code{}
             enabled
             @endcode</td>
->>>>>>> d4f4849c
-    </tr>
-    <tr>
-        <td>Example</td>
-        <td colspan="2">@code{}
-<<<<<<< HEAD
-            update_check_interval = 14400
-=======
+    </tr>
+    <tr>
+        <td>Example</td>
+        <td colspan="2">@code{}
             system_tray = enabled
->>>>>>> d4f4849c
-            @endcode</td>
-    </tr>
-</table>
-
-<<<<<<< HEAD
+            @endcode</td>
+    </tr>
+</table>
+
 <!-- The update command mechanism was removed. Sunshine now only notifies about updates. -->
 
-=======
->>>>>>> d4f4849c
 ## Input
 
 ### controller
