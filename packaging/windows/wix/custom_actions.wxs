<?xml version="1.0" encoding="UTF-8"?>
<Wix xmlns="http://schemas.microsoft.com/wix/2006/wi">
  <!--
    Custom actions to mimic the NSIS behavior defined in cmake/packaging/windows_nsis.cmake:
    - Reset ACLs on install dir
    - Update PATH (add/remove)
    - Migrate config files
    - Install firewall exceptions
    - Install/update SudoVDA virtual display driver
    - Install/uninstall Apollo service and autostart configuration
    - Optional prompts on uninstall for SudoVDA removal and deleting install dir

    Notes:
    - Relies on WixUtilExtension (WixQuietExec) to run commands quietly with logging.
    - Uses [INSTALL_ROOT] as the install directory property used by CPack WiX.
  -->

  <Fragment>
    <!-- Pull this fragment into the CPack-generated MSI -->
    <FeatureRef Id="ProductFeature"/>
    
    <!-- Keep Restart Manager enabled (default) to stop services in basic/silent UI -->
    
    <!-- Embedded VBScript to prompt the user on uninstall -->
    <Binary Id="AskRmSudovdaVbs" SourceFile="$(sys.SOURCEFILEDIR)ask_remove_sudovda.vbs"/>
<<<<<<< HEAD
=======
    <Binary Id="AskRmGamepadVbs" SourceFile="$(sys.SOURCEFILEDIR)ask_remove_gamepad.vbs"/>
>>>>>>> 5f61d489
    <Binary Id="AskDelInstDirVbs" SourceFile="$(sys.SOURCEFILEDIR)ask_delete_install_dir.vbs"/>
    <!-- VBScript to show a final repair-complete notification (full UI only) -->
    <Binary Id="RepairCompleteVbs" SourceFile="$(sys.SOURCEFILEDIR)repair_complete.vbs"/>
    <!-- VBScripts for existing Apollo handling -->
    <Binary Id="AskUninstallApolloVbs" SourceFile="$(sys.SOURCEFILEDIR)ask_uninstall_apollo.vbs"/>
    <Binary Id="WaitForApolloUninstallVbs" SourceFile="$(sys.SOURCEFILEDIR)wait_for_apollo_uninstall.vbs"/>

  </Fragment>

  <!-- Define a stable tools directory under INSTALL_ROOT for WiX-authored payloads -->
  <Fragment>
    <DirectoryRef Id="INSTALL_ROOT">
      <Directory Id="DIR_Tools" Name="tools"/>
    </DirectoryRef>
  </Fragment>

  <!-- Control legacy service names separate from primary service component -->
  <Fragment>
    <DirectoryRef Id="INSTALL_ROOT">
      <Component Id="CtlStopApolloLegacy" Guid="{640D87CF-69A4-4F54-AE29-941F78D020B2}" KeyPath="yes">
        <CreateFolder/>
        <ServiceControl Id="SC_StopLegacyApollo" Name="sunshinesvc" Stop="both" Remove="uninstall" Wait="yes" />
      </Component>
    </DirectoryRef>
  </Fragment>

  <!-- Author the Apollo service installation under INSTALL_ROOT\\tools -->
  <Fragment>
    <DirectoryRef Id="DIR_Tools">
      <Component Id="ApolloSvc" Guid="{CBA8A3D9-5A2A-4F76-9923-5B23D1EDFBB6}">
        <File Id="ApolloSvcExe" Source="!(bindpath.PayloadRoot)tools\\sunshinesvc.exe" KeyPath="yes" />
        <ServiceInstall
            Id="ApolloServiceInstall"
            Name="ApolloService"
            DisplayName="Apollo Service"
            Type="ownProcess"
            Start="auto"
            ErrorControl="normal"
            Arguments="--service" />
        <ServiceControl Id="StartApolloService"
            Name="ApolloService"
            Start="install"
            Stop="both"
            Remove="uninstall"
            Wait="yes" />
      </Component>
    </DirectoryRef>
  </Fragment>

  <Fragment>
    <DirectoryRef Id="INSTALL_ROOT">
      <Component Id="RemoveLegacyApolloUninstallKey" Guid="{6AE78F9A-37E3-44EB-AE6E-5ECFAC03A899}" KeyPath="yes" Win64="yes">
        <CreateFolder/>
        <RemoveRegistryKey Id="RemoveLegacyApolloUninstallKeyHKLM" Root="HKLM" Key="Software\Microsoft\Windows\CurrentVersion\Uninstall\Apollo" Action="removeOnInstall" />
        <RemoveRegistryKey Id="RemoveLegacyApolloUninstallKeyHKLM32" Root="HKLM" Key="Software\WOW6432Node\Microsoft\Windows\CurrentVersion\Uninstall\Apollo" Action="removeOnInstall" />
        <RemoveRegistryKey Id="RemoveLegacyApolloUninstallKeyHKLM_is1" Root="HKLM" Key="Software\Microsoft\Windows\CurrentVersion\Uninstall\Apollo_is1" Action="removeOnInstall" />
        <RemoveRegistryKey Id="RemoveLegacyApolloUninstallKeyHKLM32_is1" Root="HKLM" Key="Software\WOW6432Node\Microsoft\Windows\CurrentVersion\Uninstall\Apollo_is1" Action="removeOnInstall" />
        <RemoveRegistryKey Id="RemoveLegacyApolloUninstallKeyHKCU" Root="HKCU" Key="Software\Microsoft\Windows\CurrentVersion\Uninstall\Apollo" Action="removeOnInstall" />
        <RemoveRegistryKey Id="RemoveLegacyApolloUninstallKeyHKCU_is1" Root="HKCU" Key="Software\Microsoft\Windows\CurrentVersion\Uninstall\Apollo_is1" Action="removeOnInstall" />
      </Component>
    </DirectoryRef>
  </Fragment>

  <Fragment>
    <CustomAction Id="ResetAcls" BinaryKey="WixCA" DllEntry="WixQuietExec" Execute="deferred" Return="check" Impersonate="no" />
    <CustomAction Id="MigrateConfig" BinaryKey="WixCA" DllEntry="WixQuietExec" Execute="deferred" Return="check" Impersonate="no" />
    <CustomAction Id="InstallSudovda" BinaryKey="WixCA" DllEntry="WixQuietExec" Execute="deferred" Return="check" Impersonate="no" />
    <CustomAction Id="InstallGamepad" BinaryKey="WixCA" DllEntry="WixQuietExec" Execute="deferred" Return="check" Impersonate="no" />
    <CustomAction Id="UpdatePathAdd" BinaryKey="WixCA" DllEntry="WixQuietExec" Execute="deferred" Return="check" Impersonate="no" />

    <!-- Prune stale web assets directory prior to installing new files (avoids stale hashed JS/CSS) -->
    <CustomAction Id="PruneWebDir" BinaryKey="WixCA" DllEntry="WixQuietExec" Execute="deferred" Return="ignore" Impersonate="no" />

    <!-- Uninstall-time actions (deferred, elevated) -->
    <CustomAction Id="RestoreNvPrefsUndo" BinaryKey="WixCA" DllEntry="WixQuietExec" Execute="deferred" Return="check" Impersonate="no" />
    <!-- Quiet stop for repair/basic UI: proactively stop service when UI is too low for prompts -->
    <CustomAction Id="StopSvcQuietImmediate" BinaryKey="WixCA" DllEntry="WixQuietExec" Return="ignore" />
    <CustomAction Id="StopSvcQuiet" BinaryKey="WixCA" DllEntry="WixQuietExec" Execute="deferred" Return="ignore" Impersonate="no" />
    <!-- Quiet start after repair for non-full UI; run at commit to avoid FilesInUse/reboot prompts -->
    <CustomAction Id="StartSvcQuiet" BinaryKey="WixCA" DllEntry="WixQuietExec" Execute="commit" Return="ignore" Impersonate="no" />
    <!-- Quiet process kill and service removal for manual uninstalls -->
    <CustomAction Id="KillProcsQuietImmediate" BinaryKey="WixCA" DllEntry="WixQuietExec" Return="ignore" />
    <CustomAction Id="KillProcsQuiet" BinaryKey="WixCA" DllEntry="WixQuietExec" Execute="deferred" Return="ignore" Impersonate="no" />
    <CustomAction Id="RemoveServiceQuiet" BinaryKey="WixCA" DllEntry="WixQuietExec" Execute="deferred" Return="ignore" Impersonate="no" />
<<<<<<< HEAD
    <CustomAction Id="UpdatePathRemove" BinaryKey="WixCA" DllEntry="WixQuietExec" Execute="deferred" Return="ignore" Impersonate="no" />
    <CustomAction Id="UninstallSudovda" BinaryKey="WixCA" DllEntry="WixQuietExec" Execute="deferred" Return="ignore" Impersonate="no" />
=======
    <CustomAction Id="UninstallSudovda" BinaryKey="WixCA" DllEntry="WixQuietExec" Execute="deferred" Return="check" Impersonate="no" />
    <CustomAction Id="UninstallGamepad" BinaryKey="WixCA" DllEntry="WixQuietExec" Execute="deferred" Return="check" Impersonate="no" />
>>>>>>> 5f61d489
    <CustomAction Id="DeleteInstallDir" BinaryKey="WixCA" DllEntry="WixQuietExec" Execute="deferred" Return="ignore" Impersonate="no" />
    <!-- Remove everything but config on manual uninstalls when user chooses to keep data -->
    <CustomAction Id="PruneButConfig" BinaryKey="WixCA" DllEntry="WixQuietExec" Execute="deferred" Return="ignore" Impersonate="no" />

    <!-- Immediate property setters to pass commands to deferred QuietExec actions -->
    <CustomAction Id="SetResetAcls"
                 Property="ResetAcls"
                 Value="&quot;[SystemFolder]icacls.exe&quot; &quot;[INSTALL_ROOT].&quot; /reset"/>

    <CustomAction Id="SetMigrateConfig"
                 Property="MigrateConfig"
                 Value="&quot;[SystemFolder]cmd.exe&quot; /C &quot;&quot;[INSTALL_ROOT]scripts\migrate-config.bat&quot;&quot;"/>

    <CustomAction Id="SetInstallSudovda"
                 Property="InstallSudovda"
                 Value="&quot;[SystemFolder]cmd.exe&quot; /C &quot;&quot;[INSTALL_ROOT]drivers\sudovda\install.bat&quot;&quot;"/>

    <CustomAction Id="SetInstallSudovda"
                 Property="InstallSudovda"
                 Value="&quot;[SystemFolder]cmd.exe&quot; /C &quot;&quot;[INSTALL_ROOT]drivers\sudovda\install.bat&quot;&quot;"/>


    <CustomAction Id="SetInstallGamepad"
                 Property="InstallGamepad"
                 Value="&quot;[SystemFolder]WindowsPowerShell\v1.0\powershell.exe&quot; -ExecutionPolicy Bypass -File &quot;[INSTALL_ROOT]scripts\install-gamepad.ps1&quot;"/>

    <CustomAction Id="SetUpdatePathAdd"
                 Property="UpdatePathAdd"
                 Value="&quot;[SystemFolder]cmd.exe&quot; /C &quot;&quot;[INSTALL_ROOT]scripts\update-path.bat&quot; add&quot;"/>

    <!-- Immediate setter for pruning installed web assets directory before file copy -->
    <CustomAction Id="SetPruneWebDir"
                 Property="PruneWebDir"
                 Value="&quot;[SystemFolder]WindowsPowerShell\v1.0\powershell.exe&quot; -NoProfile -ExecutionPolicy Bypass -Command &quot;$p='[INSTALL_ROOT]assets\web'; if (Test-Path -LiteralPath $p) { Remove-Item -LiteralPath $p -Recurse -Force -ErrorAction SilentlyContinue }&quot;"/>


    <!-- Guard NV prefs restore on uninstall: only run if sunshine.exe still exists -->
    <CustomAction Id="SetRestoreNvPrefsUndo"
                 Property="RestoreNvPrefsUndo"
                 Value="&quot;[SystemFolder]cmd.exe&quot; /C if exist &quot;[INSTALL_ROOT]sunshine.exe&quot; ( &quot;[INSTALL_ROOT]sunshine.exe&quot; --restore-nvprefs-undo ) else ( exit /b 0 )"/>

    <CustomAction Id="AskRemoveSudovda" BinaryKey="AskRmSudovdaVbs" VBScriptCall="AskRemoveSudoVda" Execute="immediate" Return="check" />
    <CustomAction Id="SetUninstallSudovda"
                 Property="UninstallSudovda"
                 Value="&quot;[SystemFolder]cmd.exe&quot; /C &quot;&quot;[INSTALL_ROOT]drivers\sudovda\uninstall.bat&quot;&quot;"/>

<<<<<<< HEAD
=======
    <CustomAction Id="AskRemoveSudovda" BinaryKey="AskRmSudovdaVbs" VBScriptCall="AskRemoveSudovda" Execute="immediate" Return="check" />
    <CustomAction Id="AskRemoveGamepad" BinaryKey="AskRmGamepadVbs" VBScriptCall="AskRemoveGamepad" Execute="immediate" Return="check" />
    <CustomAction Id="SetUninstallSudovda"
                 Property="UninstallSudovda"
                 Value="&quot;[SystemFolder]cmd.exe&quot; /C &quot;&quot;[INSTALL_ROOT]drivers\sudovda\uninstall.bat&quot;&quot;"/>
    <CustomAction Id="SetUninstallGamepad"
                 Property="UninstallGamepad"
                 Value="&quot;[SystemFolder]WindowsPowerShell\v1.0\powershell.exe&quot; -ExecutionPolicy Bypass -File &quot;[INSTALL_ROOT]scripts\uninstall-gamepad.ps1&quot;"/>
>>>>>>> 5f61d489

    <CustomAction Id="AskDeleteInstallDir" BinaryKey="AskDelInstDirVbs" VBScriptCall="AskDeleteInstallDir" Execute="immediate" Return="check" />
    <CustomAction Id="SetDeleteInstallDir"
                 Property="DeleteInstallDir"
                 Value="&quot;[SystemFolder]cmd.exe&quot; /C rmdir /S /Q &quot;[INSTALL_ROOT].&quot;"/>
    <!-- Immediate setter for quiet stop service -->
    <CustomAction Id="SetStopSvcQuietImmediate"
                 Property="StopSvcQuietImmediate"
                 Value="&quot;[SystemFolder]WindowsPowerShell\v1.0\powershell.exe&quot; -ExecutionPolicy Bypass -NoProfile -Command &quot;&amp; { $svc = Get-Service -Name 'SunshineService' -ErrorAction SilentlyContinue; if ($svc) { if ($svc.Status -ne 'Stopped') { Stop-Service -Name 'SunshineService' -Force -ErrorAction SilentlyContinue; $svc.WaitForStatus('Stopped','00:00:30') } } }&quot;"/>
    <CustomAction Id="SetStopSvcQuiet"
                 Property="StopSvcQuiet"
                 Value="&quot;[SystemFolder]WindowsPowerShell\v1.0\powershell.exe&quot; -ExecutionPolicy Bypass -NoProfile -Command &quot;&amp; { $names=@('ApolloService','SunshineService','sunshinesvc'); foreach($n in $names){ $svc=Get-Service -Name $n -ErrorAction SilentlyContinue; if($svc){ if($svc.Status -ne 'Stopped'){ Stop-Service -Name $n -Force -ErrorAction SilentlyContinue; $svc.WaitForStatus('Stopped','00:00:30') } } } }&quot;"/>
    <!-- Immediate setter to prune everything except the config directory -->
    <CustomAction Id="SetPruneButConfig"
                 Property="PruneButConfig"
                 Value="&quot;[SystemFolder]WindowsPowerShell\v1.0\powershell.exe&quot; -NoProfile -ExecutionPolicy Bypass -Command &quot;$r='[INSTALL_ROOT]'; Get-ChildItem -LiteralPath $r -Force | Where-Object Name -ne 'config' | Remove-Item -Recurse -Force -ErrorAction SilentlyContinue&quot;"/>

    <!-- Immediate setter for quiet start service -->
    <CustomAction Id="SetStartSvcQuiet"
                 Property="StartSvcQuiet"
                 Value="&quot;[SystemFolder]WindowsPowerShell\v1.0\powershell.exe&quot; -ExecutionPolicy Bypass -NoProfile -Command &quot;&amp; { $svc = Get-Service -Name 'ApolloService' -ErrorAction SilentlyContinue; if(-not $svc){ $svc = Get-Service -Name 'SunshineService' -ErrorAction SilentlyContinue } if($svc -and $svc.Status -ne 'Running'){ Start-Service -Name $svc.Name -ErrorAction SilentlyContinue; $svc.WaitForStatus('Running','00:00:20') } }&quot;"/>
    <!-- Immediate setters for quiet process kill and service removal on manual uninstall -->
    <CustomAction Id="SetKillProcsQuietImmediate"
                 Property="KillProcsQuietImmediate"
                 Value="&quot;[SystemFolder]WindowsPowerShell\v1.0\powershell.exe&quot; -NoProfile -ExecutionPolicy Bypass -Command &quot;$n='sunshine','sunshinesvc','sunshine_wgc_capture','playnite_launcher'; foreach($p in $n){ Get-Process -Name $p -ErrorAction SilentlyContinue | Stop-Process -Force -ErrorAction SilentlyContinue }&quot;"/>
    <CustomAction Id="SetKillProcsQuiet"
                 Property="KillProcsQuiet"
                 Value="&quot;[SystemFolder]WindowsPowerShell\v1.0\powershell.exe&quot; -NoProfile -ExecutionPolicy Bypass -Command &quot;$n='sunshine','sunshinesvc','sunshine_wgc_capture','playnite_launcher','apollo','apollosvc'; foreach($p in $n){ Get-Process -Name $p -ErrorAction SilentlyContinue | Stop-Process -Force -ErrorAction SilentlyContinue }&quot;"/>

    <CustomAction Id="SetUpdatePathRemove"
                 Property="UpdatePathRemove"
                 Value="&quot;[SystemFolder]cmd.exe&quot; /C &quot;&quot;[INSTALL_ROOT]scripts\update-path.bat&quot; remove&quot;"/>

    <CustomAction Id="SetRemoveServiceQuiet"
                 Property="RemoveServiceQuiet"
                 Value="&quot;[SystemFolder]WindowsPowerShell\v1.0\powershell.exe&quot; -NoProfile -ExecutionPolicy Bypass -Command &quot;&amp; { sc.exe delete 'ApolloService' | Out-Null; sc.exe delete 'SunshineService' | Out-Null; sc.exe delete 'sunshinesvc' | Out-Null }&quot;"/>

    <!-- Existing Apollo handling actions -->
    <CustomAction Id="AskUninstallApollo" BinaryKey="AskUninstallApolloVbs" VBScriptCall="AskUninstallApollo" Execute="immediate" Return="check" />
    <CustomAction Id="WaitForApolloUninstall" BinaryKey="WaitForApolloUninstallVbs" VBScriptCall="WaitForApolloUninstall" Execute="immediate" Return="check" />
    
    <CustomAction Id="BlockApolloStillPresent" Error="An existing Apollo installation is still detected. It must be removed before installing Vibeshine; click OK to start the uninstallation." />
    <CustomAction Id="BlockUserCancelledApollo" Error="Installation cancelled. Apollo must be removed before installing Vibeshine." />

    <!-- UI-only prompt at end of a successful Repair to inform no reboot is required -->
    <CustomAction Id="RepairCompletePrompt" BinaryKey="RepairCompleteVbs" VBScriptCall="ShowRepairComplete" Execute="immediate" Return="ignore" />

  </Fragment>

  <!-- PATH management handled via scripted custom actions -->

  <Fragment>
    <DirectoryRef Id="INSTALL_ROOT">
      <Component Id="Fw_Exceptions" Guid="{7229349C-BC66-4A1D-8019-9546CBD2620B}">
        <CreateFolder/>
        <Firewall:FirewallException xmlns:Firewall="http://schemas.microsoft.com/wix/FirewallExtension"
                                    Id="FE_ApolloExe"
                                    Name="Vibepollo"
                                    Program="[INSTALL_ROOT]sunshine.exe"
                                    Profile="all"
                                    Scope="any" />
        <Firewall:FirewallException xmlns:Firewall="http://schemas.microsoft.com/wix/FirewallExtension"
                                    Id="FE_ApolloSvcExe"
                                    Name="Vibepollo Service"
                                    Program="[INSTALL_ROOT]tools\sunshinesvc.exe"
                                    Profile="all"
                                    Scope="any" />
      </Component>
    </DirectoryRef>
  </Fragment>
</Wix><|MERGE_RESOLUTION|>--- conflicted
+++ resolved
@@ -23,16 +23,13 @@
     
     <!-- Embedded VBScript to prompt the user on uninstall -->
     <Binary Id="AskRmSudovdaVbs" SourceFile="$(sys.SOURCEFILEDIR)ask_remove_sudovda.vbs"/>
-<<<<<<< HEAD
-=======
-    <Binary Id="AskRmGamepadVbs" SourceFile="$(sys.SOURCEFILEDIR)ask_remove_gamepad.vbs"/>
->>>>>>> 5f61d489
     <Binary Id="AskDelInstDirVbs" SourceFile="$(sys.SOURCEFILEDIR)ask_delete_install_dir.vbs"/>
     <!-- VBScript to show a final repair-complete notification (full UI only) -->
     <Binary Id="RepairCompleteVbs" SourceFile="$(sys.SOURCEFILEDIR)repair_complete.vbs"/>
     <!-- VBScripts for existing Apollo handling -->
     <Binary Id="AskUninstallApolloVbs" SourceFile="$(sys.SOURCEFILEDIR)ask_uninstall_apollo.vbs"/>
     <Binary Id="WaitForApolloUninstallVbs" SourceFile="$(sys.SOURCEFILEDIR)wait_for_apollo_uninstall.vbs"/>
+    <Binary Id="AskRmGamepadVbs" SourceFile="$(sys.SOURCEFILEDIR)ask_remove_gamepad.vbs"/>
 
   </Fragment>
 
@@ -96,6 +93,7 @@
     <CustomAction Id="InstallSudovda" BinaryKey="WixCA" DllEntry="WixQuietExec" Execute="deferred" Return="check" Impersonate="no" />
     <CustomAction Id="InstallGamepad" BinaryKey="WixCA" DllEntry="WixQuietExec" Execute="deferred" Return="check" Impersonate="no" />
     <CustomAction Id="UpdatePathAdd" BinaryKey="WixCA" DllEntry="WixQuietExec" Execute="deferred" Return="check" Impersonate="no" />
+    <CustomAction Id="UpdatePathRemove" BinaryKey="WixCA" DllEntry="WixQuietExec" Execute="deferred" Return="check" Impersonate="no" />
 
     <!-- Prune stale web assets directory prior to installing new files (avoids stale hashed JS/CSS) -->
     <CustomAction Id="PruneWebDir" BinaryKey="WixCA" DllEntry="WixQuietExec" Execute="deferred" Return="ignore" Impersonate="no" />
@@ -111,13 +109,8 @@
     <CustomAction Id="KillProcsQuietImmediate" BinaryKey="WixCA" DllEntry="WixQuietExec" Return="ignore" />
     <CustomAction Id="KillProcsQuiet" BinaryKey="WixCA" DllEntry="WixQuietExec" Execute="deferred" Return="ignore" Impersonate="no" />
     <CustomAction Id="RemoveServiceQuiet" BinaryKey="WixCA" DllEntry="WixQuietExec" Execute="deferred" Return="ignore" Impersonate="no" />
-<<<<<<< HEAD
-    <CustomAction Id="UpdatePathRemove" BinaryKey="WixCA" DllEntry="WixQuietExec" Execute="deferred" Return="ignore" Impersonate="no" />
-    <CustomAction Id="UninstallSudovda" BinaryKey="WixCA" DllEntry="WixQuietExec" Execute="deferred" Return="ignore" Impersonate="no" />
-=======
     <CustomAction Id="UninstallSudovda" BinaryKey="WixCA" DllEntry="WixQuietExec" Execute="deferred" Return="check" Impersonate="no" />
     <CustomAction Id="UninstallGamepad" BinaryKey="WixCA" DllEntry="WixQuietExec" Execute="deferred" Return="check" Impersonate="no" />
->>>>>>> 5f61d489
     <CustomAction Id="DeleteInstallDir" BinaryKey="WixCA" DllEntry="WixQuietExec" Execute="deferred" Return="ignore" Impersonate="no" />
     <!-- Remove everything but config on manual uninstalls when user chooses to keep data -->
     <CustomAction Id="PruneButConfig" BinaryKey="WixCA" DllEntry="WixQuietExec" Execute="deferred" Return="ignore" Impersonate="no" />
@@ -133,12 +126,7 @@
 
     <CustomAction Id="SetInstallSudovda"
                  Property="InstallSudovda"
-                 Value="&quot;[SystemFolder]cmd.exe&quot; /C &quot;&quot;[INSTALL_ROOT]drivers\sudovda\install.bat&quot;&quot;"/>
-
-    <CustomAction Id="SetInstallSudovda"
-                 Property="InstallSudovda"
-                 Value="&quot;[SystemFolder]cmd.exe&quot; /C &quot;&quot;[INSTALL_ROOT]drivers\sudovda\install.bat&quot;&quot;"/>
-
+                 Value="&quot;[SystemFolder]WindowsPowerShell\v1.0\powershell.exe&quot; -NoProfile -ExecutionPolicy Bypass -File &quot;[INSTALL_ROOT]drivers\sudovda\install.ps1&quot;"/>
 
     <CustomAction Id="SetInstallGamepad"
                  Property="InstallGamepad"
@@ -159,13 +147,6 @@
                  Property="RestoreNvPrefsUndo"
                  Value="&quot;[SystemFolder]cmd.exe&quot; /C if exist &quot;[INSTALL_ROOT]sunshine.exe&quot; ( &quot;[INSTALL_ROOT]sunshine.exe&quot; --restore-nvprefs-undo ) else ( exit /b 0 )"/>
 
-    <CustomAction Id="AskRemoveSudovda" BinaryKey="AskRmSudovdaVbs" VBScriptCall="AskRemoveSudoVda" Execute="immediate" Return="check" />
-    <CustomAction Id="SetUninstallSudovda"
-                 Property="UninstallSudovda"
-                 Value="&quot;[SystemFolder]cmd.exe&quot; /C &quot;&quot;[INSTALL_ROOT]drivers\sudovda\uninstall.bat&quot;&quot;"/>
-
-<<<<<<< HEAD
-=======
     <CustomAction Id="AskRemoveSudovda" BinaryKey="AskRmSudovdaVbs" VBScriptCall="AskRemoveSudovda" Execute="immediate" Return="check" />
     <CustomAction Id="AskRemoveGamepad" BinaryKey="AskRmGamepadVbs" VBScriptCall="AskRemoveGamepad" Execute="immediate" Return="check" />
     <CustomAction Id="SetUninstallSudovda"
@@ -174,7 +155,6 @@
     <CustomAction Id="SetUninstallGamepad"
                  Property="UninstallGamepad"
                  Value="&quot;[SystemFolder]WindowsPowerShell\v1.0\powershell.exe&quot; -ExecutionPolicy Bypass -File &quot;[INSTALL_ROOT]scripts\uninstall-gamepad.ps1&quot;"/>
->>>>>>> 5f61d489
 
     <CustomAction Id="AskDeleteInstallDir" BinaryKey="AskDelInstDirVbs" VBScriptCall="AskDeleteInstallDir" Execute="immediate" Return="check" />
     <CustomAction Id="SetDeleteInstallDir"
