<template>
<<<<<<< HEAD
    <div class="card p-2 mt-4">
        <div class="card-body">
            <h2>{{ $t('resource_card.resources') }}</h2>
            <br>
            <p>{{ $t('resource_card.resources_desc') }}</p>
            <div class="card-group p-4 align-items-center">
                <!-- <a class="btn btn-success m-1" href="https://app.lizardbyte.dev" target="_blank">
                    {{ $t('resource_card.lizardbyte_website') }}</a> -->
                <a class="btn btn-secondary m-1" href="https://github.com/ClassicOldSong/Apollo/discussions" target="_blank">
                    <i class="fab fa-fw fa-github"></i> {{ $t('resource_card.github_discussions') }}</a>
                <a class="btn btn-secondary m-1" href="https://github.com/ClassicOldSong/Apollo/wiki" target="_blank">
                    <i class="fab fa-fw fa-github"></i> {{ $t('resource_card.github_wiki') }}</a>
                <a class="btn btn-secondary m-1" href="https://github.com/ClassicOldSong/Apollo/wiki/Stuttering-Clinic" target="_blank">
                    <i class="fab fa-fw fa-github"></i> {{ $t('resource_card.github_stuttering_clinic') }}</a>
            </div>
        </div>
    </div>
    <!-- Legal -->
    <div class="card p-2 mt-4">
        <div class="card-body">
            <h2>{{ $t('resource_card.legal') }}</h2>
            <br>
            <p>{{ $t('resource_card.legal_desc') }}</p>
            <div class="card-group p-4 align-items-center">
                <a class="btn btn-danger m-1" href="https://github.com/ClassicOldSong/Apollo/blob/master/LICENSE"
                    target="_blank">
                    <i class="fas fa-fw fa-file-alt"></i> {{ $t('resource_card.license') }}</a>
                <a class="btn btn-danger m-1" href="https://github.com/ClassicOldSong/Apollo/blob/master/NOTICE"
                    target="_blank">
                    <i class="fas fa-fw fa-exclamation"></i> {{ $t('resource_card.third_party_notice') }}</a>
            </div>
        </div>
    </div>
</template>
=======
  <n-space vertical size="large">
    <n-grid cols="24" x-gap="16" y-gap="20" responsive="screen">
      <n-gi :span="12" :s="24">
        <n-space vertical size="medium">
          <n-h3>{{ $t('resource_card.resources') || 'Resources' }}</n-h3>
          <n-space vertical size="small">
            <n-card
              v-for="item in resources"
              :key="item.href"
              hoverable
              tag="a"
              size="small"
              :href="item.href"
              target="_blank"
              rel="noopener noreferrer"
            >
              <n-space align="center" size="large">
                <span
                  class="shrink-0 inline-flex h-10 w-10 items-center justify-center rounded-full"
                  :style="item.avatarStyle"
                >
                  <i :class="[item.icon, 'text-[18px]']" />
                </span>
                <n-space vertical size="small">
                  <n-text strong>{{ item.title }}</n-text>
                  <n-text depth="3">{{ item.description }}</n-text>
                </n-space>
              </n-space>
            </n-card>
          </n-space>
        </n-space>
      </n-gi>

      <n-gi :span="12" :s="24">
        <n-space vertical size="medium">
          <n-h3>{{ $t('resource_card.legal') }}</n-h3>
          <n-text depth="3">{{ $t('resource_card.legal_desc') }}</n-text>
          <n-space vertical size="small">
            <n-card
              v-for="item in legalLinks"
              :key="item.href"
              hoverable
              tag="a"
              size="small"
              :href="item.href"
              target="_blank"
              rel="noopener noreferrer"
            >
              <n-space align="center" size="large">
                <span
                  class="shrink-0 inline-flex h-10 w-10 items-center justify-center rounded-full"
                  :style="item.avatarStyle"
                >
                  <i :class="[item.icon, 'text-[18px]']" />
                </span>
                <n-space vertical size="small">
                  <n-text strong>{{ item.title }}</n-text>
                  <n-text depth="3">{{ item.description }}</n-text>
                </n-space>
              </n-space>
            </n-card>
          </n-space>
        </n-space>
      </n-gi>
    </n-grid>
  </n-space>
</template>

<script setup lang="ts">
import { computed } from 'vue';
import { useI18n } from 'vue-i18n';
import { NGrid, NGi, NCard, NSpace, NH3, NText } from 'naive-ui';

const { t } = useI18n();

function withFallback(key: string, fallback: string) {
  const value = t(key);
  return value === key ? fallback : value;
}

const resources = computed(() => [
  {
    href: 'https://moonlight-stream.org/discord',
    icon: 'fab fa-discord',
    title: 'Discord',
    description: withFallback('resource_card.discord_desc', 'Join the community'),
    avatarStyle: 'background-color: rgba(99, 102, 241, 0.15); color: rgb(99, 102, 241);',
  },
  {
    href: 'https://github.com/Nonary/vibeshine/discussions',
    icon: 'fab fa-github',
    title: t('resource_card.github_discussions'),
    description: 'GitHub Discussions',
    avatarStyle: 'background-color: rgba(16, 185, 129, 0.15); color: rgb(16, 185, 129);',
  },
  {
    href: 'https://github.com/Nonary/vibeshine/issues',
    icon: 'fab fa-github',
    title: 'GitHub Issues',
    description: 'Report bugs or request features',
    avatarStyle: 'background-color: rgba(59, 130, 246, 0.15); color: rgb(59, 130, 246);',
  },
]);

const legalLinks = computed(() => [
  {
    href: 'https://github.com/Nonary/vibeshine/blob/master/LICENSE',
    icon: 'fas fa-file-alt',
    title: t('resource_card.license'),
    description: 'View license',
    avatarStyle: 'background-color: rgba(34, 197, 94, 0.15); color: rgb(34, 197, 94);',
  },
  {
    href: 'https://github.com/Nonary/vibeshine/blob/master/NOTICE',
    icon: 'fas fa-exclamation',
    title: t('resource_card.third_party_notice'),
    description: 'Third-party notices',
    avatarStyle: 'background-color: rgba(248, 113, 113, 0.15); color: rgb(248, 113, 113);',
  },
]);
</script>
>>>>>>> ea9f5fec
<|MERGE_RESOLUTION|>--- conflicted
+++ resolved
@@ -1,40 +1,4 @@
 <template>
-<<<<<<< HEAD
-    <div class="card p-2 mt-4">
-        <div class="card-body">
-            <h2>{{ $t('resource_card.resources') }}</h2>
-            <br>
-            <p>{{ $t('resource_card.resources_desc') }}</p>
-            <div class="card-group p-4 align-items-center">
-                <!-- <a class="btn btn-success m-1" href="https://app.lizardbyte.dev" target="_blank">
-                    {{ $t('resource_card.lizardbyte_website') }}</a> -->
-                <a class="btn btn-secondary m-1" href="https://github.com/ClassicOldSong/Apollo/discussions" target="_blank">
-                    <i class="fab fa-fw fa-github"></i> {{ $t('resource_card.github_discussions') }}</a>
-                <a class="btn btn-secondary m-1" href="https://github.com/ClassicOldSong/Apollo/wiki" target="_blank">
-                    <i class="fab fa-fw fa-github"></i> {{ $t('resource_card.github_wiki') }}</a>
-                <a class="btn btn-secondary m-1" href="https://github.com/ClassicOldSong/Apollo/wiki/Stuttering-Clinic" target="_blank">
-                    <i class="fab fa-fw fa-github"></i> {{ $t('resource_card.github_stuttering_clinic') }}</a>
-            </div>
-        </div>
-    </div>
-    <!-- Legal -->
-    <div class="card p-2 mt-4">
-        <div class="card-body">
-            <h2>{{ $t('resource_card.legal') }}</h2>
-            <br>
-            <p>{{ $t('resource_card.legal_desc') }}</p>
-            <div class="card-group p-4 align-items-center">
-                <a class="btn btn-danger m-1" href="https://github.com/ClassicOldSong/Apollo/blob/master/LICENSE"
-                    target="_blank">
-                    <i class="fas fa-fw fa-file-alt"></i> {{ $t('resource_card.license') }}</a>
-                <a class="btn btn-danger m-1" href="https://github.com/ClassicOldSong/Apollo/blob/master/NOTICE"
-                    target="_blank">
-                    <i class="fas fa-fw fa-exclamation"></i> {{ $t('resource_card.third_party_notice') }}</a>
-            </div>
-        </div>
-    </div>
-</template>
-=======
   <n-space vertical size="large">
     <n-grid cols="24" x-gap="16" y-gap="20" responsive="screen">
       <n-gi :span="12" :s="24">
@@ -155,5 +119,4 @@
     avatarStyle: 'background-color: rgba(248, 113, 113, 0.15); color: rgb(248, 113, 113);',
   },
 ]);
-</script>
->>>>>>> ea9f5fec
+</script>