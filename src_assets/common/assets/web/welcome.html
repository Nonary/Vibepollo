<!DOCTYPE html>
<html lang="en" data-bs-theme="auto">

<head>
  <%- header %>
</head>

<body id="app" v-cloak>
  <main role="main" style="max-width: 1200px; margin: 1em auto">
    <div class="d-flex gap-4">
      <div class="card p-2">
        <header>
          <h1 class="mb-0">
            <img src="./images/logo-apollo-45.png" height="45" alt="">
            {{ $t('welcome.greeting') }}
          </h1>
        </header>
        <p class="my-2 align-self-start">{{ $t('welcome.create_creds') }}</p>
        <div class="alert alert-warning">
          {{ $t('welcome.create_creds_alert') }}
        </div>
        <form @submit.prevent="save">
          <div class="mb-2">
            <label for="usernameInput" class="form-label">{{ $t('_common.username') }}</label>
            <input type="text" class="form-control" id="usernameInput" autocomplete="username"
              v-model="passwordData.newUsername" />
          </div>
          <div class="mb-2">
            <label for="passwordInput" class="form-label">{{ $t('_common.password') }}</label>
            <input type="password" class="form-control" id="passwordInput" autocomplete="new-password"
              v-model="passwordData.newPassword" required />
          </div>
          <div class="mb-2">
            <label for="confirmPasswordInput" class="form-label">{{ $t('welcome.confirm_password') }}</label>
            <input type="password" class="form-control" id="confirmPasswordInput" autocomplete="new-password"
              v-model="passwordData.confirmNewPassword" required />
          </div>
          <button type="submit" class="btn btn-primary w-100 mb-2" v-bind:disabled="loading">
            {{ $t('welcome.login') }}
          </button>
          <div class="alert alert-danger" v-if="error"><b>{{ $t('_common.error') }}</b> {{error}}</div>
          <div class="alert alert-success" v-if="success">
            <b>{{ $t('_common.success') }}</b> {{ $t('welcome.welcome_success') }}
          </div>
        </form>
      </div>
      <div>
        <Resource-Card></Resource-Card>
      </div>
    </div>
  </main>
</body>

<script type="module">
  import { createApp } from "vue"
  import ResourceCard from './ResourceCard.vue'
  import { initApp } from './init'

  let app = createApp({
    components: {
      ResourceCard
    },
    data() {
      return {
        error: null,
        success: false,
        loading: false,
        passwordData: {
          newUsername: "apollo",
          newPassword: "",
          confirmNewPassword: "",
        },
      };
    },
    methods: {
      save() {
        if (this.passwordData.newPassword !== this.passwordData.confirmNewPassword) {
          this.error = "Password mismatch";
          return;
        };
        this.error = null;
        this.loading = true;
        fetch("./api/password", {
<<<<<<< HEAD
          headers: {
            'Content-Type': 'application/json'
          },
          method: 'POST',
=======
          method: "POST",
          headers: {
            'Content-Type': 'application/json'
          },
>>>>>>> 35f0b308
          body: JSON.stringify(this.passwordData),
        }).then((r) => {
          this.loading = false;
          if (r.status === 200) {
            r.json().then((rj) => {
              this.success = rj.status;
              if (this.success === true) {
                setTimeout(() => {
                  document.location.reload();
                }, 5000);
              } else {
                this.error = rj.error;
              }
            });
          } else {
            this.error = "Internal Server Error";
          }
        });
      },
    },
  });

  initApp(app);
</script><|MERGE_RESOLUTION|>--- conflicted
+++ resolved
@@ -11,7 +11,7 @@
       <div class="card p-2">
         <header>
           <h1 class="mb-0">
-            <img src="./images/logo-apollo-45.png" height="45" alt="">
+            <img src="./images/logo-sunshine-45.png" height="45" alt="">
             {{ $t('welcome.greeting') }}
           </h1>
         </header>
@@ -66,7 +66,7 @@
         success: false,
         loading: false,
         passwordData: {
-          newUsername: "apollo",
+          newUsername: "sunshine",
           newPassword: "",
           confirmNewPassword: "",
         },
@@ -74,24 +74,13 @@
     },
     methods: {
       save() {
-        if (this.passwordData.newPassword !== this.passwordData.confirmNewPassword) {
-          this.error = "Password mismatch";
-          return;
-        };
         this.error = null;
         this.loading = true;
         fetch("./api/password", {
-<<<<<<< HEAD
-          headers: {
-            'Content-Type': 'application/json'
-          },
-          method: 'POST',
-=======
           method: "POST",
           headers: {
             'Content-Type': 'application/json'
           },
->>>>>>> 35f0b308
           body: JSON.stringify(this.passwordData),
         }).then((r) => {
           this.loading = false;
