<!DOCTYPE html>
<html lang="en" data-bs-theme="auto">

<head>
  <%- header %>
</head>

<body id="app" v-cloak>
  <main role="main" style="max-width: 1200px; margin: 1em auto">
    <div class="d-flex gap-4">
      <div class="card p-2">
        <header>
          <h1 class="mb-0">
<<<<<<< HEAD
            <img src="/images/logo-apollo-45.png" height="45" alt="">
=======
            <img src="./images/logo-sunshine-45.png" height="45" alt="">
>>>>>>> d2be83fe
            {{ $t('welcome.greeting') }}
          </h1>
        </header>
        <p class="my-2 align-self-start">{{ $t('welcome.create_creds') }}</p>
        <div class="alert alert-warning">
          {{ $t('welcome.create_creds_alert') }}
        </div>
        <form @submit.prevent="save">
          <div class="mb-2">
            <label for="usernameInput" class="form-label">{{ $t('_common.username') }}</label>
            <input type="text" class="form-control" id="usernameInput" autocomplete="username"
              v-model="passwordData.newUsername" />
          </div>
          <div class="mb-2">
            <label for="passwordInput" class="form-label">{{ $t('_common.password') }}</label>
            <input type="password" class="form-control" id="passwordInput" autocomplete="new-password"
              v-model="passwordData.newPassword" required />
          </div>
          <div class="mb-2">
            <label for="confirmPasswordInput" class="form-label">{{ $t('welcome.confirm_password') }}</label>
            <input type="password" class="form-control" id="confirmPasswordInput" autocomplete="new-password"
              v-model="passwordData.confirmNewPassword" required />
          </div>
          <button type="submit" class="btn btn-primary w-100 mb-2" v-bind:disabled="loading">
            {{ $t('welcome.login') }}
          </button>
          <div class="alert alert-danger" v-if="error"><b>{{ $t('_common.error') }}</b> {{error}}</div>
          <div class="alert alert-success" v-if="success">
            <b>{{ $t('_common.success') }}</b> {{ $t('welcome.welcome_success') }}
          </div>
        </form>
      </div>
      <div>
        <Resource-Card></Resource-Card>
      </div>
    </div>
  </main>
</body>

<script type="module">
  import { createApp } from "vue"
  import ResourceCard from './ResourceCard.vue'
  import { initApp } from './init'

  let app = createApp({
    components: {
      ResourceCard
    },
    data() {
      return {
        error: null,
        success: false,
        loading: false,
        passwordData: {
          newUsername: "apollo",
          newPassword: "",
          confirmNewPassword: "",
        },
      };
    },
    methods: {
      save() {
        if (this.passwordData.newPassword !== this.passwordData.confirmNewPassword) {
          this.error = "Password mismatch";
          return;
        };
        this.error = null;
        this.loading = true;
        fetch("./api/password", {
          method: "POST",
          body: JSON.stringify(this.passwordData),
        }).then((r) => {
          this.loading = false;
          if (r.status == 200) {
            r.json().then((rj) => {
              if (rj.status.toString() === "true") {
                this.success = true;
                setTimeout(() => {
                  document.location.reload();
                }, 5000);
              } else {
                this.error = rj.error;
              }
            });
          } else {
            this.error = "Internal Server Error";
          }
        });
      },
    },
  });

  initApp(app);
</script><|MERGE_RESOLUTION|>--- conflicted
+++ resolved
@@ -11,11 +11,7 @@
       <div class="card p-2">
         <header>
           <h1 class="mb-0">
-<<<<<<< HEAD
-            <img src="/images/logo-apollo-45.png" height="45" alt="">
-=======
-            <img src="./images/logo-sunshine-45.png" height="45" alt="">
->>>>>>> d2be83fe
+            <img src="./images/logo-apollo-45.png" height="45" alt="">
             {{ $t('welcome.greeting') }}
           </h1>
         </header>
