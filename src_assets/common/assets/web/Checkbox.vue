--- conflicted
+++ resolved
@@ -73,12 +73,6 @@
   return { truthy: !props.inverseValues, falsy: !!props.inverseValues };
 });
 
-<<<<<<< HEAD
-    // Return fallback if nothing matches
-    console.error(`Checkbox value ${model.value} for "${props.id}" did not match any acceptable pattern!`);
-    return ["true", "false"];
-  })();
-=======
 // Expose a real boolean for the UI, while mapping to the configured backend values
 const isChecked = computed<boolean>({
   get() {
@@ -90,7 +84,6 @@
       return mapped.value === mapped.possibleValues[0]
         ? !props.inverseValues
         : !!props.inverseValues;
->>>>>>> ea9f5fec
 
     // If model is not recognizable, try default to decide visual state
     const def = mapToBoolRepresentation(props.default);
