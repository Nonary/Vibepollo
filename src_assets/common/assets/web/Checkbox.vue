--- conflicted
+++ resolved
@@ -114,21 +114,17 @@
 </script>
 
 <template>
-<<<<<<< HEAD
   <div
     class="form-check"
+    :id="props.id"
     :data-search-label="$t(labelField)"
     :data-search-desc="showDesc ? $t(descField) : ''"
     :data-search-default="showDefValue ? $t(defValue) : ''"
     :data-search-target="props.id"
   >
-    <n-checkbox :id="props.id" v-model:checked="isChecked">
-=======
-  <div class="form-check" :id="props.id">
     <!-- Hidden label for search indexing -->
-    <label :for="props.id" style="display: none">{{ $t(labelField) }}</label>
+    <label :for="`${props.id}_cb`" style="display: none">{{ $t(labelField) }}</label>
     <n-checkbox :id="`${props.id}_cb`" v-model:checked="isChecked">
->>>>>>> 406da498
       {{ $t(labelField) }}
     </n-checkbox>
     <div v-if="showDefValue" class="mt-0 form-text">
