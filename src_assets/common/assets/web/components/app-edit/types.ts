--- conflicted
+++ resolved
@@ -60,11 +60,10 @@
   workingDir: string;
   imagePath: string;
   excludeGlobalPrepCmd: boolean;
-<<<<<<< HEAD
   excludeGlobalStateCmd: boolean;
-=======
   configOverrides: Record<string, unknown>;
->>>>>>> 549ab330
+  excludeGlobalStateCmd: boolean;
+  configOverrides: Record<string, unknown>;
   elevated: boolean;
   autoDetach: boolean;
   waitAll: boolean;
