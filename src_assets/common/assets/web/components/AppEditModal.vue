--- conflicted
+++ resolved
@@ -450,9 +450,7 @@
   const losslessProfiles = emptyLosslessProfileState();
   losslessProfiles.recommended = parseLosslessOverrides(src['lossless-scaling-recommended']);
   losslessProfiles.custom = parseLosslessOverrides(src['lossless-scaling-custom']);
-<<<<<<< HEAD
   const useAppIdentity = !!src['use-app-identity'];
-=======
   const normalizedProvider = normalizeFrameGenerationProvider(src['frame-generation-provider']);
   let frameGenerationMode: FrameGenerationMode = 'off';
   if (normalizedProvider === 'nvidia-smooth-motion') {
@@ -464,17 +462,13 @@
     frameGenerationMode = 'game-provided';
   }
   const rawOutput = String(src.output ?? '');
-  const rawVirtualScreen = (src as any)?.['virtual-screen'];
   const virtualScreen =
-    typeof rawVirtualScreen === 'boolean' ? rawVirtualScreen : rawOutput === VIRTUAL_DISPLAY_SELECTION;
-  const sanitizedOutput =
-    virtualScreen && rawOutput === VIRTUAL_DISPLAY_SELECTION ? '' : rawOutput;
->>>>>>> 03709b9b
+    typeof src['virtual-display'] !== 'undefined' ? !!src['virtual-display'] : rawOutput === VIRTUAL_DISPLAY_SELECTION;
   return {
     index: idx,
     uuid: typeof src.uuid === 'string' ? src.uuid : undefined,
     name: String(src.name ?? ''),
-    output: sanitizedOutput,
+    output: rawOutput,
     cmd: String(cmdStr ?? ''),
     workingDir: String(src['working-dir'] ?? ''),
     imagePath: String(src['image-path'] ?? ''),
