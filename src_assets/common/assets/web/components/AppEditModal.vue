<template>
  <n-modal :show="open" :mask-closable="true" @update:show="(v) => emit('update:modelValue', v)">
    <n-card
      :bordered="false"
      :content-style="{
        display: 'flex',
        flexDirection: 'column',
        minHeight: 0,
        overflow: 'hidden',
      }"
      class="overflow-hidden"
      style="
        max-width: 56rem;
        width: 100%;
        height: min(85dvh, calc(100dvh - 2rem));
        max-height: calc(100dvh - 2rem);
      "
    >
      <template #header>
        <div class="flex items-center justify-between gap-3">
          <div class="flex items-center gap-3">
            <div
              class="h-14 w-14 rounded-full bg-gradient-to-br from-primary/20 to-primary/10 text-primary flex items-center justify-center shadow-inner"
            >
              <i class="fas fa-window-restore text-xl" />
            </div>
            <div class="flex flex-col">
              <span class="text-xl font-semibold">{{
                form.index === -1 ? 'Add Application' : 'Edit Application'
              }}</span>
            </div>
          </div>
          <div class="shrink-0">
            <span
              v-if="isPlaynite"
              class="inline-flex items-center px-2 py-0.5 rounded bg-primary/15 text-primary text-[11px] font-semibold"
            >
              Playnite
            </span>
            <span
              v-else
              class="inline-flex items-center px-2 py-0.5 rounded bg-dark/10 dark:bg-light/10 text-[11px] font-semibold"
            >
              Custom
            </span>
          </div>
        </div>
      </template>

      <div
        ref="bodyRef"
        class="relative flex-1 min-h-0 overflow-auto pr-1"
        style="padding-bottom: calc(env(safe-area-inset-bottom) + 0.5rem)"
      >
        <!-- Scroll affordance shadows: appear when more content is available -->
        <div v-if="showTopShadow" class="scroll-shadow-top" aria-hidden="true"></div>
        <div v-if="showBottomShadow" class="scroll-shadow-bottom" aria-hidden="true"></div>

        <form
          class="space-y-6 text-sm"
          @submit.prevent="save"
          @keydown.ctrl.enter.stop.prevent="save"
        >
<<<<<<< HEAD
          <div class="grid grid-cols-1 md:grid-cols-2 gap-4">
            <div class="space-y-1 md:col-span-2">
              <label class="text-xs font-semibold uppercase tracking-wide opacity-70">Name</label>
              <!-- Unified combobox: type any name; suggestions from Playnite if available -->
              <div class="flex items-center gap-2 mb-1">
                <n-select
                  v-model:value="nameSelectValue"
                  :options="nameSelectOptions"
                  :loading="gamesLoading"
                  filterable
                  clearable
                  :placeholder="'Type to search or enter a custom name'"
                  class="flex-1"
                  :fallback-option="fallbackOption"
                  @focus="onNameFocus"
                  @search="onNameSearch"
                  @update:value="onNamePicked"
                />
              </div>
              <!-- When adding a new app on Windows, allow picking a Playnite game (disabled if plugin not installed) -->
              <template v-if="isNew && isWindows && newAppSource === 'playnite'">
                <div class="flex items-center gap-2">
                  <n-select
                    v-model:value="selectedPlayniteId"
                    :options="playniteOptions"
                    :loading="gamesLoading"
                    filterable
                    :disabled="lockPlaynite || !playniteInstalled"
                    :placeholder="
                      playniteInstalled ? 'Select a Playnite game…' : 'Playnite plugin not detected'
                    "
                    class="flex-1"
                    @focus="loadPlayniteGames"
                    @update:value="onPickPlaynite"
                  />
                  <n-button
                    v-if="lockPlaynite"
                    size="small"
                    type="default"
                    strong
                    @click="unlockPlaynite"
                  >
                    Change
                  </n-button>
                </div>
              </template>
              <div class="text-[11px] opacity-60">
                {{ isPlaynite ? 'Linked to Playnite' : 'Custom application' }}
              </div>
            </div>
            <div v-if="!isPlaynite" class="space-y-1 md:col-span-2">
              <label class="text-xs font-semibold uppercase tracking-wide opacity-70"
                >Command</label
              >
              <n-input
                v-model:value="cmdText"
                type="textarea"
                :autosize="{ minRows: 4, maxRows: 8 }"
                placeholder="Executable command line"
              />
              <p class="text-[11px] opacity-60">Enter the full command line (single string).</p>
            </div>
            <div v-if="!isPlaynite" class="space-y-1 md:col-span-1">
              <label class="text-xs font-semibold uppercase tracking-wide opacity-70"
                >Working Dir</label
              >
              <n-input
                v-model:value="form.workingDir"
                class="font-mono"
                placeholder="C:/Games/App"
              />
            </div>
            <div class="space-y-1 md:col-span-1">
              <label class="text-xs font-semibold uppercase tracking-wide opacity-70"
                >Exit Timeout</label
              >
              <div class="flex items-center gap-2">
                <n-input-number v-model:value="form.exitTimeout" :min="0" class="w-28" />
                <span class="text-xs opacity-60">seconds</span>
              </div>
            </div>
            <div v-if="!isPlaynite" class="space-y-1 md:col-span-2">
              <label class="text-xs font-semibold uppercase tracking-wide opacity-70"
                >Image Path</label
              >
              <div class="flex items-center gap-2">
                <n-input
                  v-model:value="form.imagePath"
                  class="font-mono flex-1"
                  placeholder="/path/to/image.png"
                />
                <n-button type="default" strong :disabled="!form.name" @click="openCoverFinder">
                  <i class="fas fa-image" /> Find Cover
                </n-button>
              </div>
              <p class="text-[11px] opacity-60">
                Optional; stored only and not fetched by Sunshine.
              </p>
            </div>
            <div v-if="!isMac" class="space-y-1 md:col-span-2">
              <label class="text-xs font-semibold uppercase tracking-wide opacity-70"
                >Gamepad Override</label
              >
              <n-select v-model:value="form.gamepad" :options="gamepadOptions" size="small" />
              <p class="text-[11px] opacity-60">
                Choose a specific controller profile for this application instead of the global
                default.
              </p>
            </div>
            <div v-if="isWindows" class="space-y-1 md:col-span-2">
              <div class="flex items-center justify-between">
                <label class="text-xs font-semibold uppercase tracking-wide opacity-70"
                  >Resolution Scale Factor</label
                >
                <span class="text-xs font-semibold">{{ scaleFactorModel }}%</span>
              </div>
              <div class="flex items-center gap-3">
                <n-slider
                  v-model:value="scaleFactorModel"
                  :min="SCALE_FACTOR_MIN"
                  :max="SCALE_FACTOR_MAX"
                  :step="1"
                  class="flex-1"
                />
                <n-input-number
                  v-model:value="scaleFactorModel"
                  :min="SCALE_FACTOR_MIN"
                  :max="SCALE_FACTOR_MAX"
                  :step="1"
                  size="small"
                  class="w-20"
                />
              </div>
              <p class="text-[11px] opacity-60">
                Adjust per-app display scaling (20% to 200%). Values above 100% render at a higher
                resolution.
              </p>
            </div>
          </div>
=======
          <AppEditBasicsSection
            v-model:form="form"
            v-model:cmd-text="cmdText"
            v-model:name-select-value="nameSelectValue"
            v-model:selected-playnite-id="selectedPlayniteId"
            :is-playnite="isPlaynite"
            :show-playnite-picker="showPlaynitePicker"
            :playnite-installed="playniteInstalled"
            :name-select-options="nameSelectOptions"
            :games-loading="gamesLoading"
            :fallback-option="fallbackOption"
            :playnite-options="playniteOptions"
            :lock-playnite="lockPlaynite"
            @name-focus="onNameFocus"
            @name-search="onNameSearch"
            @name-picked="onNamePicked"
            @load-playnite-games="loadPlayniteGames"
            @pick-playnite="onPickPlaynite"
            @unlock-playnite="unlockPlaynite"
            @open-cover-finder="openCoverFinder"
          />
>>>>>>> 96054b7d

          <div class="grid grid-cols-2 gap-3">
            <n-checkbox v-if="!isPlaynite" v-model:checked="form.autoDetach" size="small">
              Auto Detach
            </n-checkbox>
            <n-checkbox v-if="!isPlaynite" v-model:checked="form.waitAll" size="small"
              >Wait All</n-checkbox
            >
            <n-checkbox v-model:checked="form.terminateOnPause" size="small">
              Terminate On Pause
            </n-checkbox>
            <n-checkbox v-model:checked="form.virtualDisplay" size="small">
              Use Virtual Display
            </n-checkbox>
            <n-checkbox
              v-model:checked="form.allowClientCommands"
              size="small"
              class="md:col-span-2"
            >
              Allow Client Commands
            </n-checkbox>
            <n-checkbox v-model:checked="form.useAppIdentity" size="small">
              Use App Identity
            </n-checkbox>
            <n-checkbox
              v-if="form.useAppIdentity"
              v-model:checked="form.perClientAppIdentity"
              size="small"
              class="md:col-span-2"
            >
              Per-client App Identity
            </n-checkbox>
            <n-checkbox
              v-if="isWindows && !isPlaynite"
              v-model:checked="form.elevated"
              size="small"
            >
              Elevated
            </n-checkbox>
            <n-checkbox
              v-if="isWindows"
              v-model:checked="form.gen1FramegenFix"
              size="small"
              class="md:col-span-2"
            >
              <div class="flex flex-col">
                <span>1st Gen Frame Generation Capture Fix</span>
                <span class="text-[11px] opacity-60"
<<<<<<< HEAD
                  >For DLSS3, FSR3, NVIDIA Smooth Motion, and Lossless Scaling. Requires Windows
                  Graphics Capture (WGC), a display capable of 240 Hz or higher (virtual display
                  driver recommended), and RTSS installed. Configure Display Device to activate only
                  that monitor during streams.</span
=======
                  >Required for DLSS3, FSR3, NVIDIA Smooth Motion (frame gen), and Lossless Scaling (frame gen). 
                  Not needed if only using Lossless Scaling for upscaling. Requires Windows Graphics Capture (WGC),
                  a display capable of 240 Hz or higher (virtual display driver recommended), and
                  RTSS installed. Configure Display Device to activate only that monitor during
                  streams.</span
>>>>>>> 96054b7d
                >
              </div>
            </n-checkbox>
            <n-checkbox
              v-if="isWindows"
              v-model:checked="form.gen2FramegenFix"
              size="small"
              class="md:col-span-2"
            >
              <div class="flex flex-col">
                <span>2nd Gen Frame Generation Capture Fix</span>
                <span class="text-[11px] opacity-60"
                  >For DLSS 4 with 2nd generation frame generation. Forces NVIDIA Control Panel
                  frame limiter. Requires Windows Graphics Capture (WGC) and a high refresh rate
                  display.</span
                >
              </div>
            </n-checkbox>
          </div>
          <p v-if="isWindows" class="text-[11px] opacity-60">
            Frame generation capture fixes are only needed when using frame generation technologies.
            Lossless Scaling upscaling alone does not require these fixes.
          </p>

          <AppEditLosslessScalingSection
            v-if="isWindows"
<<<<<<< HEAD
            class="mt-4 space-y-3 rounded-md border border-dark/10 p-3 dark:border-light/10"
          >
            <div class="flex items-center justify-between gap-3">
              <div>
                <div class="text-xs font-semibold uppercase tracking-wide opacity-70">
                  Frame Generation
                </div>
                <p class="text-[11px] opacity-60">
                  Enable per-app frame generation helpers. Choose NVIDIA Smooth Motion to toggle the
                  driver feature automatically, or Lossless Scaling to launch the external helper
                  with customized profiles.
                </p>
              </div>
              <n-switch v-model:value="form.losslessScalingEnabled" size="small" />
            </div>

            <div class="grid gap-3 md:grid-cols-2">
              <div class="space-y-1">
                <label class="text-xs font-semibold uppercase tracking-wide opacity-70">
                  Provider
                </label>
                <n-select
                  v-model:value="form.frameGenerationProvider"
                  :options="FRAME_GENERATION_PROVIDERS"
                  :disabled="!form.losslessScalingEnabled"
                  size="small"
                />
                <div class="space-y-2">
                  <p class="text-[11px] opacity-60">
                    <strong>NVIDIA Smooth Motion:</strong> Recommended for RTX 40xx/50xx cards with
                    driver 571.86 or higher. Offers better performance and lower latency than
                    Lossless Scaling.
                  </p>
                  <p class="text-[11px] opacity-60">
                    <strong>Lossless Scaling:</strong> Use this if you don't have an RTX 40xx+ card,
                    or if you prefer more customization options.
                  </p>
                </div>
              </div>
            </div>

            <n-alert
              v-if="form.losslessScalingEnabled && usingLosslessProvider && !playniteInstalled"
              type="warning"
              :show-icon="true"
              size="small"
              class="text-xs"
            >
              Playnite integration is not installed. Install the Playnite plugin from the Settings →
              Playnite tab to use Lossless Scaling integration.
            </n-alert>

            <n-alert
              v-if="form.losslessScalingEnabled && usingSmoothMotionProvider"
              type="info"
              :show-icon="true"
              size="small"
              class="text-xs"
            >
              <div class="space-y-1">
                <p>
                  <strong>Requirements:</strong> NVIDIA GeForce RTX 40xx or 50xx series GPU with
                  driver version 571.86 or higher.
                </p>
                <p>
                  NVIDIA Smooth Motion will be enabled in the global profile when the stream starts
                  and restored afterward. The 1st Gen Frame Generation Capture Fix will also be
                  applied automatically for optimal streaming performance.
                </p>
              </div>
            </n-alert>

            <div v-if="form.losslessScalingEnabled && usingLosslessProvider" class="space-y-4">
              <div class="grid gap-3 md:grid-cols-2">
                <div class="space-y-1">
                  <label class="text-xs font-semibold uppercase tracking-wide opacity-70">
                    Profile
                  </label>
                  <n-radio-group v-model:value="form.losslessScalingProfile">
                    <n-radio value="recommended">Recommended (Lowest Latency & Frame Pacing)</n-radio>
                    <n-radio value="custom">Custom: Use my Lossless Scaling default profile</n-radio>
                  </n-radio-group>
                  <p class="text-[11px] opacity-60">
                    Recommended keeps Sunshine-tuned values for lowest latency and consistent frame
                    pacing, enabling WGC capture, HDR, and LSFG 3.1 adaptive defaults. Select
                    Custom to run the default profile you maintain inside Lossless Scaling.
                  </p>
                </div>
                <div class="flex items-end justify-end">
                  <n-button
                    size="small"
                    tertiary
                    :disabled="!hasActiveLosslessOverrides"
                    @click="resetActiveLosslessProfile"
                  >
                    Reset to Profile Defaults
                  </n-button>
                </div>
              </div>

              <div class="space-y-1">
                <label class="text-xs font-semibold uppercase tracking-wide opacity-70">
                  Scaling Type
                </label>
                <n-select
                  v-model:value="losslessScalingModeModel"
                  :options="LOSSLESS_SCALING_OPTIONS"
                  size="small"
                  :clearable="false"
                />
                <p class="text-[11px] opacity-60">
                  Choose the Lossless Scaling algorithm. Options like LS1, FSR, NIS, and SGSR expose
                  sharpening controls below. Anime4K unlocks size and VRS toggles.
                </p>
                <p class="text-[11px] opacity-60 text-warning">
                  <strong>Note:</strong> Only use scaling if your game does not natively support FSR
                  or DLSS, as it will cost additional performance.
                </p>
              </div>

              <div v-if="showLosslessSharpening" class="space-y-1">
                <label class="text-xs font-semibold uppercase tracking-wide opacity-70">
                  Sharpening (1-10)
                </label>
                <n-input-number
                  v-model:value="losslessSharpeningModel"
                  :min="LOSSLESS_SHARPNESS_MIN"
                  :max="LOSSLESS_SHARPNESS_MAX"
                  :step="1"
                  :precision="0"
                  size="small"
                />
                <p class="text-[11px] opacity-60">
                  Controls post-scale sharpening for the selected algorithm.
                </p>
              </div>

              <div v-if="showLosslessAnimeOptions" class="grid gap-3 md:grid-cols-2">
                <div class="space-y-1">
                  <label class="text-xs font-semibold uppercase tracking-wide opacity-70">
                    Anime4K Size
                  </label>
                  <n-select
                    v-model:value="losslessAnimeSizeModel"
                    :options="LOSSLESS_ANIME_SIZES"
                    size="small"
                    :clearable="false"
                  />
                </div>
                <div
                  class="flex items-center justify-between gap-3 rounded-md border border-dark/10 px-3 py-2 dark:border-light/10"
                >
                  <div>
                    <div class="text-xs font-semibold uppercase tracking-wide opacity-70">VRS</div>
                    <p class="text-[11px] opacity-60">
                      Enable Variable Rate Shading where supported.
                    </p>
                  </div>
                  <n-switch v-model:value="losslessAnimeVrsModel" size="small" />
                </div>
              </div>

              <div class="grid gap-3 md:grid-cols-2">
                <div v-if="showLosslessResolution" class="space-y-1">
                  <label class="text-xs font-semibold uppercase tracking-wide opacity-70">
                    Resolution Scaling (%)
                  </label>
                  <n-input-number
                    v-model:value="losslessResolutionScaleModel"
                    :min="LOSSLESS_RESOLUTION_MIN"
                    :max="LOSSLESS_RESOLUTION_MAX"
                    :step="1"
                    :precision="0"
                    placeholder="100"
                  />
                  <p class="text-[11px] opacity-60">
                    Leave at 100% for no scaling. Overrides apply only to the selected profile.
                  </p>
                </div>
                <div class="space-y-1">
                  <label class="text-xs font-semibold uppercase tracking-wide opacity-70">
                    Flow Scale (%)
                  </label>
                  <n-input-number
                    v-model:value="losslessFlowScaleModel"
                    :min="LOSSLESS_FLOW_MIN"
                    :max="LOSSLESS_FLOW_MAX"
                    :step="1"
                    :precision="0"
                    placeholder="50"
                  />
                  <p class="text-[11px] opacity-60">
                    Tunes frame generation blending (0–100). Recommended defaults to 50%.
                  </p>
                </div>
              </div>

              <div
                class="flex items-center justify-between gap-3 rounded-md border border-dark/10 px-3 py-2 dark:border-light/10"
              >
                <div>
                  <div class="text-xs font-semibold uppercase tracking-wide opacity-70">
                    Performance Mode
                  </div>
                  <p class="text-[11px] opacity-60">
                    Reduces GPU usage with minimal impact to quality. Customize per profile.
                  </p>
                </div>
                <n-switch v-model:value="losslessPerformanceModeModel" size="small" />
              </div>

              <div class="grid gap-3 md:grid-cols-2">
                <div class="space-y-1">
                  <label class="text-xs font-semibold uppercase tracking-wide opacity-70">
                    Target Frame Rate
                  </label>
                  <n-input-number
                    v-model:value="form.losslessScalingTargetFps"
                    :min="1"
                    :max="360"
                    :step="1"
                    :precision="0"
                    placeholder="120"
                  />
                  <p class="text-[11px] opacity-60">
                    Sets the Lossless Scaling frame generation target.
                  </p>
                </div>
                <div class="space-y-1">
                  <label class="text-xs font-semibold uppercase tracking-wide opacity-70">
                    RTSS Frame Limit
                  </label>
                  <n-input-number
                    v-model:value="form.losslessScalingRtssLimit"
                    :min="1"
                    :max="360"
                    :step="1"
                    :precision="0"
                    placeholder="60"
                    @update:value="onLosslessRtssLimitChange"
                  />
                  <p class="text-[11px] opacity-60">
                    Defaults to 50% of the target when not customized.
                  </p>
                </div>
              </div>
            </div>
          </div>

          <section class="space-y-3">
            <div class="flex items-center justify-between">
              <h3 class="text-xs font-semibold uppercase tracking-wider opacity-70">
                Prep Commands
              </h3>
              <n-button size="small" type="primary" @click="addPrep">
                <i class="fas fa-plus" /> Add
              </n-button>
            </div>
            <n-checkbox v-model:checked="form.excludeGlobalPrepCmd" size="small">
              Exclude Global Prep Commands
            </n-checkbox>
            <div v-if="form.prepCmd.length === 0" class="text-[12px] opacity-60">None</div>
            <div v-else class="space-y-2">
              <div
                v-for="(p, i) in form.prepCmd"
                :key="i"
                class="rounded-md border border-dark/10 dark:border-light/10 p-2"
              >
                <div class="flex items-center justify-between gap-2 mb-2">
                  <div class="text-xs opacity-70">Step {{ i + 1 }}</div>
                  <div class="flex items-center gap-2">
                    <n-checkbox v-if="isWindows" v-model:checked="p.elevated" size="small">
                      {{ $t('_common.elevated') }}
                    </n-checkbox>
                    <n-button size="small" type="error" strong @click="form.prepCmd.splice(i, 1)">
                      <i class="fas fa-trash" />
                    </n-button>
                  </div>
                </div>
                <div class="grid grid-cols-1 gap-2">
                  <div>
                    <label class="text-[11px] opacity-60">{{ $t('_common.do_cmd') }}</label>
                    <n-input
                      v-model:value="p.do"
                      type="textarea"
                      :autosize="{ minRows: 1, maxRows: 3 }"
                      class="font-mono"
                      placeholder="Command to run before start"
                    />
                  </div>
                  <div>
                    <label class="text-[11px] opacity-60">{{ $t('_common.undo_cmd') }}</label>
                    <n-input
                      v-model:value="p.undo"
                      type="textarea"
                      :autosize="{ minRows: 1, maxRows: 3 }"
                      class="font-mono"
                      placeholder="Command to run on stop"
                    />
                  </div>
                </div>
              </div>
            </div>
          </section>
=======
            v-model:form="form"
            v-model:frame-generation-provider="frameGenerationSelection"
            v-model:lossless-performance-mode="losslessPerformanceModeModel"
            v-model:lossless-flow-scale="losslessFlowScaleModel"
            v-model:lossless-resolution-scale="losslessResolutionScaleModel"
            v-model:lossless-scaling-mode="losslessScalingModeModel"
            v-model:lossless-sharpening="losslessSharpeningModel"
            v-model:lossless-anime-size="losslessAnimeSizeModel"
            v-model:lossless-anime-vrs="losslessAnimeVrsModel"
            :playnite-installed="playniteInstalled"
            :show-lossless-resolution="showLosslessResolution"
            :show-lossless-sharpening="showLosslessSharpening"
            :show-lossless-anime-options="showLosslessAnimeOptions"
            :has-active-lossless-overrides="hasActiveLosslessOverrides"
            :on-lossless-rtss-limit-change="onLosslessRtssLimitChange"
            :reset-active-lossless-profile="resetActiveLosslessProfile"
          />

          <AppEditPrepCommandsSection
            v-model:form="form"
            :is-windows="isWindows"
            @add-prep="addPrep"
          />
>>>>>>> 96054b7d

          <section class="space-y-3">
            <div class="flex items-center justify-between">
              <h3 class="text-xs font-semibold uppercase tracking-wider opacity-70">
                State Commands
              </h3>
              <n-button size="small" type="primary" @click="addState">
                <i class="fas fa-plus" /> Add
              </n-button>
            </div>
            <n-checkbox v-model:checked="form.excludeGlobalStateCmd" size="small">
              Exclude Global State Commands
            </n-checkbox>
            <div v-if="form.stateCmd.length === 0" class="text-[12px] opacity-60">None</div>
            <div v-else class="space-y-2">
              <div
                v-for="(s, i) in form.stateCmd"
                :key="`state-${i}`"
                class="rounded-md border border-dark/10 dark:border-light/10 p-2"
              >
                <div class="flex items-center justify-between gap-2 mb-2">
                  <div class="text-xs opacity-70">Step {{ i + 1 }}</div>
                  <div class="flex items-center gap-2">
                    <n-checkbox v-if="isWindows" v-model:checked="s.elevated" size="small">
                      Elevated
                    </n-checkbox>
                    <n-button size="small" type="error" strong @click="form.stateCmd.splice(i, 1)">
                      <i class="fas fa-trash" />
                    </n-button>
                  </div>
                </div>
                <div class="grid grid-cols-1 gap-2">
                  <div>
                    <label class="text-[11px] opacity-60">Do Command</label>
                    <n-input
                      v-model:value="s.do"
                      type="textarea"
                      :autosize="{ minRows: 1, maxRows: 3 }"
                      class="font-mono"
                      placeholder="Command to run when stream starts"
                    />
                  </div>
                  <div>
                    <label class="text-[11px] opacity-60">Undo Command</label>
                    <n-input
                      v-model:value="s.undo"
                      type="textarea"
                      :autosize="{ minRows: 1, maxRows: 3 }"
                      class="font-mono"
                      placeholder="Command to run when stream stops"
                    />
                  </div>
                </div>
              </div>
            </div>
          </section>

          <section v-if="!isPlaynite" class="space-y-3">
            <div class="flex items-center justify-between">
              <h3 class="text-xs font-semibold uppercase tracking-wider opacity-70">
                Detached Commands
              </h3>
              <n-button size="small" type="primary" @click="addDetached">
                <i class="fas fa-plus" /> Add
              </n-button>
            </div>
          </section>
          <section class="sr-only">
            <!-- hidden submit to allow Enter to save within fields -->
            <button type="submit" tabindex="-1" aria-hidden="true"></button>
          </section>
        </form>
      </div>

      <template #footer>
        <div
          class="flex items-center justify-end w-full gap-2 border-t border-dark/10 dark:border-light/10 bg-light/80 dark:bg-surface/80 backdrop-blur px-2 py-2"
        >
          <n-button type="default" strong @click="close">{{ $t('_common.cancel') }}</n-button>
          <n-button
            v-if="form.index !== -1"
            type="error"
            :disabled="saving"
            @click="showDeleteConfirm = true"
          >
            <i class="fas fa-trash" /> {{ $t('apps.delete') }}
          </n-button>
          <n-button type="primary" :loading="saving" :disabled="saving" @click="save">
            <i class="fas fa-save" /> {{ $t('_common.save') }}
          </n-button>
        </div>
      </template>

      <AppEditCoverModal
        v-model:visible="showCoverModal"
        :cover-searching="coverSearching"
        :cover-busy="coverBusy"
        :cover-candidates="coverCandidates"
        @pick="useCover"
      />

      <AppEditDeleteConfirmModal
        v-model:visible="showDeleteConfirm"
        :is-playnite-auto="isPlayniteAuto"
        :name="form.name || ''"
        @cancel="showDeleteConfirm = false"
        @confirm="del"
      />
    </n-card>
  </n-modal>
</template>

<script setup lang="ts">
import { computed, ref, watch, onMounted, onBeforeUnmount } from 'vue';
import { useMessage } from 'naive-ui';
import { http } from '@/http';
<<<<<<< HEAD
import {
  NModal,
  NCard,
  NButton,
  NInput,
  NInputNumber,
  NCheckbox,
  NSelect,
  NSpin,
  NSwitch,
  NRadioGroup,
  NRadio,
  NAlert,
  NSlider,
} from 'naive-ui';
import { useConfigStore } from '@/stores/config';

// Types for form and server payload
interface PrepCmd {
  do: string;
  undo: string;
  elevated?: boolean;
}

type LosslessProfileKey = 'recommended' | 'custom';
type LosslessScalingMode =
  | 'off'
  | 'ls1'
  | 'fsr'
  | 'nis'
  | 'sgsr'
  | 'bcas'
  | 'anime4k'
  | 'xbr'
  | 'sharp-bilinear'
  | 'integer'
  | 'nearest';
type Anime4kSize = 'S' | 'M' | 'L' | 'VL' | 'UL';

interface LosslessProfileOverrides {
  performanceMode: boolean | null;
  flowScale: number | null;
  resolutionScale: number | null;
  scalingMode: LosslessScalingMode | null;
  sharpening: number | null;
  anime4kSize: Anime4kSize | null;
  anime4kVrs: boolean | null;
}

interface LosslessProfileDefaults {
  performanceMode: boolean;
  flowScale: number;
  resolutionScale: number;
  scalingMode: LosslessScalingMode;
  sharpening: number;
  anime4kSize: Anime4kSize;
  anime4kVrs: boolean;
}

const LOSSLESS_FLOW_MIN = 0;
const LOSSLESS_FLOW_MAX = 100;
const LOSSLESS_RESOLUTION_MIN = 50;
const LOSSLESS_RESOLUTION_MAX = 100;
const LOSSLESS_SHARPNESS_MIN = 1;
const LOSSLESS_SHARPNESS_MAX = 10;
const SCALE_FACTOR_MIN = 20;
const SCALE_FACTOR_MAX = 200;

const LOSSLESS_SCALING_OPTIONS: { label: string; value: LosslessScalingMode }[] = [
  { label: 'Off', value: 'off' },
  { label: 'LS1', value: 'ls1' },
  { label: 'FSR', value: 'fsr' },
  { label: 'NIS', value: 'nis' },
  { label: 'SGSR', value: 'sgsr' },
  { label: 'Bicubic CAS', value: 'bcas' },
  { label: 'Anime4K', value: 'anime4k' },
  { label: 'xBR', value: 'xbr' },
  { label: 'Sharp Bilinear', value: 'sharp-bilinear' },
  { label: 'Integer', value: 'integer' },
  { label: 'Nearest Neighbor', value: 'nearest' },
];

const LOSSLESS_SCALING_SHARPENING = new Set<LosslessScalingMode>(['ls1', 'fsr', 'nis', 'sgsr']);
const LOSSLESS_ANIME_SIZES: { label: string; value: Anime4kSize }[] = [
  { label: 'Small', value: 'S' },
  { label: 'Medium', value: 'M' },
  { label: 'Large', value: 'L' },
  { label: 'Very Large', value: 'VL' },
  { label: 'Ultra Large', value: 'UL' },
];

const LOSSLESS_PROFILE_DEFAULTS: Record<LosslessProfileKey, LosslessProfileDefaults> = {
  recommended: {
    performanceMode: true,
    flowScale: 50,
    resolutionScale: 100,
    scalingMode: 'off',
    sharpening: 5,
    anime4kSize: 'S',
    anime4kVrs: false,
  },
  custom: {
    performanceMode: false,
    flowScale: 50,
    resolutionScale: 100,
    scalingMode: 'off',
    sharpening: 5,
    anime4kSize: 'S',
    anime4kVrs: false,
  },
};

type FrameGenerationProvider = 'lossless-scaling' | 'nvidia-smooth-motion';

const FRAME_GENERATION_PROVIDERS: Array<{ label: string; value: FrameGenerationProvider }> = [
  { label: 'NVIDIA Smooth Motion', value: 'nvidia-smooth-motion' },
  { label: 'Lossless Scaling', value: 'lossless-scaling' },
];

function emptyLosslessOverrides(): LosslessProfileOverrides {
  return {
    performanceMode: null,
    flowScale: null,
    resolutionScale: null,
    scalingMode: null,
    sharpening: null,
    anime4kSize: null,
    anime4kVrs: null,
  };
}

function emptyLosslessProfileState(): Record<LosslessProfileKey, LosslessProfileOverrides> {
  return {
    recommended: emptyLosslessOverrides(),
    custom: emptyLosslessOverrides(),
  };
}

function normalizeFrameGenerationProvider(value: unknown): FrameGenerationProvider {
  if (typeof value !== 'string') {
    return 'lossless-scaling';
  }
  const compact = value
    .toLowerCase()
    .split('')
    .filter((ch) => /[a-z0-9]/.test(ch))
    .join('');
  if (compact === 'nvidiasmoothmotion' || compact === 'smoothmotion' || compact === 'nvidia') {
    return 'nvidia-smooth-motion';
  }
  if (compact === 'losslessscaling' || compact === 'lossless') {
    return 'lossless-scaling';
  }
  return 'lossless-scaling';
}
interface AppForm {
  index: number;
  uuid?: string;
  name: string;
  output: string;
  cmd: string;
  workingDir: string;
  imagePath: string;
  excludeGlobalPrepCmd: boolean;
  excludeGlobalStateCmd: boolean;
  elevated: boolean;
  autoDetach: boolean;
  waitAll: boolean;
  terminateOnPause: boolean;
  virtualDisplay: boolean;
  allowClientCommands: boolean;
  useAppIdentity: boolean;
  perClientAppIdentity: boolean;
  gamepad: string;
  scaleFactor: number;
  frameGenLimiterFix: boolean;
  exitTimeout: number;
  prepCmd: PrepCmd[];
  stateCmd: PrepCmd[];
  detached: string[];
  gen1FramegenFix: boolean;
  gen2FramegenFix: boolean;
  frameGenerationProvider: FrameGenerationProvider;
  losslessScalingEnabled: boolean;
  losslessScalingTargetFps: number | null;
  losslessScalingRtssLimit: number | null;
  losslessScalingRtssTouched: boolean;
  losslessScalingProfile: LosslessProfileKey;
  losslessScalingProfiles: Record<LosslessProfileKey, LosslessProfileOverrides>;
  // With exactOptionalPropertyTypes, allow explicit undefined when clearing selection
  playniteId?: string | undefined;
  playniteManaged?: 'manual' | string | undefined;
}
interface ServerApp {
  name?: string;
  output?: string;
  cmd?: string | string[];
  uuid?: string;
  'working-dir'?: string;
  'image-path'?: string;
  'exclude-global-prep-cmd'?: boolean;
  'exclude-global-state-cmd'?: boolean;
  elevated?: boolean;
  'auto-detach'?: boolean;
  'wait-all'?: boolean;
  'terminate-on-pause'?: boolean;
  'virtual-display'?: boolean;
  'allow-client-commands'?: boolean;
  'use-app-identity'?: boolean;
  'per-client-app-identity'?: boolean;
  gamepad?: string;
  'scale-factor'?: number | string;
  'frame-gen-limiter-fix'?: boolean;
  'exit-timeout'?: number;
  'prep-cmd'?: Array<{ do?: string; undo?: string; elevated?: boolean }>;
  'state-cmd'?: Array<{ do?: string; undo?: string; elevated?: boolean }>;
  detached?: string[];
  'playnite-id'?: string | undefined;
  'playnite-managed'?: 'manual' | string | undefined;
  'gen1-framegen-fix'?: boolean;
  'gen2-framegen-fix'?: boolean;
  'dlss-framegen-capture-fix'?: boolean; // backward compatibility
  'frame-generation-provider'?: string;
  'lossless-scaling-framegen'?: boolean;
  'lossless-scaling-target-fps'?: number | string | null;
  'lossless-scaling-rtss-limit'?: number | string | null;
  'lossless-scaling-profile'?: string;
  'lossless-scaling-recommended'?: Record<string, unknown>;
  'lossless-scaling-custom'?: Record<string, unknown>;
}
=======
import { NModal, NCard, NButton, NCheckbox } from 'naive-ui';
import { useConfigStore } from '@/stores/config';
import type {
  AppForm,
  ServerApp,
  PrepCmd,
  LosslessProfileKey,
  LosslessScalingMode,
  LosslessProfileOverrides,
  Anime4kSize,
  FrameGenerationProvider,
  FrameGenerationMode,
} from './app-edit/types';
import {
  FRAME_GENERATION_PROVIDERS,
  LOSSLESS_PROFILE_DEFAULTS,
  LOSSLESS_SCALING_SHARPENING,
  clampFlow,
  clampResolution,
  clampSharpness,
  defaultRtssFromTarget,
  emptyLosslessOverrides,
  emptyLosslessProfileState,
  normalizeFrameGenerationProvider,
  parseLosslessOverrides,
  parseLosslessProfileKey,
  parseNumeric,
} from './app-edit/lossless';
import AppEditBasicsSection from './app-edit/AppEditBasicsSection.vue';
import AppEditLosslessScalingSection from './app-edit/AppEditLosslessScalingSection.vue';
import AppEditPrepCommandsSection from './app-edit/AppEditPrepCommandsSection.vue';
import AppEditCoverModal, { type CoverCandidate } from './app-edit/AppEditCoverModal.vue';
import AppEditDeleteConfirmModal from './app-edit/AppEditDeleteConfirmModal.vue';
>>>>>>> 96054b7d

interface AppEditModalProps {
  modelValue: boolean;
  app?: ServerApp | null;
  index?: number;
}

const props = defineProps<AppEditModalProps>();
const emit = defineEmits<{
  (e: 'update:modelValue', v: boolean): void;
  (e: 'saved'): void;
  (e: 'deleted'): void;
}>();
const open = computed<boolean>(() => !!props.modelValue);
function fresh(): AppForm {
  return {
    index: -1,
    uuid: undefined,
    name: '',
    cmd: '',
    workingDir: '',
    imagePath: '',
    excludeGlobalPrepCmd: false,
    excludeGlobalStateCmd: false,
    elevated: false,
    autoDetach: true,
    waitAll: true,
    terminateOnPause: false,
    virtualDisplay: false,
    allowClientCommands: true,
    useAppIdentity: false,
    perClientAppIdentity: false,
    gamepad: '',
    scaleFactor: 100,
    frameGenLimiterFix: false,
    exitTimeout: 5,
    prepCmd: [],
    stateCmd: [],
    detached: [],
    gen1FramegenFix: false,
    gen2FramegenFix: false,
    output: '',
    frameGenerationProvider: 'lossless-scaling',
    losslessScalingEnabled: false,
    losslessScalingTargetFps: null,
    losslessScalingRtssLimit: null,
    losslessScalingRtssTouched: false,
    losslessScalingProfile: 'recommended',
    losslessScalingProfiles: emptyLosslessProfileState(),
  };
}
const form = ref<AppForm>(fresh());

watch(
  () => form.value.playniteId,
  () => {
    const et = form.value.exitTimeout as any;
    if (form.value.playniteId && (typeof et !== 'number' || et === 5)) {
      form.value.exitTimeout = 10;
    }
  },
);

<<<<<<< HEAD
watch(
  () => form.value.useAppIdentity,
  (enabled) => {
    if (!enabled) {
      form.value.perClientAppIdentity = false;
    }
  },
);

watch(
  () => form.value.scaleFactor,
  (value) => {
    const clamped = clampScaleFactor(
      typeof value === 'number' && Number.isFinite(value) ? value : null,
    );
    if (clamped !== value) {
      form.value.scaleFactor = clamped;
    }
  },
);

function parseNumeric(value: unknown): number | null {
  if (typeof value === 'number' && Number.isFinite(value)) {
    return value;
  }
  if (typeof value === 'string') {
    const trimmed = value.trim();
    if (trimmed.length === 0) return null;
    const parsed = Number(trimmed);
    if (Number.isFinite(parsed)) {
      return parsed;
    }
  }
  return null;
}

function clampFlow(value: number | null): number | null {
  if (typeof value !== 'number' || !Number.isFinite(value)) return null;
  const rounded = Math.round(value);
  return Math.min(LOSSLESS_FLOW_MAX, Math.max(LOSSLESS_FLOW_MIN, rounded));
}

function clampResolution(value: number | null): number | null {
  if (typeof value !== 'number' || !Number.isFinite(value)) return null;
  const rounded = Math.round(value);
  return Math.min(LOSSLESS_RESOLUTION_MAX, Math.max(LOSSLESS_RESOLUTION_MIN, rounded));
}

function clampSharpness(value: number | null): number | null {
  if (typeof value !== 'number' || !Number.isFinite(value)) return null;
  const rounded = Math.round(value);
  return Math.min(LOSSLESS_SHARPNESS_MAX, Math.max(LOSSLESS_SHARPNESS_MIN, rounded));
}

function clampScaleFactor(value: number | null): number {
  if (typeof value !== 'number' || !Number.isFinite(value)) {
    return 100;
  }
  const rounded = Math.round(value);
  return Math.min(SCALE_FACTOR_MAX, Math.max(SCALE_FACTOR_MIN, rounded));
}

function defaultRtssFromTarget(target: number | null): number | null {
  if (typeof target !== 'number' || !Number.isFinite(target) || target <= 0) {
    return null;
  }
  return Math.min(360, Math.max(1, Math.round(target / 2)));
}

function parseLosslessProfileKey(value: unknown): LosslessProfileKey {
  if (typeof value === 'string') {
    const normalized = value.toLowerCase();
    if (normalized === 'custom') {
      return 'custom';
    }
    if (normalized === 'recommended') {
      return 'recommended';
    }
  }
  return 'recommended';
}

function parseLosslessOverrides(input: unknown): LosslessProfileOverrides {
  const overrides = emptyLosslessOverrides();
  if (!input || typeof input !== 'object') {
    return overrides;
  }
  const source = input as Record<string, unknown>;
  if (typeof source['performance-mode'] === 'boolean') {
    overrides.performanceMode = source['performance-mode'] as boolean;
  }
  const rawFlow = clampFlow(parseNumeric(source['flow-scale']));
  if (rawFlow !== null) {
    overrides.flowScale = rawFlow;
  }
  const rawResolution = clampResolution(parseNumeric(source['resolution-scale']));
  if (rawResolution !== null) {
    overrides.resolutionScale = rawResolution;
  }
  const modeRaw = typeof source['scaling-type'] === 'string' ? source['scaling-type'] : null;
  if (modeRaw) {
    const normalized = modeRaw.toLowerCase() as LosslessScalingMode;
    if (LOSSLESS_SCALING_OPTIONS.some((o) => o.value === normalized)) {
      overrides.scalingMode = normalized;
    }
  }
  const rawSharpness = clampSharpness(parseNumeric(source['sharpening']));
  if (rawSharpness !== null) {
    overrides.sharpening = rawSharpness;
  }
  const animeSizeRaw =
    typeof source['anime4k-size'] === 'string' ? source['anime4k-size'].toUpperCase() : null;
  if (animeSizeRaw && LOSSLESS_ANIME_SIZES.some((o) => o.value === animeSizeRaw)) {
    overrides.anime4kSize = animeSizeRaw as Anime4kSize;
  }
  if (typeof source['anime4k-vrs'] === 'boolean') {
    overrides.anime4kVrs = source['anime4k-vrs'] as boolean;
  }
  return overrides;
}

=======
>>>>>>> 96054b7d
function fromServerApp(src?: ServerApp | null, idx: number = -1): AppForm {
  const base = fresh();
  if (!src) return { ...base, index: idx };
  const cmdStr = Array.isArray(src.cmd) ? src.cmd.join(' ') : (src.cmd ?? '');
  const prep = Array.isArray(src['prep-cmd'])
    ? src['prep-cmd'].map((p) => ({
        do: String(p?.do ?? ''),
        undo: String(p?.undo ?? ''),
        elevated: !!p?.elevated,
      }))
    : [];
  const state = Array.isArray(src['state-cmd'])
    ? src['state-cmd'].map((p) => ({
        do: String(p?.do ?? ''),
        undo: String(p?.undo ?? ''),
        elevated: !!p?.elevated,
      }))
    : [];
  const isPlayniteLinked = !!src['playnite-id'];
  const derivedExitTimeout =
    typeof src['exit-timeout'] === 'number'
      ? src['exit-timeout']
      : isPlayniteLinked
        ? 10
        : base.exitTimeout;
  const lsEnabled = !!src['lossless-scaling-framegen'];
  const lsTarget = parseNumeric(src['lossless-scaling-target-fps']);
  const lsLimit = parseNumeric(src['lossless-scaling-rtss-limit']);
  const profileKey = parseLosslessProfileKey(src['lossless-scaling-profile']);
  const losslessProfiles = emptyLosslessProfileState();
  losslessProfiles.recommended = parseLosslessOverrides(src['lossless-scaling-recommended']);
  losslessProfiles.custom = parseLosslessOverrides(src['lossless-scaling-custom']);
  const useAppIdentity = !!src['use-app-identity'];
  return {
    index: idx,
    uuid: typeof src.uuid === 'string' ? src.uuid : undefined,
    name: String(src.name ?? ''),
    output: String(src.output ?? ''),
    cmd: String(cmdStr ?? ''),
    workingDir: String(src['working-dir'] ?? ''),
    imagePath: String(src['image-path'] ?? ''),
    excludeGlobalPrepCmd: !!src['exclude-global-prep-cmd'],
    excludeGlobalStateCmd: !!src['exclude-global-state-cmd'],
    elevated: !!src.elevated,
    autoDetach: src['auto-detach'] !== undefined ? !!src['auto-detach'] : base.autoDetach,
    waitAll: src['wait-all'] !== undefined ? !!src['wait-all'] : base.waitAll,
    terminateOnPause:
      src['terminate-on-pause'] !== undefined ? !!src['terminate-on-pause'] : base.terminateOnPause,
    virtualDisplay:
      src['virtual-display'] !== undefined ? !!src['virtual-display'] : base.virtualDisplay,
    allowClientCommands:
      src['allow-client-commands'] !== undefined
        ? !!src['allow-client-commands']
        : base.allowClientCommands,
    useAppIdentity: useAppIdentity,
    perClientAppIdentity:
      useAppIdentity && src['per-client-app-identity'] !== undefined
        ? !!src['per-client-app-identity']
        : base.perClientAppIdentity,
    gamepad: typeof src.gamepad === 'string' ? src.gamepad : '',
    scaleFactor: clampScaleFactor(parseNumeric(src['scale-factor'])),
    frameGenLimiterFix:
      src['frame-gen-limiter-fix'] !== undefined
        ? !!src['frame-gen-limiter-fix']
        : base.frameGenLimiterFix,
    exitTimeout: derivedExitTimeout,
    prepCmd: prep,
    stateCmd: state,
    detached: Array.isArray(src.detached) ? src.detached.map((s) => String(s)) : [],
    gen1FramegenFix: !!(src['gen1-framegen-fix'] ?? src['dlss-framegen-capture-fix']),
    gen2FramegenFix: !!src['gen2-framegen-fix'],
    playniteId: src['playnite-id'] || undefined,
    playniteManaged: src['playnite-managed'] || undefined,
    frameGenerationProvider: normalizeFrameGenerationProvider(src['frame-generation-provider']),
    losslessScalingEnabled: lsEnabled,
    losslessScalingTargetFps: lsTarget,
    losslessScalingRtssLimit: lsLimit,
    losslessScalingRtssTouched: lsLimit !== null,
    losslessScalingProfile: profileKey,
    losslessScalingProfiles: losslessProfiles,
  };
}

function toServerPayload(f: AppForm): Record<string, any> {
  const payload: Record<string, any> = {
    // Index is required by the backend to determine add (-1) vs update (>= 0)
    index: typeof f.index === 'number' ? f.index : -1,
    name: f.name,
    output: f.output,
    cmd: f.cmd,
    'working-dir': f.workingDir,
    'image-path': String(f.imagePath || '').replace(/\"/g, ''),
    'exclude-global-prep-cmd': !!f.excludeGlobalPrepCmd,
    'exclude-global-state-cmd': !!f.excludeGlobalStateCmd,
    elevated: !!f.elevated,
    'auto-detach': !!f.autoDetach,
    'wait-all': !!f.waitAll,
    'terminate-on-pause': !!f.terminateOnPause,
    'virtual-display': !!f.virtualDisplay,
    'allow-client-commands': !!f.allowClientCommands,
    'use-app-identity': !!f.useAppIdentity,
    'per-client-app-identity': f.useAppIdentity ? !!f.perClientAppIdentity : false,
    gamepad: String(f.gamepad || ''),
    'scale-factor': clampScaleFactor(
      typeof f.scaleFactor === 'number' && Number.isFinite(f.scaleFactor) ? f.scaleFactor : null,
    ),
    'gen1-framegen-fix': !!f.gen1FramegenFix,
    'gen2-framegen-fix': !!f.gen2FramegenFix,
    'exit-timeout': Number.isFinite(f.exitTimeout) ? f.exitTimeout : 5,
    'prep-cmd': f.prepCmd.map((p) => ({
      do: p.do,
      undo: p.undo,
      ...(isWindows.value ? { elevated: !!p.elevated } : {}),
    })),
    'state-cmd': f.stateCmd.map((p) => ({
      do: p.do,
      undo: p.undo,
      ...(isWindows.value ? { elevated: !!p.elevated } : {}),
    })),
    detached: Array.isArray(f.detached) ? f.detached : [],
  };
  const trimmedUuid = typeof f.uuid === 'string' ? f.uuid.trim() : '';
  if (trimmedUuid) {
    payload.uuid = trimmedUuid;
  }
  if (f.playniteId) payload['playnite-id'] = f.playniteId;
  if (f.playniteManaged) payload['playnite-managed'] = f.playniteManaged;
  const provider = normalizeFrameGenerationProvider(f.frameGenerationProvider);
  payload['frame-generation-provider'] = provider;
  const payloadLosslessTarget = parseNumeric(f.losslessScalingTargetFps);
  const payloadLosslessLimit = parseNumeric(f.losslessScalingRtssLimit);
  payload['lossless-scaling-framegen'] = !!f.losslessScalingEnabled;
  payload['lossless-scaling-target-fps'] = f.losslessScalingEnabled ? payloadLosslessTarget : null;
  payload['lossless-scaling-rtss-limit'] = f.losslessScalingEnabled ? payloadLosslessLimit : null;
  payload['lossless-scaling-profile'] =
    f.losslessScalingProfile === 'recommended' ? 'recommended' : 'custom';
  const buildLosslessProfilePayload = (profile: LosslessProfileOverrides) => {
    const profilePayload: Record<string, any> = {};
    if (profile.performanceMode !== null) {
      profilePayload['performance-mode'] = profile.performanceMode;
    }
    if (profile.flowScale !== null) {
      profilePayload['flow-scale'] = profile.flowScale;
    }
    if (profile.resolutionScale !== null) {
      profilePayload['resolution-scale'] = profile.resolutionScale;
    }
    if (profile.scalingMode !== null) {
      profilePayload['scaling-type'] = profile.scalingMode;
    }
    if (profile.sharpening !== null) {
      profilePayload['sharpening'] = profile.sharpening;
    }
    if (profile.anime4kSize !== null) {
      profilePayload['anime4k-size'] = profile.anime4kSize;
    }
    if (profile.anime4kVrs !== null) {
      profilePayload['anime4k-vrs'] = profile.anime4kVrs;
    }
    return profilePayload;
  };
  const recommendedPayload = buildLosslessProfilePayload(f.losslessScalingProfiles.recommended);
  const customPayload = buildLosslessProfilePayload(f.losslessScalingProfiles.custom);
  if (Object.keys(recommendedPayload).length > 0) {
    payload['lossless-scaling-recommended'] = recommendedPayload;
  }
  if (Object.keys(customPayload).length > 0) {
    payload['lossless-scaling-custom'] = customPayload;
  }
  return payload;
}
// Normalize cmd to single string; rehydrate typed form when props.app changes while open
watch(
  () => props.app,
  (val) => {
    if (!open.value) return;
    form.value = fromServerApp(val as ServerApp | undefined, props.index ?? -1);
  },
  { immediate: true },
);
const cmdText = computed<string>({
  get: () => form.value.cmd || '',
  set: (v: string) => {
    form.value.cmd = v;
  },
});
const scaleFactorModel = computed<number>({
  get: () => form.value.scaleFactor,
  set: (v: number) => {
    form.value.scaleFactor = clampScaleFactor(
      typeof v === 'number' && Number.isFinite(v) ? v : null,
    );
  },
});
const isPlaynite = computed<boolean>(() => !!form.value.playniteId);
const isPlayniteAuto = computed<boolean>(
  () => isPlaynite.value && form.value.playniteManaged !== 'manual',
);

const frameGenerationSelection = computed<FrameGenerationMode>({
  get: () => {
    if (form.value.frameGenerationProvider === 'nvidia-smooth-motion') {
      return 'nvidia-smooth-motion';
    }
    const hasLosslessFrameGen =
      form.value.losslessScalingTargetFps !== null ||
      form.value.losslessScalingRtssLimit !== null;
    return hasLosslessFrameGen ? 'lossless-scaling' : 'off';
  },
  set: (mode) => {
    if (mode === 'nvidia-smooth-motion') {
      form.value.frameGenerationProvider = 'nvidia-smooth-motion';
    } else if (mode === 'lossless-scaling') {
      form.value.frameGenerationProvider = 'lossless-scaling';
      if (!form.value.losslessScalingEnabled) {
        form.value.losslessScalingEnabled = true;
      }
      if (!form.value.losslessScalingTargetFps) {
        form.value.losslessScalingTargetFps = 120;
      }
      if (!form.value.losslessScalingRtssLimit && !form.value.losslessScalingRtssTouched) {
        form.value.losslessScalingRtssLimit = defaultRtssFromTarget(
          parseNumeric(form.value.losslessScalingTargetFps),
        );
      }
    } else {
      form.value.losslessScalingTargetFps = null;
      form.value.losslessScalingRtssLimit = null;
      form.value.losslessScalingRtssTouched = false;
      if (form.value.frameGenerationProvider !== 'lossless-scaling') {
        form.value.frameGenerationProvider = 'lossless-scaling';
      }
    }
  },
});

const nvidiaFrameGenEnabled = computed<boolean>({
  get: () => frameGenerationSelection.value === 'nvidia-smooth-motion',
  set: (enabled: boolean) => {
    if (enabled) {
      frameGenerationSelection.value = 'nvidia-smooth-motion';
    } else if (frameGenerationSelection.value === 'nvidia-smooth-motion') {
      frameGenerationSelection.value = 'off';
    }
  },
});

const losslessFrameGenEnabled = computed<boolean>({
  get: () => frameGenerationSelection.value === 'lossless-scaling',
  set: (enabled: boolean) => {
    if (enabled) {
      frameGenerationSelection.value = 'lossless-scaling';
    } else if (frameGenerationSelection.value === 'lossless-scaling') {
      frameGenerationSelection.value = 'off';
    }
  },
});
watch(
  () => form.value.frameGenerationProvider,
  (provider) => {
    const normalized = normalizeFrameGenerationProvider(provider);
    if (provider !== normalized) {
      form.value.frameGenerationProvider = normalized;
      return;
    }
    // Update FPS/RTSS if using lossless and frame gen is enabled
    if (
      normalized === 'lossless-scaling' &&
      losslessFrameGenEnabled.value &&
      !form.value.losslessScalingRtssTouched
    ) {
      form.value.losslessScalingRtssLimit = defaultRtssFromTarget(
        parseNumeric(form.value.losslessScalingTargetFps),
      );
    }
  },
);

watch(
  () => form.value.losslessScalingTargetFps,
  (value) => {
    const normalized = parseNumeric(value);
    if (normalized !== value) {
      form.value.losslessScalingTargetFps = normalized;
      return;
    }
    // Only auto-update RTSS if frame gen is enabled and user hasn't manually set it
    if (losslessFrameGenEnabled.value && !form.value.losslessScalingRtssTouched) {
      form.value.losslessScalingRtssLimit = defaultRtssFromTarget(normalized);
    }
  },
);

function onLosslessRtssLimitChange(value: number | null) {
  form.value.losslessScalingRtssTouched = true;
  const normalized = parseNumeric(value);
  form.value.losslessScalingRtssLimit =
    normalized === null ? null : Math.min(360, Math.max(1, Math.round(normalized)));
}

const activeLosslessProfile = computed<LosslessProfileKey>(() =>
  form.value.losslessScalingProfile === 'recommended' ? 'recommended' : 'custom',
);

function getEffectivePerformanceMode(profile: LosslessProfileKey): boolean {
  const overrides = form.value.losslessScalingProfiles[profile];
  return overrides.performanceMode ?? LOSSLESS_PROFILE_DEFAULTS[profile].performanceMode;
}

function setPerformanceMode(profile: LosslessProfileKey, value: boolean): void {
  const defaults = LOSSLESS_PROFILE_DEFAULTS[profile];
  form.value.losslessScalingProfiles[profile].performanceMode =
    value === defaults.performanceMode ? null : value;
}

function getEffectiveFlowScale(profile: LosslessProfileKey): number {
  const overrides = form.value.losslessScalingProfiles[profile];
  return overrides.flowScale ?? LOSSLESS_PROFILE_DEFAULTS[profile].flowScale;
}

function setFlowScale(profile: LosslessProfileKey, value: number | null): void {
  const defaults = LOSSLESS_PROFILE_DEFAULTS[profile];
  const clamped = clampFlow(value);
  form.value.losslessScalingProfiles[profile].flowScale =
    clamped === null || clamped === defaults.flowScale ? null : clamped;
}

function getEffectiveResolutionScale(profile: LosslessProfileKey): number {
  const overrides = form.value.losslessScalingProfiles[profile];
  return overrides.resolutionScale ?? LOSSLESS_PROFILE_DEFAULTS[profile].resolutionScale;
}

function setResolutionScale(profile: LosslessProfileKey, value: number | null): void {
  const defaults = LOSSLESS_PROFILE_DEFAULTS[profile];
  const clamped = clampResolution(value);
  form.value.losslessScalingProfiles[profile].resolutionScale =
    clamped === null || clamped === defaults.resolutionScale ? null : clamped;
}

function getEffectiveScalingMode(profile: LosslessProfileKey): LosslessScalingMode {
  const overrides = form.value.losslessScalingProfiles[profile];
  return overrides.scalingMode ?? LOSSLESS_PROFILE_DEFAULTS[profile].scalingMode;
}

function setScalingMode(profile: LosslessProfileKey, value: LosslessScalingMode): void {
  const defaults = LOSSLESS_PROFILE_DEFAULTS[profile];
  const overrides = form.value.losslessScalingProfiles[profile];
  overrides.scalingMode = value === defaults.scalingMode ? null : value;
  if (!LOSSLESS_SCALING_SHARPENING.has(value)) {
    overrides.sharpening = null;
  }
  if (value !== 'anime4k') {
    overrides.anime4kSize = null;
    overrides.anime4kVrs = null;
  }
  // When scaling is set to 'off', reset resolution scaling to default (100%)
  if (value === 'off') {
    overrides.resolutionScale = null;
  }
}

function getEffectiveSharpening(profile: LosslessProfileKey): number {
  const overrides = form.value.losslessScalingProfiles[profile];
  const defaults = LOSSLESS_PROFILE_DEFAULTS[profile];
  return overrides.sharpening ?? defaults.sharpening;
}

function setSharpening(profile: LosslessProfileKey, value: number | null): void {
  const defaults = LOSSLESS_PROFILE_DEFAULTS[profile];
  const clamped = clampSharpness(value);
  form.value.losslessScalingProfiles[profile].sharpening =
    clamped === null || clamped === defaults.sharpening ? null : clamped;
}

function getEffectiveAnimeSize(profile: LosslessProfileKey): Anime4kSize {
  const overrides = form.value.losslessScalingProfiles[profile];
  return overrides.anime4kSize ?? LOSSLESS_PROFILE_DEFAULTS[profile].anime4kSize;
}

function setAnimeSize(profile: LosslessProfileKey, value: Anime4kSize | null): void {
  const defaults = LOSSLESS_PROFILE_DEFAULTS[profile];
  const resolved = value ?? defaults.anime4kSize;
  form.value.losslessScalingProfiles[profile].anime4kSize =
    resolved === defaults.anime4kSize ? null : resolved;
}

function getEffectiveAnimeVrs(profile: LosslessProfileKey): boolean {
  const overrides = form.value.losslessScalingProfiles[profile];
  return overrides.anime4kVrs ?? LOSSLESS_PROFILE_DEFAULTS[profile].anime4kVrs;
}

function setAnimeVrs(profile: LosslessProfileKey, value: boolean): void {
  const defaults = LOSSLESS_PROFILE_DEFAULTS[profile];
  form.value.losslessScalingProfiles[profile].anime4kVrs =
    value === defaults.anime4kVrs ? null : value;
}

const losslessPerformanceModeModel = computed<boolean>({
  get: () => getEffectivePerformanceMode(activeLosslessProfile.value),
  set: (value: boolean) => {
    setPerformanceMode(activeLosslessProfile.value, !!value);
  },
});

const losslessFlowScaleModel = computed<number | null>({
  get: () => getEffectiveFlowScale(activeLosslessProfile.value),
  set: (value) => {
    setFlowScale(activeLosslessProfile.value, value ?? null);
  },
});

const losslessResolutionScaleModel = computed<number | null>({
  get: () => getEffectiveResolutionScale(activeLosslessProfile.value),
  set: (value) => {
    setResolutionScale(activeLosslessProfile.value, value ?? null);
  },
});

const losslessScalingModeModel = computed<LosslessScalingMode>({
  get: () => getEffectiveScalingMode(activeLosslessProfile.value),
  set: (value: LosslessScalingMode) => {
    setScalingMode(activeLosslessProfile.value, value);
  },
});

const losslessSharpeningModel = computed<number>({
  get: () => getEffectiveSharpening(activeLosslessProfile.value),
  set: (value: number | null) => {
    setSharpening(activeLosslessProfile.value, value ?? null);
  },
});

const losslessAnimeSizeModel = computed<Anime4kSize>({
  get: () => getEffectiveAnimeSize(activeLosslessProfile.value),
  set: (value: Anime4kSize | null) => {
    setAnimeSize(activeLosslessProfile.value, value);
  },
});

const losslessAnimeVrsModel = computed<boolean>({
  get: () => getEffectiveAnimeVrs(activeLosslessProfile.value),
  set: (value: boolean) => {
    setAnimeVrs(activeLosslessProfile.value, !!value);
  },
});

const showLosslessSharpening = computed(() =>
  LOSSLESS_SCALING_SHARPENING.has(losslessScalingModeModel.value),
);
const showLosslessResolution = computed(() => {
  const mode = losslessScalingModeModel.value;
  return mode !== null && mode !== 'off';
});
const showLosslessAnimeOptions = computed(() => losslessScalingModeModel.value === 'anime4k');

// Watch for scaling mode changes to manage lossless enabled state
watch(
  () => losslessScalingModeModel.value,
  (mode) => {
    // If user sets scaling to something other than 'off', ensure lossless is enabled
    if (mode !== 'off' && !form.value.losslessScalingEnabled) {
      form.value.losslessScalingEnabled = true;
    }
    // If user sets scaling to 'off' and frame gen is also off, disable lossless entirely
    if (mode === 'off' && !losslessFrameGenEnabled.value) {
      form.value.losslessScalingEnabled = false;
    }
  }
);

const hasActiveLosslessOverrides = computed<boolean>(() => {
  const overrides = form.value.losslessScalingProfiles[activeLosslessProfile.value];
  return (
    overrides.performanceMode !== null ||
    overrides.flowScale !== null ||
    overrides.resolutionScale !== null ||
    overrides.scalingMode !== null ||
    overrides.sharpening !== null ||
    overrides.anime4kSize !== null ||
    overrides.anime4kVrs !== null
  );
});

function resetActiveLosslessProfile(): void {
  const overrides = form.value.losslessScalingProfiles[activeLosslessProfile.value];
  overrides.performanceMode = null;
  overrides.flowScale = null;
  overrides.resolutionScale = null;
  overrides.scalingMode = null;
  overrides.sharpening = null;
  overrides.anime4kSize = null;
  overrides.anime4kVrs = null;
}
// Unified name combobox state (supports Playnite suggestions + free-form)
const nameSelectValue = ref<string>('');
const nameOptions = ref<{ label: string; value: string }[]>([]);
const fallbackOption = (value: unknown) => {
  const v = String(value ?? '');
  const label = String(form.value.name || '').trim() || v;
  return { label, value: v };
};
const nameSearchQuery = ref('');
const nameSelectOptions = computed(() => {
  // Prefer dynamically built options (from search)
  if (nameOptions.value.length) return nameOptions.value;
  const list: { label: string; value: string }[] = [];
  const cur = String(form.value.name || '').trim();
  if (cur) list.push({ label: `Custom: "${cur}"`, value: `__custom__:${cur}` });
  if (playniteOptions.value.length) {
    list.push(...playniteOptions.value.slice(0, 20));
  }
  return list;
});

// Populate suggestions immediately on focus so dropdown isn't empty
async function onNameFocus() {
  // Show a friendly placeholder immediately to avoid "No Data"
  if (!playniteOptions.value.length) {
    nameOptions.value = [
      { label: 'Loading Playnite games…', value: '__loading__', disabled: true } as any,
    ];
  }
  // Kick off loading (don’t block the UI), then refresh list
  loadPlayniteGames()
    .catch(() => {})
    .finally(() => {
      onNameSearch(nameSearchQuery.value);
    });
}

function ensureNameSelectionFromForm() {
  const currentName = String(form.value.name || '').trim();
  const opts: { label: string; value: string }[] = [];
  if (currentName) {
    opts.push({ label: `Custom: "${currentName}"`, value: `__custom__:${currentName}` });
  }
  const pid = form.value.playniteId;
  if (pid) {
    const found = playniteOptions.value.find((o) => o.value === String(pid));
    if (found) opts.push(found);
    else if (currentName) opts.push({ label: currentName, value: String(pid) });
  }
  nameOptions.value = opts;
  nameSelectValue.value = pid ? String(pid) : currentName ? `__custom__:${currentName}` : '';
}
watch(open, (o) => {
  if (o) {
    form.value = fromServerApp(props.app ?? undefined, props.index ?? -1);
    // reset playnite picker state when opening
    selectedPlayniteId.value = '';
    lockPlaynite.value = false;
    newAppSource.value = 'custom';
    // refresh Playnite status early so the picker can enable itself
    refreshPlayniteStatus().then(() => {
      if (playniteInstalled.value) void loadPlayniteGames();
    });
    // Update scroll shadows after content paints
    requestAnimationFrame(() => updateShadows());
    // Initialize unified name combobox selection
    ensureNameSelectionFromForm();
  }
});
function close() {
  emit('update:modelValue', false);
}
function addPrep() {
  form.value.prepCmd.push({
    do: '',
    undo: '',
    ...(isWindows.value ? { elevated: false } : {}),
  });
  requestAnimationFrame(() => updateShadows());
}

function addState() {
  form.value.stateCmd.push({
    do: '',
    undo: '',
    ...(isWindows.value ? { elevated: false } : {}),
  });
  requestAnimationFrame(() => updateShadows());
}
const saving = ref(false);
const showDeleteConfirm = ref(false);

// Cover finder state (disabled for Playnite-managed apps)
const showCoverModal = ref(false);
const coverSearching = ref(false);
const coverBusy = ref(false);
const coverCandidates = ref<CoverCandidate[]>([]);

function getSearchBucket(name: string) {
  const prefix = (name || '')
    .substring(0, Math.min((name || '').length, 2))
    .toLowerCase()
    .replace(/[^a-z\d]/g, '');
  return prefix || '@';
}

async function searchCovers(name: string): Promise<CoverCandidate[]> {
  if (!name) return [];
  const searchName = name.replace(/\s+/g, '.').toLowerCase();
  // Use raw.githubusercontent.com to avoid CORS issues
  const dbUrl = 'https://raw.githubusercontent.com/LizardByte/GameDB/gh-pages';
  const bucket = getSearchBucket(name);
  const res = await fetch(`${dbUrl}/buckets/${bucket}.json`);
  if (!res.ok) return [];
  const maps = await res.json();
  const ids = Object.keys(maps || {});
  const promises = ids.map(async (id) => {
    const item = maps[id];
    if (!item?.name) return null;
    if (String(item.name).replace(/\s+/g, '.').toLowerCase().startsWith(searchName)) {
      try {
        const r = await fetch(`${dbUrl}/games/${id}.json`);
        return await r.json();
      } catch {
        return null;
      }
    }
    return null;
  });
  const results = (await Promise.all(promises)).filter(Boolean);
  return results
    .filter((item) => item && item.cover && item.cover.url)
    .map((game) => {
      const thumb: string = game.cover.url;
      const dotIndex = thumb.lastIndexOf('.');
      const slashIndex = thumb.lastIndexOf('/');
      if (dotIndex < 0 || slashIndex < 0) return null as any;
      const slug = thumb.substring(slashIndex + 1, dotIndex);
      return {
        name: game.name,
        key: `igdb_${game.id}`,
        url: `https://images.igdb.com/igdb/image/upload/t_cover_big/${slug}.jpg`,
        saveUrl: `https://images.igdb.com/igdb/image/upload/t_cover_big_2x/${slug}.png`,
      } as CoverCandidate;
    })
    .filter(Boolean);
}

async function openCoverFinder() {
  if (isPlaynite.value) return;
  coverCandidates.value = [];
  showCoverModal.value = true;
  coverSearching.value = true;
  try {
    coverCandidates.value = await searchCovers(String(form.value.name || ''));
  } finally {
    coverSearching.value = false;
  }
}

async function useCover(cover: CoverCandidate) {
  if (!cover || coverBusy.value) return;
  coverBusy.value = true;
  try {
    const r = await http.post(
      './api/covers/upload',
      { key: cover.key, url: cover.saveUrl },
      { headers: { 'Content-Type': 'application/json' }, validateStatus: () => true },
    );
    if (r.status >= 200 && r.status < 300 && r.data && r.data.path) {
      form.value.imagePath = String(r.data.path || '');
      showCoverModal.value = false;
    }
  } finally {
    coverBusy.value = false;
  }
}

// Platform + Playnite detection
const configStore = useConfigStore();
const platformName = computed(() => (configStore.metadata?.platform || '').toLowerCase());
const isWindows = computed(() => platformName.value === 'windows');
const isLinux = computed(() => platformName.value === 'linux');
const isMac = computed(() => platformName.value === 'macos');
const gamepadOptions = computed(() => {
  const options = [
    { label: 'Default (Global)', value: '' },
    { label: 'Disabled', value: 'disabled' },
    { label: 'Auto', value: 'auto' },
  ];
  if (isLinux.value) {
    options.push(
      { label: 'DualSense (PS5)', value: 'ds5' },
      { label: 'Switch Pro', value: 'switch' },
      { label: 'Xbox One', value: 'xone' },
    );
  }
  if (isWindows.value) {
    options.push({ label: 'DualShock 4', value: 'ds4' }, { label: 'Xbox 360', value: 'x360' });
  }
  return options;
});
const ddConfigOption = computed(
  () => (configStore.config as any)?.dd_configuration_option ?? 'disabled',
);
const captureMethod = computed(() => (configStore.config as any)?.capture ?? '');
const playniteInstalled = ref(false);
const isNew = computed(() => form.value.index === -1);
// New app source: 'custom' or 'playnite' (Windows only)
const newAppSource = ref<'custom' | 'playnite'>('custom');
const showPlaynitePicker = computed(
  () => isNew.value && isWindows.value && newAppSource.value === 'playnite',
);

// Playnite picker state
const gamesLoading = ref(false);
const playniteOptions = ref<{ label: string; value: string }[]>([]);
const selectedPlayniteId = ref('');
const lockPlaynite = ref(false);

async function loadPlayniteGames() {
  if (!isWindows.value || gamesLoading.value || playniteOptions.value.length) return;
  // Ensure we have up-to-date install status
  await refreshPlayniteStatus();
  if (!playniteInstalled.value) return;
  gamesLoading.value = true;
  try {
    const r = await http.get('/api/playnite/games');
    const games: any[] = Array.isArray(r.data) ? r.data : [];
    playniteOptions.value = games
      .filter((g) => !!g.installed)
      .map((g) => ({ label: g.name || g.id, value: g.id }))
      .sort((a, b) => a.label.localeCompare(b.label));
  } catch (_) {}
  gamesLoading.value = false;
  // Refresh suggestions (replace placeholder with actual items)
  try {
    onNameSearch(nameSearchQuery.value);
  } catch {}
}

async function refreshPlayniteStatus() {
  try {
    const r = await http.get('/api/playnite/status', { validateStatus: () => true });
    if (r.status === 200 && r.data && typeof r.data === 'object' && r.data !== null) {
      // eslint-disable-next-line @typescript-eslint/no-explicit-any
      playniteInstalled.value = !!(r.data as any).installed;
    }
  } catch (_) {}
}

function onPickPlaynite(id: string) {
  const opt = playniteOptions.value.find((o) => o.value === id);
  if (!opt) return;
  // Lock in selection and set fields
  form.value.name = opt.label;
  form.value.playniteId = id;
  form.value.playniteManaged = 'manual';
  // clear command by default for Playnite managed entries
  if (!form.value.cmd) form.value.cmd = '';
  lockPlaynite.value = true;
  // Reflect selection in unified combobox
  ensureNameSelectionFromForm();
}
function unlockPlaynite() {
  lockPlaynite.value = false;
}
// When switching to custom source, clear Playnite-specific markers
watch(newAppSource, (v) => {
  if (v === 'custom') {
    form.value.playniteId = undefined;
    form.value.playniteManaged = undefined;
    lockPlaynite.value = false;
    selectedPlayniteId.value = '';
  }
});
// Track if Gen1 is being auto-enabled by Lossless Scaling to prevent alert spam
let autoEnablingGen1 = false;

watch(
  () => form.value.losslessScalingEnabled,
  (enabled) => {
    if (!enabled && losslessFrameGenEnabled.value) {
      frameGenerationSelection.value = 'off';
    }
  },
);

watch(
  () => form.value.gen1FramegenFix,
  async (enabled) => {
    if (!enabled) {
      return;
    }
    // Disable Gen2 when Gen1 is enabled (mutually exclusive)
    if (form.value.gen2FramegenFix) {
      form.value.gen2FramegenFix = false;
    }
    // Skip alerts if this was triggered by lossless scaling auto-enable
    if (autoEnablingGen1) {
      return;
    }
    message?.info(
      '1st Gen Frame Generation Capture Fix requires Windows Graphics Capture (WGC), a display capable of 240 Hz or higher, and RTSS installed. A virtual display driver (such as VDD by MikeTheTech, 244 Hz by default) is recommended.',
      { duration: 8000 },
    );
    if (!ddConfigOption.value || ddConfigOption.value === 'disabled') {
      message?.warning(
        'Enable Display Device configuration and set it to "Deactivate all other displays" so the Frame Generation capture fix can take effect.',
        { duration: 8000 },
      );
    } else if (ddConfigOption.value !== 'ensure_only_display') {
      message?.warning(
        'Set Display Device to "Deactivate all other displays" so only the high-refresh monitor stays active during the stream.',
        { duration: 8000 },
      );
    }
    try {
      const rtss = await http.get('/api/rtss/status', { validateStatus: () => true });
      const data = rtss?.data as any;
      if (!data || !data.path_exists || !data.hooks_found) {
        message?.warning(
          'RTSS is required for this fix. Install RTSS to ensure the stream remains perfectly smooth and avoid microstuttering.',
          { duration: 8000 },
        );
      }
    } catch {
      message?.warning(
        'Unable to verify RTSS installation. Install RTSS to avoid microstuttering.',
        { duration: 8000 },
      );
    }
  },
);

watch(
  () => form.value.gen2FramegenFix,
  async (enabled) => {
    if (!enabled) {
      return;
    }
    // Disable Gen1 when Gen2 is enabled (mutually exclusive)
    if (form.value.gen1FramegenFix) {
      form.value.gen1FramegenFix = false;
    }
    message?.info(
      '2nd Gen Frame Generation Capture Fix (for DLSS 4) forces NVIDIA Control Panel frame limiter. Requires Windows Graphics Capture (WGC) and an NVIDIA GPU.',
      { duration: 8000 },
    );
    if (!ddConfigOption.value || ddConfigOption.value === 'disabled') {
      message?.warning(
        'Enable Display Device configuration and set it to "Deactivate all other displays" for best results.',
        { duration: 8000 },
      );
    } else if (ddConfigOption.value !== 'ensure_only_display') {
      message?.warning(
        'Set Display Device to "Deactivate all other displays" so only the high-refresh monitor stays active during the stream.',
        { duration: 8000 },
      );
    }
  },
);

// Automatically enable Gen1 Frame Generation fix when Frame Generation is enabled
watch(
  () => [nvidiaFrameGenEnabled.value, losslessFrameGenEnabled.value] as const,
  ([nvidia, lossless], [prevNvidia, prevLossless]) => {
    const anyFrameGenEnabled = nvidia || lossless;
    const wasFrameGenEnabled = prevNvidia || prevLossless;
    if (anyFrameGenEnabled && !form.value.gen1FramegenFix) {
      autoEnablingGen1 = true;
      form.value.gen1FramegenFix = true;
      if (nvidia) {
        message?.info(
          '1st Gen Frame Generation Capture Fix has been automatically enabled for optimal NVIDIA Smooth Motion performance.',
          { duration: 8000 },
        );
      } else if (lossless) {
        message?.info(
          '1st Gen Frame Generation Capture Fix has been automatically enabled because it is required for Lossless Scaling frame generation.',
          { duration: 8000 },
        );
      }
      setTimeout(() => {
        autoEnablingGen1 = false;
      }, 100);
    } else if (!anyFrameGenEnabled && wasFrameGenEnabled && form.value.gen1FramegenFix) {
      autoEnablingGen1 = true;
      form.value.gen1FramegenFix = false;
      setTimeout(() => {
        autoEnablingGen1 = false;
      }, 100);
    }
  },
);
function addDetached() {
  form.value.detached.push('');
  requestAnimationFrame(() => updateShadows());
}

// Scroll affordance logic for modal body
const bodyRef = ref<HTMLElement | null>(null);
const showTopShadow = ref(false);
const showBottomShadow = ref(false);

function updateShadows() {
  const el = bodyRef.value;
  if (!el) return;
  const { scrollTop, scrollHeight, clientHeight } = el;
  const hasOverflow = scrollHeight > clientHeight + 1;
  showTopShadow.value = hasOverflow && scrollTop > 4;
  showBottomShadow.value = hasOverflow && scrollTop + clientHeight < scrollHeight - 4;
}

function onBodyScroll() {
  updateShadows();
}

let ro: ResizeObserver | null = null;
onMounted(() => {
  const el = bodyRef.value;
  if (el) {
    el.addEventListener('scroll', onBodyScroll, { passive: true });
  }
  // Update on size/content changes
  try {
    ro = new ResizeObserver(() => updateShadows());
    if (el) ro.observe(el);
  } catch {}
  // Initial calc after next paint
  requestAnimationFrame(() => updateShadows());
});
onBeforeUnmount(() => {
  const el = bodyRef.value;
  if (el) el.removeEventListener('scroll', onBodyScroll as any);
  try {
    ro?.disconnect();
  } catch {}
  ro = null;
});

// Update name options while user searches
function onNameSearch(q: string) {
  nameSearchQuery.value = q || '';
  const query = String(q || '')
    .trim()
    .toLowerCase();
  const list: { label: string; value: string }[] = [];
  if (query.length) {
    list.push({ label: `Custom: "${q}"`, value: `__custom__:${q}` });
  } else {
    const cur = String(form.value.name || '').trim();
    if (cur) list.push({ label: `Custom: "${cur}"`, value: `__custom__:${cur}` });
  }
  if (playniteOptions.value.length) {
    const filtered = (
      query
        ? playniteOptions.value.filter((o) => o.label.toLowerCase().includes(query))
        : playniteOptions.value.slice(0, 100)
    ).slice(0, 100);
    list.push(...filtered);
  }
  nameOptions.value = list;
}

// Handle picking either a Playnite game or a custom name
function onNamePicked(val: string | null) {
  const v = String(val || '');
  if (!v) {
    nameSelectValue.value = '';
    form.value.name = '';
    form.value.playniteId = undefined;
    form.value.playniteManaged = undefined;
    return;
  }
  if (v.startsWith('__custom__:')) {
    const name = v.substring('__custom__:'.length).trim();
    form.value.name = name;
    form.value.playniteId = undefined;
    form.value.playniteManaged = undefined;
    return;
  }
  const opt = playniteOptions.value.find((o) => o.value === v);
  if (opt) {
    form.value.name = opt.label;
    form.value.playniteId = v;
    form.value.playniteManaged = 'manual';
  }
}

// Cover preview logic removed; Sunshine no longer fetches or proxies images
async function save() {
  saving.value = true;
  try {
    // If on Windows and name exactly matches a Playnite game, auto-link it
    try {
      if (
        isWindows.value &&
        !form.value.playniteId &&
        Array.isArray(playniteOptions.value) &&
        playniteOptions.value.length &&
        typeof form.value.name === 'string'
      ) {
        const target = String(form.value.name || '')
          .trim()
          .toLowerCase();
        const exact = playniteOptions.value.find((o) => o.label.trim().toLowerCase() === target);
        if (exact) {
          form.value.playniteId = exact.value;
          form.value.playniteManaged = 'manual';
        }
      }
    } catch (_) {}
    const payload = toServerPayload(form.value);
    const response = await http.post('./api/apps', payload, {
      headers: { 'Content-Type': 'application/json' },
      validateStatus: () => true,
    });
    const okStatus = response.status >= 200 && response.status < 300;
    const responseData = response?.data as any;
    if (!okStatus || (responseData && responseData.status === false)) {
      const errMessage =
        responseData && typeof responseData === 'object' && 'error' in responseData
          ? String(responseData.error ?? 'Failed to save application.')
          : 'Failed to save application.';
      message?.error(errMessage);
      return;
    }
    emit('saved');
    close();
  } finally {
    saving.value = false;
  }
}
const message = useMessage();

async function del() {
  saving.value = true;
  try {
    // If Playnite auto-managed, add to exclusion list before removing
    const pid = form.value.playniteId;
    if (isPlayniteAuto.value && pid) {
      try {
        // Ensure config store is loaded
        try {
          // @ts-ignore optional chaining for older runtime
          if (!configStore.config) await (configStore.fetchConfig?.() || Promise.resolve());
        } catch {}
        // Start from current local store state to avoid desync
        const current: Array<{ id: string; name: string }> = Array.isArray(
          (configStore.config as any)?.playnite_exclude_games,
        )
          ? ((configStore.config as any).playnite_exclude_games as any)
          : [];
        const map = new Map(current.map((e) => [String(e.id), String(e.name || '')] as const));
        const name = playniteOptions.value.find((o) => o.value === String(pid))?.label || '';
        map.set(String(pid), name);
        const next = Array.from(map.entries()).map(([id, name]) => ({ id, name }));
        // Update local store (keeps UI in sync) and persist via store API
        configStore.updateOption('playnite_exclude_games', next);
        await configStore.save();
      } catch (_) {
        // best-effort; continue with deletion even if exclusion save fails
      }
    }

    const r = await http.delete(`./api/apps/${form.value.index}`, { validateStatus: () => true });
    try {
      if (r && (r as any).data && (r as any).data.playniteFullscreenDisabled) {
        try {
          configStore.updateOption('playnite_fullscreen_entry_enabled', false);
        } catch {}
        try {
          message?.info(
            'Playnite Fullscreen entry removed. The Playnite Desktop option was turned off in Settings → Playnite.',
          );
        } catch {}
      }
    } catch {}
    // Best-effort force sync on Windows environments
    try {
      await http.post('./api/playnite/force_sync', {}, { validateStatus: () => true });
    } catch (_) {}
    emit('deleted');
    close();
  } finally {
    saving.value = false;
  }
}
</script>
<style scoped>
.mobile-only-hidden {
  display: none;
}

/* Mobile-friendly modal sizing and sticky header/footer */
@media (max-width: 640px) {
  :deep(.n-modal .n-card) {
    border-radius: 0 !important;
    max-width: 100vw !important;
    width: 100vw !important;
    height: 100dvh !important;
    max-height: 100dvh !important;
  }
  :deep(.n-modal .n-card .n-card__header),
  :deep(.n-modal .n-card .n-card-header) {
    position: sticky;
    top: 0;
    z-index: 10;
    backdrop-filter: saturate(1.2) blur(8px);
    background: rgb(var(--color-light) / 0.9);
  }
  :deep(.dark .n-modal .n-card .n-card__header),
  :deep(.dark .n-modal .n-card .n-card-header) {
    background: rgb(var(--color-surface) / 0.9);
  }
  :deep(.n-modal .n-card .n-card__footer),
  :deep(.n-modal .n-card .n-card-footer) {
    position: sticky;
    bottom: 0;
    z-index: 10;
    backdrop-filter: saturate(1.2) blur(8px);
    background: rgb(var(--color-light) / 0.9);
    padding-bottom: calc(env(safe-area-inset-bottom) + 0.5rem) !important;
  }
  :deep(.dark .n-modal .n-card .n-card__footer),
  :deep(.dark .n-modal .n-card .n-card-footer) {
    background: rgb(var(--color-surface) / 0.9);
  }
}
.scroll-shadow-top {
  position: sticky;
  top: 0;
  height: 16px;
  background: linear-gradient(
    to bottom,
    rgb(var(--color-light) / 0.9),
    rgb(var(--color-light) / 0)
  );
  pointer-events: none;
  z-index: 1;
}
.dark .scroll-shadow-top {
  background: linear-gradient(
    to bottom,
    rgb(var(--color-surface) / 0.9),
    rgb(var(--color-surface) / 0)
  );
}
.scroll-shadow-bottom {
  position: sticky;
  bottom: 0;
  height: 20px;
  background: linear-gradient(to top, rgb(var(--color-light) / 0.9), rgb(var(--color-light) / 0));
  pointer-events: none;
  z-index: 1;
}
.dark .scroll-shadow-bottom {
  background: linear-gradient(
    to top,
    rgb(var(--color-surface) / 0.9),
    rgb(var(--color-surface) / 0)
  );
}
.ui-input {
  width: 100%;
  border: 1px solid rgba(0, 0, 0, 0.12);
  background: rgba(255, 255, 255, 0.75);
  padding: 8px 10px;
  border-radius: 8px;
  font-size: 13px;
  line-height: 1.2;
}
.dark .ui-input {
  background: rgba(13, 16, 28, 0.65);
  border-color: rgba(255, 255, 255, 0.14);
  color: #f5f9ff;
}
.ui-checkbox {
  width: 14px;
  height: 14px;
}
</style><|MERGE_RESOLUTION|>--- conflicted
+++ resolved
@@ -61,147 +61,6 @@
           @submit.prevent="save"
           @keydown.ctrl.enter.stop.prevent="save"
         >
-<<<<<<< HEAD
-          <div class="grid grid-cols-1 md:grid-cols-2 gap-4">
-            <div class="space-y-1 md:col-span-2">
-              <label class="text-xs font-semibold uppercase tracking-wide opacity-70">Name</label>
-              <!-- Unified combobox: type any name; suggestions from Playnite if available -->
-              <div class="flex items-center gap-2 mb-1">
-                <n-select
-                  v-model:value="nameSelectValue"
-                  :options="nameSelectOptions"
-                  :loading="gamesLoading"
-                  filterable
-                  clearable
-                  :placeholder="'Type to search or enter a custom name'"
-                  class="flex-1"
-                  :fallback-option="fallbackOption"
-                  @focus="onNameFocus"
-                  @search="onNameSearch"
-                  @update:value="onNamePicked"
-                />
-              </div>
-              <!-- When adding a new app on Windows, allow picking a Playnite game (disabled if plugin not installed) -->
-              <template v-if="isNew && isWindows && newAppSource === 'playnite'">
-                <div class="flex items-center gap-2">
-                  <n-select
-                    v-model:value="selectedPlayniteId"
-                    :options="playniteOptions"
-                    :loading="gamesLoading"
-                    filterable
-                    :disabled="lockPlaynite || !playniteInstalled"
-                    :placeholder="
-                      playniteInstalled ? 'Select a Playnite game…' : 'Playnite plugin not detected'
-                    "
-                    class="flex-1"
-                    @focus="loadPlayniteGames"
-                    @update:value="onPickPlaynite"
-                  />
-                  <n-button
-                    v-if="lockPlaynite"
-                    size="small"
-                    type="default"
-                    strong
-                    @click="unlockPlaynite"
-                  >
-                    Change
-                  </n-button>
-                </div>
-              </template>
-              <div class="text-[11px] opacity-60">
-                {{ isPlaynite ? 'Linked to Playnite' : 'Custom application' }}
-              </div>
-            </div>
-            <div v-if="!isPlaynite" class="space-y-1 md:col-span-2">
-              <label class="text-xs font-semibold uppercase tracking-wide opacity-70"
-                >Command</label
-              >
-              <n-input
-                v-model:value="cmdText"
-                type="textarea"
-                :autosize="{ minRows: 4, maxRows: 8 }"
-                placeholder="Executable command line"
-              />
-              <p class="text-[11px] opacity-60">Enter the full command line (single string).</p>
-            </div>
-            <div v-if="!isPlaynite" class="space-y-1 md:col-span-1">
-              <label class="text-xs font-semibold uppercase tracking-wide opacity-70"
-                >Working Dir</label
-              >
-              <n-input
-                v-model:value="form.workingDir"
-                class="font-mono"
-                placeholder="C:/Games/App"
-              />
-            </div>
-            <div class="space-y-1 md:col-span-1">
-              <label class="text-xs font-semibold uppercase tracking-wide opacity-70"
-                >Exit Timeout</label
-              >
-              <div class="flex items-center gap-2">
-                <n-input-number v-model:value="form.exitTimeout" :min="0" class="w-28" />
-                <span class="text-xs opacity-60">seconds</span>
-              </div>
-            </div>
-            <div v-if="!isPlaynite" class="space-y-1 md:col-span-2">
-              <label class="text-xs font-semibold uppercase tracking-wide opacity-70"
-                >Image Path</label
-              >
-              <div class="flex items-center gap-2">
-                <n-input
-                  v-model:value="form.imagePath"
-                  class="font-mono flex-1"
-                  placeholder="/path/to/image.png"
-                />
-                <n-button type="default" strong :disabled="!form.name" @click="openCoverFinder">
-                  <i class="fas fa-image" /> Find Cover
-                </n-button>
-              </div>
-              <p class="text-[11px] opacity-60">
-                Optional; stored only and not fetched by Sunshine.
-              </p>
-            </div>
-            <div v-if="!isMac" class="space-y-1 md:col-span-2">
-              <label class="text-xs font-semibold uppercase tracking-wide opacity-70"
-                >Gamepad Override</label
-              >
-              <n-select v-model:value="form.gamepad" :options="gamepadOptions" size="small" />
-              <p class="text-[11px] opacity-60">
-                Choose a specific controller profile for this application instead of the global
-                default.
-              </p>
-            </div>
-            <div v-if="isWindows" class="space-y-1 md:col-span-2">
-              <div class="flex items-center justify-between">
-                <label class="text-xs font-semibold uppercase tracking-wide opacity-70"
-                  >Resolution Scale Factor</label
-                >
-                <span class="text-xs font-semibold">{{ scaleFactorModel }}%</span>
-              </div>
-              <div class="flex items-center gap-3">
-                <n-slider
-                  v-model:value="scaleFactorModel"
-                  :min="SCALE_FACTOR_MIN"
-                  :max="SCALE_FACTOR_MAX"
-                  :step="1"
-                  class="flex-1"
-                />
-                <n-input-number
-                  v-model:value="scaleFactorModel"
-                  :min="SCALE_FACTOR_MIN"
-                  :max="SCALE_FACTOR_MAX"
-                  :step="1"
-                  size="small"
-                  class="w-20"
-                />
-              </div>
-              <p class="text-[11px] opacity-60">
-                Adjust per-app display scaling (20% to 200%). Values above 100% render at a higher
-                resolution.
-              </p>
-            </div>
-          </div>
-=======
           <AppEditBasicsSection
             v-model:form="form"
             v-model:cmd-text="cmdText"
@@ -223,7 +82,6 @@
             @unlock-playnite="unlockPlaynite"
             @open-cover-finder="openCoverFinder"
           />
->>>>>>> 96054b7d
 
           <div class="grid grid-cols-2 gap-3">
             <n-checkbox v-if="!isPlaynite" v-model:checked="form.autoDetach" size="small">
@@ -271,20 +129,13 @@
             >
               <div class="flex flex-col">
                 <span>1st Gen Frame Generation Capture Fix</span>
-                <span class="text-[11px] opacity-60"
-<<<<<<< HEAD
-                  >For DLSS3, FSR3, NVIDIA Smooth Motion, and Lossless Scaling. Requires Windows
-                  Graphics Capture (WGC), a display capable of 240 Hz or higher (virtual display
-                  driver recommended), and RTSS installed. Configure Display Device to activate only
-                  that monitor during streams.</span
-=======
-                  >Required for DLSS3, FSR3, NVIDIA Smooth Motion (frame gen), and Lossless Scaling (frame gen). 
-                  Not needed if only using Lossless Scaling for upscaling. Requires Windows Graphics Capture (WGC),
-                  a display capable of 240 Hz or higher (virtual display driver recommended), and
-                  RTSS installed. Configure Display Device to activate only that monitor during
-                  streams.</span
->>>>>>> 96054b7d
-                >
+                <span class="text-[11px] opacity-60">
+                  Required for DLSS3, FSR3, NVIDIA Smooth Motion (frame gen), and Lossless Scaling
+                  frame generation. Not needed if only using Lossless Scaling for upscaling.
+                  Requires Windows Graphics Capture (WGC), a display capable of 240 Hz or higher
+                  (virtual display driver recommended), and RTSS installed. Configure Display Device
+                  to activate only that monitor during streams.
+                </span>
               </div>
             </n-checkbox>
             <n-checkbox
@@ -310,312 +161,6 @@
 
           <AppEditLosslessScalingSection
             v-if="isWindows"
-<<<<<<< HEAD
-            class="mt-4 space-y-3 rounded-md border border-dark/10 p-3 dark:border-light/10"
-          >
-            <div class="flex items-center justify-between gap-3">
-              <div>
-                <div class="text-xs font-semibold uppercase tracking-wide opacity-70">
-                  Frame Generation
-                </div>
-                <p class="text-[11px] opacity-60">
-                  Enable per-app frame generation helpers. Choose NVIDIA Smooth Motion to toggle the
-                  driver feature automatically, or Lossless Scaling to launch the external helper
-                  with customized profiles.
-                </p>
-              </div>
-              <n-switch v-model:value="form.losslessScalingEnabled" size="small" />
-            </div>
-
-            <div class="grid gap-3 md:grid-cols-2">
-              <div class="space-y-1">
-                <label class="text-xs font-semibold uppercase tracking-wide opacity-70">
-                  Provider
-                </label>
-                <n-select
-                  v-model:value="form.frameGenerationProvider"
-                  :options="FRAME_GENERATION_PROVIDERS"
-                  :disabled="!form.losslessScalingEnabled"
-                  size="small"
-                />
-                <div class="space-y-2">
-                  <p class="text-[11px] opacity-60">
-                    <strong>NVIDIA Smooth Motion:</strong> Recommended for RTX 40xx/50xx cards with
-                    driver 571.86 or higher. Offers better performance and lower latency than
-                    Lossless Scaling.
-                  </p>
-                  <p class="text-[11px] opacity-60">
-                    <strong>Lossless Scaling:</strong> Use this if you don't have an RTX 40xx+ card,
-                    or if you prefer more customization options.
-                  </p>
-                </div>
-              </div>
-            </div>
-
-            <n-alert
-              v-if="form.losslessScalingEnabled && usingLosslessProvider && !playniteInstalled"
-              type="warning"
-              :show-icon="true"
-              size="small"
-              class="text-xs"
-            >
-              Playnite integration is not installed. Install the Playnite plugin from the Settings →
-              Playnite tab to use Lossless Scaling integration.
-            </n-alert>
-
-            <n-alert
-              v-if="form.losslessScalingEnabled && usingSmoothMotionProvider"
-              type="info"
-              :show-icon="true"
-              size="small"
-              class="text-xs"
-            >
-              <div class="space-y-1">
-                <p>
-                  <strong>Requirements:</strong> NVIDIA GeForce RTX 40xx or 50xx series GPU with
-                  driver version 571.86 or higher.
-                </p>
-                <p>
-                  NVIDIA Smooth Motion will be enabled in the global profile when the stream starts
-                  and restored afterward. The 1st Gen Frame Generation Capture Fix will also be
-                  applied automatically for optimal streaming performance.
-                </p>
-              </div>
-            </n-alert>
-
-            <div v-if="form.losslessScalingEnabled && usingLosslessProvider" class="space-y-4">
-              <div class="grid gap-3 md:grid-cols-2">
-                <div class="space-y-1">
-                  <label class="text-xs font-semibold uppercase tracking-wide opacity-70">
-                    Profile
-                  </label>
-                  <n-radio-group v-model:value="form.losslessScalingProfile">
-                    <n-radio value="recommended">Recommended (Lowest Latency & Frame Pacing)</n-radio>
-                    <n-radio value="custom">Custom: Use my Lossless Scaling default profile</n-radio>
-                  </n-radio-group>
-                  <p class="text-[11px] opacity-60">
-                    Recommended keeps Sunshine-tuned values for lowest latency and consistent frame
-                    pacing, enabling WGC capture, HDR, and LSFG 3.1 adaptive defaults. Select
-                    Custom to run the default profile you maintain inside Lossless Scaling.
-                  </p>
-                </div>
-                <div class="flex items-end justify-end">
-                  <n-button
-                    size="small"
-                    tertiary
-                    :disabled="!hasActiveLosslessOverrides"
-                    @click="resetActiveLosslessProfile"
-                  >
-                    Reset to Profile Defaults
-                  </n-button>
-                </div>
-              </div>
-
-              <div class="space-y-1">
-                <label class="text-xs font-semibold uppercase tracking-wide opacity-70">
-                  Scaling Type
-                </label>
-                <n-select
-                  v-model:value="losslessScalingModeModel"
-                  :options="LOSSLESS_SCALING_OPTIONS"
-                  size="small"
-                  :clearable="false"
-                />
-                <p class="text-[11px] opacity-60">
-                  Choose the Lossless Scaling algorithm. Options like LS1, FSR, NIS, and SGSR expose
-                  sharpening controls below. Anime4K unlocks size and VRS toggles.
-                </p>
-                <p class="text-[11px] opacity-60 text-warning">
-                  <strong>Note:</strong> Only use scaling if your game does not natively support FSR
-                  or DLSS, as it will cost additional performance.
-                </p>
-              </div>
-
-              <div v-if="showLosslessSharpening" class="space-y-1">
-                <label class="text-xs font-semibold uppercase tracking-wide opacity-70">
-                  Sharpening (1-10)
-                </label>
-                <n-input-number
-                  v-model:value="losslessSharpeningModel"
-                  :min="LOSSLESS_SHARPNESS_MIN"
-                  :max="LOSSLESS_SHARPNESS_MAX"
-                  :step="1"
-                  :precision="0"
-                  size="small"
-                />
-                <p class="text-[11px] opacity-60">
-                  Controls post-scale sharpening for the selected algorithm.
-                </p>
-              </div>
-
-              <div v-if="showLosslessAnimeOptions" class="grid gap-3 md:grid-cols-2">
-                <div class="space-y-1">
-                  <label class="text-xs font-semibold uppercase tracking-wide opacity-70">
-                    Anime4K Size
-                  </label>
-                  <n-select
-                    v-model:value="losslessAnimeSizeModel"
-                    :options="LOSSLESS_ANIME_SIZES"
-                    size="small"
-                    :clearable="false"
-                  />
-                </div>
-                <div
-                  class="flex items-center justify-between gap-3 rounded-md border border-dark/10 px-3 py-2 dark:border-light/10"
-                >
-                  <div>
-                    <div class="text-xs font-semibold uppercase tracking-wide opacity-70">VRS</div>
-                    <p class="text-[11px] opacity-60">
-                      Enable Variable Rate Shading where supported.
-                    </p>
-                  </div>
-                  <n-switch v-model:value="losslessAnimeVrsModel" size="small" />
-                </div>
-              </div>
-
-              <div class="grid gap-3 md:grid-cols-2">
-                <div v-if="showLosslessResolution" class="space-y-1">
-                  <label class="text-xs font-semibold uppercase tracking-wide opacity-70">
-                    Resolution Scaling (%)
-                  </label>
-                  <n-input-number
-                    v-model:value="losslessResolutionScaleModel"
-                    :min="LOSSLESS_RESOLUTION_MIN"
-                    :max="LOSSLESS_RESOLUTION_MAX"
-                    :step="1"
-                    :precision="0"
-                    placeholder="100"
-                  />
-                  <p class="text-[11px] opacity-60">
-                    Leave at 100% for no scaling. Overrides apply only to the selected profile.
-                  </p>
-                </div>
-                <div class="space-y-1">
-                  <label class="text-xs font-semibold uppercase tracking-wide opacity-70">
-                    Flow Scale (%)
-                  </label>
-                  <n-input-number
-                    v-model:value="losslessFlowScaleModel"
-                    :min="LOSSLESS_FLOW_MIN"
-                    :max="LOSSLESS_FLOW_MAX"
-                    :step="1"
-                    :precision="0"
-                    placeholder="50"
-                  />
-                  <p class="text-[11px] opacity-60">
-                    Tunes frame generation blending (0–100). Recommended defaults to 50%.
-                  </p>
-                </div>
-              </div>
-
-              <div
-                class="flex items-center justify-between gap-3 rounded-md border border-dark/10 px-3 py-2 dark:border-light/10"
-              >
-                <div>
-                  <div class="text-xs font-semibold uppercase tracking-wide opacity-70">
-                    Performance Mode
-                  </div>
-                  <p class="text-[11px] opacity-60">
-                    Reduces GPU usage with minimal impact to quality. Customize per profile.
-                  </p>
-                </div>
-                <n-switch v-model:value="losslessPerformanceModeModel" size="small" />
-              </div>
-
-              <div class="grid gap-3 md:grid-cols-2">
-                <div class="space-y-1">
-                  <label class="text-xs font-semibold uppercase tracking-wide opacity-70">
-                    Target Frame Rate
-                  </label>
-                  <n-input-number
-                    v-model:value="form.losslessScalingTargetFps"
-                    :min="1"
-                    :max="360"
-                    :step="1"
-                    :precision="0"
-                    placeholder="120"
-                  />
-                  <p class="text-[11px] opacity-60">
-                    Sets the Lossless Scaling frame generation target.
-                  </p>
-                </div>
-                <div class="space-y-1">
-                  <label class="text-xs font-semibold uppercase tracking-wide opacity-70">
-                    RTSS Frame Limit
-                  </label>
-                  <n-input-number
-                    v-model:value="form.losslessScalingRtssLimit"
-                    :min="1"
-                    :max="360"
-                    :step="1"
-                    :precision="0"
-                    placeholder="60"
-                    @update:value="onLosslessRtssLimitChange"
-                  />
-                  <p class="text-[11px] opacity-60">
-                    Defaults to 50% of the target when not customized.
-                  </p>
-                </div>
-              </div>
-            </div>
-          </div>
-
-          <section class="space-y-3">
-            <div class="flex items-center justify-between">
-              <h3 class="text-xs font-semibold uppercase tracking-wider opacity-70">
-                Prep Commands
-              </h3>
-              <n-button size="small" type="primary" @click="addPrep">
-                <i class="fas fa-plus" /> Add
-              </n-button>
-            </div>
-            <n-checkbox v-model:checked="form.excludeGlobalPrepCmd" size="small">
-              Exclude Global Prep Commands
-            </n-checkbox>
-            <div v-if="form.prepCmd.length === 0" class="text-[12px] opacity-60">None</div>
-            <div v-else class="space-y-2">
-              <div
-                v-for="(p, i) in form.prepCmd"
-                :key="i"
-                class="rounded-md border border-dark/10 dark:border-light/10 p-2"
-              >
-                <div class="flex items-center justify-between gap-2 mb-2">
-                  <div class="text-xs opacity-70">Step {{ i + 1 }}</div>
-                  <div class="flex items-center gap-2">
-                    <n-checkbox v-if="isWindows" v-model:checked="p.elevated" size="small">
-                      {{ $t('_common.elevated') }}
-                    </n-checkbox>
-                    <n-button size="small" type="error" strong @click="form.prepCmd.splice(i, 1)">
-                      <i class="fas fa-trash" />
-                    </n-button>
-                  </div>
-                </div>
-                <div class="grid grid-cols-1 gap-2">
-                  <div>
-                    <label class="text-[11px] opacity-60">{{ $t('_common.do_cmd') }}</label>
-                    <n-input
-                      v-model:value="p.do"
-                      type="textarea"
-                      :autosize="{ minRows: 1, maxRows: 3 }"
-                      class="font-mono"
-                      placeholder="Command to run before start"
-                    />
-                  </div>
-                  <div>
-                    <label class="text-[11px] opacity-60">{{ $t('_common.undo_cmd') }}</label>
-                    <n-input
-                      v-model:value="p.undo"
-                      type="textarea"
-                      :autosize="{ minRows: 1, maxRows: 3 }"
-                      class="font-mono"
-                      placeholder="Command to run on stop"
-                    />
-                  </div>
-                </div>
-              </div>
-            </div>
-          </section>
-=======
             v-model:form="form"
             v-model:frame-generation-provider="frameGenerationSelection"
             v-model:lossless-performance-mode="losslessPerformanceModeModel"
@@ -639,8 +184,6 @@
             :is-windows="isWindows"
             @add-prep="addPrep"
           />
->>>>>>> 96054b7d
-
           <section class="space-y-3">
             <div class="flex items-center justify-between">
               <h3 class="text-xs font-semibold uppercase tracking-wider opacity-70">
@@ -756,239 +299,7 @@
 import { computed, ref, watch, onMounted, onBeforeUnmount } from 'vue';
 import { useMessage } from 'naive-ui';
 import { http } from '@/http';
-<<<<<<< HEAD
-import {
-  NModal,
-  NCard,
-  NButton,
-  NInput,
-  NInputNumber,
-  NCheckbox,
-  NSelect,
-  NSpin,
-  NSwitch,
-  NRadioGroup,
-  NRadio,
-  NAlert,
-  NSlider,
-} from 'naive-ui';
-import { useConfigStore } from '@/stores/config';
-
-// Types for form and server payload
-interface PrepCmd {
-  do: string;
-  undo: string;
-  elevated?: boolean;
-}
-
-type LosslessProfileKey = 'recommended' | 'custom';
-type LosslessScalingMode =
-  | 'off'
-  | 'ls1'
-  | 'fsr'
-  | 'nis'
-  | 'sgsr'
-  | 'bcas'
-  | 'anime4k'
-  | 'xbr'
-  | 'sharp-bilinear'
-  | 'integer'
-  | 'nearest';
-type Anime4kSize = 'S' | 'M' | 'L' | 'VL' | 'UL';
-
-interface LosslessProfileOverrides {
-  performanceMode: boolean | null;
-  flowScale: number | null;
-  resolutionScale: number | null;
-  scalingMode: LosslessScalingMode | null;
-  sharpening: number | null;
-  anime4kSize: Anime4kSize | null;
-  anime4kVrs: boolean | null;
-}
-
-interface LosslessProfileDefaults {
-  performanceMode: boolean;
-  flowScale: number;
-  resolutionScale: number;
-  scalingMode: LosslessScalingMode;
-  sharpening: number;
-  anime4kSize: Anime4kSize;
-  anime4kVrs: boolean;
-}
-
-const LOSSLESS_FLOW_MIN = 0;
-const LOSSLESS_FLOW_MAX = 100;
-const LOSSLESS_RESOLUTION_MIN = 50;
-const LOSSLESS_RESOLUTION_MAX = 100;
-const LOSSLESS_SHARPNESS_MIN = 1;
-const LOSSLESS_SHARPNESS_MAX = 10;
-const SCALE_FACTOR_MIN = 20;
-const SCALE_FACTOR_MAX = 200;
-
-const LOSSLESS_SCALING_OPTIONS: { label: string; value: LosslessScalingMode }[] = [
-  { label: 'Off', value: 'off' },
-  { label: 'LS1', value: 'ls1' },
-  { label: 'FSR', value: 'fsr' },
-  { label: 'NIS', value: 'nis' },
-  { label: 'SGSR', value: 'sgsr' },
-  { label: 'Bicubic CAS', value: 'bcas' },
-  { label: 'Anime4K', value: 'anime4k' },
-  { label: 'xBR', value: 'xbr' },
-  { label: 'Sharp Bilinear', value: 'sharp-bilinear' },
-  { label: 'Integer', value: 'integer' },
-  { label: 'Nearest Neighbor', value: 'nearest' },
-];
-
-const LOSSLESS_SCALING_SHARPENING = new Set<LosslessScalingMode>(['ls1', 'fsr', 'nis', 'sgsr']);
-const LOSSLESS_ANIME_SIZES: { label: string; value: Anime4kSize }[] = [
-  { label: 'Small', value: 'S' },
-  { label: 'Medium', value: 'M' },
-  { label: 'Large', value: 'L' },
-  { label: 'Very Large', value: 'VL' },
-  { label: 'Ultra Large', value: 'UL' },
-];
-
-const LOSSLESS_PROFILE_DEFAULTS: Record<LosslessProfileKey, LosslessProfileDefaults> = {
-  recommended: {
-    performanceMode: true,
-    flowScale: 50,
-    resolutionScale: 100,
-    scalingMode: 'off',
-    sharpening: 5,
-    anime4kSize: 'S',
-    anime4kVrs: false,
-  },
-  custom: {
-    performanceMode: false,
-    flowScale: 50,
-    resolutionScale: 100,
-    scalingMode: 'off',
-    sharpening: 5,
-    anime4kSize: 'S',
-    anime4kVrs: false,
-  },
-};
-
-type FrameGenerationProvider = 'lossless-scaling' | 'nvidia-smooth-motion';
-
-const FRAME_GENERATION_PROVIDERS: Array<{ label: string; value: FrameGenerationProvider }> = [
-  { label: 'NVIDIA Smooth Motion', value: 'nvidia-smooth-motion' },
-  { label: 'Lossless Scaling', value: 'lossless-scaling' },
-];
-
-function emptyLosslessOverrides(): LosslessProfileOverrides {
-  return {
-    performanceMode: null,
-    flowScale: null,
-    resolutionScale: null,
-    scalingMode: null,
-    sharpening: null,
-    anime4kSize: null,
-    anime4kVrs: null,
-  };
-}
-
-function emptyLosslessProfileState(): Record<LosslessProfileKey, LosslessProfileOverrides> {
-  return {
-    recommended: emptyLosslessOverrides(),
-    custom: emptyLosslessOverrides(),
-  };
-}
-
-function normalizeFrameGenerationProvider(value: unknown): FrameGenerationProvider {
-  if (typeof value !== 'string') {
-    return 'lossless-scaling';
-  }
-  const compact = value
-    .toLowerCase()
-    .split('')
-    .filter((ch) => /[a-z0-9]/.test(ch))
-    .join('');
-  if (compact === 'nvidiasmoothmotion' || compact === 'smoothmotion' || compact === 'nvidia') {
-    return 'nvidia-smooth-motion';
-  }
-  if (compact === 'losslessscaling' || compact === 'lossless') {
-    return 'lossless-scaling';
-  }
-  return 'lossless-scaling';
-}
-interface AppForm {
-  index: number;
-  uuid?: string;
-  name: string;
-  output: string;
-  cmd: string;
-  workingDir: string;
-  imagePath: string;
-  excludeGlobalPrepCmd: boolean;
-  excludeGlobalStateCmd: boolean;
-  elevated: boolean;
-  autoDetach: boolean;
-  waitAll: boolean;
-  terminateOnPause: boolean;
-  virtualDisplay: boolean;
-  allowClientCommands: boolean;
-  useAppIdentity: boolean;
-  perClientAppIdentity: boolean;
-  gamepad: string;
-  scaleFactor: number;
-  frameGenLimiterFix: boolean;
-  exitTimeout: number;
-  prepCmd: PrepCmd[];
-  stateCmd: PrepCmd[];
-  detached: string[];
-  gen1FramegenFix: boolean;
-  gen2FramegenFix: boolean;
-  frameGenerationProvider: FrameGenerationProvider;
-  losslessScalingEnabled: boolean;
-  losslessScalingTargetFps: number | null;
-  losslessScalingRtssLimit: number | null;
-  losslessScalingRtssTouched: boolean;
-  losslessScalingProfile: LosslessProfileKey;
-  losslessScalingProfiles: Record<LosslessProfileKey, LosslessProfileOverrides>;
-  // With exactOptionalPropertyTypes, allow explicit undefined when clearing selection
-  playniteId?: string | undefined;
-  playniteManaged?: 'manual' | string | undefined;
-}
-interface ServerApp {
-  name?: string;
-  output?: string;
-  cmd?: string | string[];
-  uuid?: string;
-  'working-dir'?: string;
-  'image-path'?: string;
-  'exclude-global-prep-cmd'?: boolean;
-  'exclude-global-state-cmd'?: boolean;
-  elevated?: boolean;
-  'auto-detach'?: boolean;
-  'wait-all'?: boolean;
-  'terminate-on-pause'?: boolean;
-  'virtual-display'?: boolean;
-  'allow-client-commands'?: boolean;
-  'use-app-identity'?: boolean;
-  'per-client-app-identity'?: boolean;
-  gamepad?: string;
-  'scale-factor'?: number | string;
-  'frame-gen-limiter-fix'?: boolean;
-  'exit-timeout'?: number;
-  'prep-cmd'?: Array<{ do?: string; undo?: string; elevated?: boolean }>;
-  'state-cmd'?: Array<{ do?: string; undo?: string; elevated?: boolean }>;
-  detached?: string[];
-  'playnite-id'?: string | undefined;
-  'playnite-managed'?: 'manual' | string | undefined;
-  'gen1-framegen-fix'?: boolean;
-  'gen2-framegen-fix'?: boolean;
-  'dlss-framegen-capture-fix'?: boolean; // backward compatibility
-  'frame-generation-provider'?: string;
-  'lossless-scaling-framegen'?: boolean;
-  'lossless-scaling-target-fps'?: number | string | null;
-  'lossless-scaling-rtss-limit'?: number | string | null;
-  'lossless-scaling-profile'?: string;
-  'lossless-scaling-recommended'?: Record<string, unknown>;
-  'lossless-scaling-custom'?: Record<string, unknown>;
-}
-=======
-import { NModal, NCard, NButton, NCheckbox } from 'naive-ui';
+import { NModal, NCard, NButton, NCheckbox, NInput } from 'naive-ui';
 import { useConfigStore } from '@/stores/config';
 import type {
   AppForm,
@@ -1002,14 +313,12 @@
   FrameGenerationMode,
 } from './app-edit/types';
 import {
-  FRAME_GENERATION_PROVIDERS,
   LOSSLESS_PROFILE_DEFAULTS,
   LOSSLESS_SCALING_SHARPENING,
   clampFlow,
   clampResolution,
   clampSharpness,
   defaultRtssFromTarget,
-  emptyLosslessOverrides,
   emptyLosslessProfileState,
   normalizeFrameGenerationProvider,
   parseLosslessOverrides,
@@ -1021,8 +330,6 @@
 import AppEditPrepCommandsSection from './app-edit/AppEditPrepCommandsSection.vue';
 import AppEditCoverModal, { type CoverCandidate } from './app-edit/AppEditCoverModal.vue';
 import AppEditDeleteConfirmModal from './app-edit/AppEditDeleteConfirmModal.vue';
->>>>>>> 96054b7d
-
 interface AppEditModalProps {
   modelValue: boolean;
   app?: ServerApp | null;
@@ -1085,7 +392,6 @@
   },
 );
 
-<<<<<<< HEAD
 watch(
   () => form.value.useAppIdentity,
   (enabled) => {
@@ -1107,39 +413,6 @@
   },
 );
 
-function parseNumeric(value: unknown): number | null {
-  if (typeof value === 'number' && Number.isFinite(value)) {
-    return value;
-  }
-  if (typeof value === 'string') {
-    const trimmed = value.trim();
-    if (trimmed.length === 0) return null;
-    const parsed = Number(trimmed);
-    if (Number.isFinite(parsed)) {
-      return parsed;
-    }
-  }
-  return null;
-}
-
-function clampFlow(value: number | null): number | null {
-  if (typeof value !== 'number' || !Number.isFinite(value)) return null;
-  const rounded = Math.round(value);
-  return Math.min(LOSSLESS_FLOW_MAX, Math.max(LOSSLESS_FLOW_MIN, rounded));
-}
-
-function clampResolution(value: number | null): number | null {
-  if (typeof value !== 'number' || !Number.isFinite(value)) return null;
-  const rounded = Math.round(value);
-  return Math.min(LOSSLESS_RESOLUTION_MAX, Math.max(LOSSLESS_RESOLUTION_MIN, rounded));
-}
-
-function clampSharpness(value: number | null): number | null {
-  if (typeof value !== 'number' || !Number.isFinite(value)) return null;
-  const rounded = Math.round(value);
-  return Math.min(LOSSLESS_SHARPNESS_MAX, Math.max(LOSSLESS_SHARPNESS_MIN, rounded));
-}
-
 function clampScaleFactor(value: number | null): number {
   if (typeof value !== 'number' || !Number.isFinite(value)) {
     return 100;
@@ -1148,67 +421,6 @@
   return Math.min(SCALE_FACTOR_MAX, Math.max(SCALE_FACTOR_MIN, rounded));
 }
 
-function defaultRtssFromTarget(target: number | null): number | null {
-  if (typeof target !== 'number' || !Number.isFinite(target) || target <= 0) {
-    return null;
-  }
-  return Math.min(360, Math.max(1, Math.round(target / 2)));
-}
-
-function parseLosslessProfileKey(value: unknown): LosslessProfileKey {
-  if (typeof value === 'string') {
-    const normalized = value.toLowerCase();
-    if (normalized === 'custom') {
-      return 'custom';
-    }
-    if (normalized === 'recommended') {
-      return 'recommended';
-    }
-  }
-  return 'recommended';
-}
-
-function parseLosslessOverrides(input: unknown): LosslessProfileOverrides {
-  const overrides = emptyLosslessOverrides();
-  if (!input || typeof input !== 'object') {
-    return overrides;
-  }
-  const source = input as Record<string, unknown>;
-  if (typeof source['performance-mode'] === 'boolean') {
-    overrides.performanceMode = source['performance-mode'] as boolean;
-  }
-  const rawFlow = clampFlow(parseNumeric(source['flow-scale']));
-  if (rawFlow !== null) {
-    overrides.flowScale = rawFlow;
-  }
-  const rawResolution = clampResolution(parseNumeric(source['resolution-scale']));
-  if (rawResolution !== null) {
-    overrides.resolutionScale = rawResolution;
-  }
-  const modeRaw = typeof source['scaling-type'] === 'string' ? source['scaling-type'] : null;
-  if (modeRaw) {
-    const normalized = modeRaw.toLowerCase() as LosslessScalingMode;
-    if (LOSSLESS_SCALING_OPTIONS.some((o) => o.value === normalized)) {
-      overrides.scalingMode = normalized;
-    }
-  }
-  const rawSharpness = clampSharpness(parseNumeric(source['sharpening']));
-  if (rawSharpness !== null) {
-    overrides.sharpening = rawSharpness;
-  }
-  const animeSizeRaw =
-    typeof source['anime4k-size'] === 'string' ? source['anime4k-size'].toUpperCase() : null;
-  if (animeSizeRaw && LOSSLESS_ANIME_SIZES.some((o) => o.value === animeSizeRaw)) {
-    overrides.anime4kSize = animeSizeRaw as Anime4kSize;
-  }
-  if (typeof source['anime4k-vrs'] === 'boolean') {
-    overrides.anime4kVrs = source['anime4k-vrs'] as boolean;
-  }
-  return overrides;
-}
-
-=======
->>>>>>> 96054b7d
 function fromServerApp(src?: ServerApp | null, idx: number = -1): AppForm {
   const base = fresh();
   if (!src) return { ...base, index: idx };
