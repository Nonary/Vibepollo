<template>
  <n-modal :show="open" :mask-closable="true" @update:show="(v) => emit('update:modelValue', v)">
    <n-card :bordered="false" :content-style="{
      display: 'flex',
      flexDirection: 'column',
      minHeight: 0,
      overflow: 'hidden',
    }" class="overflow-hidden" style="
        max-width: 56rem;
        width: 100%;
        height: min(85dvh, calc(100dvh - 2rem));
        max-height: calc(100dvh - 2rem);
      ">
      <template #header>
        <div class="flex items-center justify-between gap-3">
          <div class="flex items-center gap-3">
            <div
              class="h-14 w-14 rounded-full bg-gradient-to-br from-primary/20 to-primary/10 text-primary flex items-center justify-center shadow-inner">
              <i class="fas fa-window-restore text-xl" />
            </div>
            <div class="flex flex-col">
              <span class="text-xl font-semibold">{{
                form.index === -1 ? 'Add Application' : 'Edit Application'
              }}</span>
            </div>
          </div>
          <div class="shrink-0">
            <span v-if="isPlayniteManaged"
              class="inline-flex items-center px-2 py-0.5 rounded bg-primary/15 text-primary text-[11px] font-semibold">
              Playnite
            </span>
            <span v-else
              class="inline-flex items-center px-2 py-0.5 rounded bg-dark/10 dark:bg-light/10 text-[11px] font-semibold">
              Custom
            </span>
          </div>
        </div>
      </template>

      <div ref="bodyRef" class="relative flex-1 min-h-0 overflow-auto pr-1"
        style="padding-bottom: calc(env(safe-area-inset-bottom) + 0.5rem)">
        <!-- Scroll affordance shadows: appear when more content is available -->
        <div v-if="showTopShadow" class="scroll-shadow-top" aria-hidden="true"></div>
        <div v-if="showBottomShadow" class="scroll-shadow-bottom" aria-hidden="true"></div>

        <form class="space-y-6 text-sm" @submit.prevent="save" @keydown.ctrl.enter.stop.prevent="save">
          <AppEditBasicsSection v-model:form="form" v-model:cmd-text="cmdText"
            v-model:name-select-value="nameSelectValue" v-model:selected-playnite-id="selectedPlayniteId"
            :is-playnite="isPlayniteManaged" :show-playnite-picker="showPlaynitePicker"
            :playnite-installed="playniteInstalled" :name-select-options="nameSelectOptions"
            :games-loading="gamesLoading" :fallback-option="fallbackOption" :playnite-options="playniteOptions"
            :lock-playnite="lockPlaynite" @name-focus="onNameFocus" @name-search="onNameSearch"
            @name-picked="onNamePicked" @load-playnite-games="loadPlayniteGames" @pick-playnite="onPickPlaynite"
            @unlock-playnite="unlockPlaynite" @open-cover-finder="openCoverFinder" />

          <div class="grid grid-cols-2 gap-3">
            <n-checkbox v-model:checked="form.excludeGlobalPrepCmd" size="small">
              Exclude Global Prep
            </n-checkbox>
            <n-checkbox v-if="!isPlayniteManaged" v-model:checked="form.autoDetach" size="small">
              Auto Detach
            </n-checkbox>
            <n-checkbox v-if="!isPlayniteManaged" v-model:checked="form.waitAll" size="small">Wait All</n-checkbox>
            <n-checkbox v-if="isWindows && !isPlayniteManaged" v-model:checked="form.elevated" size="small">Elevated
            </n-checkbox>
            <n-checkbox v-model:checked="form.terminateOnPause" size="small">
              Terminate On Pause
            </n-checkbox>
            <n-checkbox v-model:checked="form.allowClientCommands" size="small" class="md:col-span-2">
              Allow Client Commands
            </n-checkbox>
            <n-checkbox v-model:checked="form.useAppIdentity" size="small">
              Use App Identity
            </n-checkbox>
            <n-checkbox v-if="form.useAppIdentity" v-model:checked="form.perClientAppIdentity" size="small"
              class="md:col-span-2">
              Per-client App Identity
            </n-checkbox>
            <n-checkbox
              v-if="isWindows"
              v-model:checked="displayOverrideEnabled"
              size="small"
              class="md:col-span-2"
            >
              <div class="flex flex-col">
                <span>{{ t('config.virtual_display_toggle_label') }}</span>
                <span class="text-[11px] opacity-60">
                  {{ t('config.virtual_display_toggle_hint') }}
                </span>
              </div>
            </n-checkbox>
          </div>

          <div
            v-if="isWindows && displayOverrideEnabled"
            class="space-y-5 rounded-xl border border-dark/10 dark:border-light/10 bg-light/60 dark:bg-dark/40 p-4"
          >
            <div class="space-y-2">
              <div class="flex items-center justify-between gap-3">
                <span class="text-xs font-semibold uppercase tracking-wide opacity-70">
                  {{ t('config.app_display_override_label') }}
                </span>
              </div>
              <p class="text-[11px] opacity-70">{{ t('config.app_display_override_hint') }}</p>
            </div>
            <div class="space-y-2">
              <div class="flex items-center justify-between gap-3">
                <span class="text-xs font-semibold uppercase tracking-wide opacity-70">
                  {{ t('config.app_display_override_virtual') }}
                </span>
              </div>
              <n-radio-group v-model:value="displaySelection" class="flex flex-wrap gap-4">
                <n-radio value="virtual" class="app-radio-card cursor-pointer">
                  <span class="app-radio-card-title">{{ t('config.app_display_override_virtual') }}</span>
                </n-radio>
              </n-radio-group>
            </div>

            <div class="space-y-2">
              <div class="flex items-center justify-between gap-3">
                <span class="text-xs font-semibold uppercase tracking-wide opacity-70">
                  {{ t('config.app_display_physical_label') }}
                </span>
                <n-button size="tiny" tertiary :loading="displayDevicesLoading" @click="loadDisplayDevices">
                  {{ t('_common.refresh') }}
                </n-button>
              </div>
              <p class="text-[11px] opacity-70">{{ t('config.app_display_physical_hint') }}</p>
              <n-select
                v-model:value="physicalOutputModel"
                :options="displayDeviceOptions"
                :loading="displayDevicesLoading"
                :placeholder="t('config.app_display_physical_placeholder')"
                filterable
                clearable
                @focus="onDisplaySelectFocus"
              >
                <template #option="{ option }">
                    <div class="leading-tight">
                    <div class="">{{ option?.displayName || option?.label }}</div>
                    <div class="text-[12px] opacity-60 font-mono">
                      {{ option?.id || option?.value }}
                      <span
                        v-if="option?.active === true"
                        class="ml-1 text-green-600 dark:text-green-400"
                      >
                        ({{ t('config.app_display_status_active') }})
                      </span>
                      <span v-else-if="option?.active === false" class="ml-1 opacity-70">
                        ({{ t('config.app_display_status_inactive') }})
                      </span>
                    </div>
                  </div>
                </template>
                <template #value="{ option }">
                  <div class="leading-tight">
                    <div class="">{{ option?.displayName || option?.label }}</div>
                    <div class="text-[12px] opacity-60 font-mono">
                      {{ option?.id || option?.value }}
                      <span
                        v-if="option?.active === true"
                        class="ml-1 text-green-600 dark:text-green-400"
                      >
                        ({{ t('config.app_display_status_active') }})
                      </span>
                      <span v-else-if="option?.active === false" class="ml-1 opacity-70">
                        ({{ t('config.app_display_status_inactive') }})
                      </span>
                    </div>
                  </div>
                </template>
              </n-select>
              <div class="text-[11px] opacity-70">
                <span v-if="displayDevicesError" class="text-red-500">{{ displayDevicesError }}</span>
                <span v-else>{{ t('config.app_display_physical_status_hint') }}</span>
              </div>
            </div>

            <div v-if="displaySelection === 'physical'" class="space-y-3">
              <div class="flex items-center justify-between gap-3">
                <span class="text-xs font-semibold uppercase tracking-wide opacity-70">
                  {{ t('config.dd_config_label') }}
                </span>
                <n-button
                  v-if="form.ddConfigurationOption"
                  size="tiny"
                  tertiary
                  @click="form.ddConfigurationOption = null"
                >
                  {{ t('config.app_virtual_display_mode_reset') }}
                </n-button>
              </div>
              <p class="text-[11px] opacity-70">{{ t('config.dd_config_hint') }}</p>
              <n-radio-group
                v-model:value="form.ddConfigurationOption"
                class="grid gap-2"
              >
                <n-radio
                  v-for="opt in appDdConfigurationOptions"
                  :key="opt.value"
                  :value="opt.value"
                  :label="opt.label"
                />
              </n-radio-group>
            </div>

            <div
              v-if="displaySelection === 'virtual'"
              class="space-y-5 rounded-xl bg-light/40 dark:bg-dark/40 p-3 md:p-4"
            >
            <div class="space-y-2">
              <div class="flex items-center justify-between gap-3">
                <span class="text-xs font-semibold uppercase tracking-wide opacity-70">
                  {{ t('config.app_virtual_display_mode_label') }}
                </span>
                <n-button v-if="form.virtualDisplayMode !== null" size="tiny" tertiary
                  @click="form.virtualDisplayMode = null">
                  {{ t('config.app_virtual_display_mode_reset') }}
                </n-button>
              </div>
              <p class="text-[11px] opacity-70">{{ t('config.app_virtual_display_mode_hint') }}</p>
            </div>
            <n-radio-group :value="resolvedVirtualDisplayMode"
              @update:value="(v) => form.virtualDisplayMode = v === globalVirtualDisplayMode ? null : v"
              class="grid gap-3 sm:grid-cols-3">
              <n-radio v-for="option in appVirtualDisplayModeOptions" :key="option.value" :value="option.value"
                class="app-radio-card cursor-pointer">
                <span class="app-radio-card-title">{{ option.label }}</span>
              </n-radio>
            </n-radio-group>

            <div class="space-y-2">
              <div class="flex items-center justify-between gap-3">
                <span class="text-xs font-semibold uppercase tracking-wide opacity-70">
                  {{ t('config.virtual_display_layout_label') }}
                </span>
                <n-button v-if="form.virtualDisplayLayout !== null" size="tiny" tertiary
                  @click="form.virtualDisplayLayout = null">
                  {{ t('config.app_virtual_display_layout_reset') }}
                </n-button>
              </div>
              <p class="text-[11px] opacity-70">{{ t('config.virtual_display_layout_hint') }}</p>
            </div>
            <n-radio-group :value="resolvedVirtualDisplayLayout"
              @update:value="(v) => form.virtualDisplayLayout = v === globalVirtualDisplayLayout ? null : v"
              class="space-y-4">
              <div v-for="option in appVirtualDisplayLayoutOptions" :key="option.value"
                class="flex flex-col cursor-pointer py-2 px-2 rounded-md hover:bg-surface/10"
                @click="selectVirtualDisplayLayout(option.value)"
                @keydown.enter.prevent="selectVirtualDisplayLayout(option.value)"
                @keydown.space.prevent="selectVirtualDisplayLayout(option.value)" tabindex="0">
                <div class="flex items-center gap-3">
                  <n-radio :value="option.value" />
                  <span class="text-sm font-semibold">{{ option.label }}</span>
                </div>
                <span class="text-[11px] opacity-70 leading-snug ml-6">{{ option.description }}</span>
              </div>
            </n-radio-group>
          </div>
        </div>

        <AppEditFrameGenSection v-if="isWindows" v-model:mode="frameGenerationSelection"
          v-model:gen1="form.gen1FramegenFix" v-model:gen2="form.gen2FramegenFix"
          v-model:lossless-profile="form.losslessScalingProfile"
          v-model:lossless-target-fps="form.losslessScalingTargetFps"
            v-model:lossless-rtss-limit="form.losslessScalingRtssLimit"
            v-model:lossless-flow-scale="losslessFlowScaleModel" :health="frameGenHealth"
            :health-loading="frameGenHealthLoading" :health-error="frameGenHealthError"
            :lossless-active="losslessFrameGenEnabled" :nvidia-active="nvidiaFrameGenEnabled"
            :using-virtual-display="usingVirtualDisplay" :has-active-lossless-overrides="hasActiveLosslessOverrides"
            :on-lossless-rtss-limit-change="onLosslessRtssLimitChange"
            :reset-active-lossless-profile="resetActiveLosslessProfile" @refresh-health="handleFrameGenHealthRequest"
            @enable-virtual-screen="handleEnableVirtualScreen" />

          <AppEditLosslessScalingSection v-if="isWindows" v-model:form="form"
            v-model:lossless-performance-mode="losslessPerformanceModeModel"
            v-model:lossless-resolution-scale="losslessResolutionScaleModel"
            v-model:lossless-scaling-mode="losslessScalingModeModel"
            v-model:lossless-sharpening="losslessSharpeningModel" v-model:lossless-anime-size="losslessAnimeSizeModel"
            v-model:lossless-anime-vrs="losslessAnimeVrsModel" :is-playnite-managed="isPlayniteManaged"
            :show-lossless-resolution="showLosslessResolution" :show-lossless-sharpening="showLosslessSharpening"
            :show-lossless-anime-options="showLosslessAnimeOptions"
            :has-active-lossless-overrides="hasActiveLosslessOverrides"
            :lossless-executable-detected="losslessExecutableDetected"
            :lossless-executable-check-complete="losslessExecutableCheckComplete"
            :reset-active-lossless-profile="resetActiveLosslessProfile" />

          <AppEditPrepCommandsSection v-model:form="form" :is-windows="isWindows" @add-prep="addPrep" />
          <section class="space-y-3">
            <div class="flex items-center justify-between">
              <h3 class="text-xs font-semibold uppercase tracking-wider opacity-70">
                State Commands
              </h3>
              <n-button size="small" type="primary" @click="addState">
                <i class="fas fa-plus" /> Add
              </n-button>
            </div>
            <n-checkbox v-model:checked="form.excludeGlobalStateCmd" size="small">
              Exclude Global State Commands
            </n-checkbox>
            <div v-if="form.stateCmd.length === 0" class="text-[12px] opacity-60">None</div>
            <div v-else class="space-y-2">
              <div v-for="(s, i) in form.stateCmd" :key="`state-${i}`"
                class="rounded-md border border-dark/10 dark:border-light/10 p-2">
                <div class="flex items-center justify-between gap-2 mb-2">
                  <div class="text-xs opacity-70">Step {{ i + 1 }}</div>
                  <div class="flex items-center gap-2">
                    <n-checkbox v-if="isWindows" v-model:checked="s.elevated" size="small">
                      Elevated
                    </n-checkbox>
                    <n-button size="small" type="error" strong @click="form.stateCmd.splice(i, 1)">
                      <i class="fas fa-trash" />
                    </n-button>
                  </div>
                </div>
                <div class="grid grid-cols-1 gap-2">
                  <div>
                    <label class="text-[11px] opacity-60">Do Command</label>
                    <n-input v-model:value="s.do" type="textarea" :autosize="{ minRows: 1, maxRows: 3 }"
                      class="font-mono" placeholder="Command to run when stream starts" />
                  </div>
                  <div>
                    <label class="text-[11px] opacity-60">Undo Command</label>
                    <n-input v-model:value="s.undo" type="textarea" :autosize="{ minRows: 1, maxRows: 3 }"
                      class="font-mono" placeholder="Command to run when stream stops" />
                  </div>
                </div>
              </div>
            </div>
          </section>

          <section class="sr-only">
            <!-- hidden submit to allow Enter to save within fields -->
            <button type="submit" tabindex="-1" aria-hidden="true"></button>
          </section>
        </form>
      </div>

      <template #footer>
        <div
          class="flex items-center justify-end w-full gap-2 border-t border-dark/10 dark:border-light/10 bg-light/80 dark:bg-surface/80 backdrop-blur px-2 py-2">
          <n-button type="default" strong @click="close">{{ $t('_common.cancel') }}</n-button>
          <n-button v-if="form.index !== -1" type="error" :disabled="saving" @click="showDeleteConfirm = true">
            <i class="fas fa-trash" /> {{ $t('apps.delete') }}
          </n-button>
          <n-button type="primary" :loading="saving" :disabled="saving" @click="save">
            <i class="fas fa-save" /> {{ $t('_common.save') }}
          </n-button>
        </div>
      </template>

      <AppEditCoverModal v-model:visible="showCoverModal" :cover-searching="coverSearching" :cover-busy="coverBusy"
        :cover-candidates="coverCandidates" @pick="useCover" />

      <AppEditDeleteConfirmModal v-model:visible="showDeleteConfirm" :is-playnite-auto="isPlayniteAuto"
        :name="form.name || ''" @cancel="showDeleteConfirm = false" @confirm="del" />
    </n-card>
  </n-modal>
</template>

<script setup lang="ts">
import { computed, ref, watch, onMounted, onBeforeUnmount } from 'vue';
import { useMessage } from 'naive-ui';
import { http } from '@/http';
import { NModal, NCard, NButton, NCheckbox, NRadioGroup, NRadio, NSelect } from 'naive-ui';
import { useConfigStore } from '@/stores/config';
import { useI18n } from 'vue-i18n';
import type {
  AppForm,
  ServerApp,
  PrepCmd,
  LosslessProfileKey,
  LosslessScalingMode,
  LosslessProfileOverrides,
  Anime4kSize,
  FrameGenerationProvider,
  FrameGenerationMode,
  FrameGenHealth,
  AppVirtualDisplayMode,
  AppVirtualDisplayLayout,
} from './app-edit/types';
import {
  LOSSLESS_PROFILE_DEFAULTS,
  LOSSLESS_SCALING_SHARPENING,
  clampFlow,
  clampResolution,
  clampSharpness,
  defaultRtssFromTarget,
  emptyLosslessProfileState,
  parseFrameGenerationMode,
  normalizeFrameGenerationProvider,
  parseLosslessOverrides,
  parseLosslessProfileKey,
  parseNumeric,
} from './app-edit/lossless';
import AppEditBasicsSection from './app-edit/AppEditBasicsSection.vue';
import AppEditLosslessScalingSection from './app-edit/AppEditLosslessScalingSection.vue';
import AppEditPrepCommandsSection from './app-edit/AppEditPrepCommandsSection.vue';
import AppEditFrameGenSection from './app-edit/AppEditFrameGenSection.vue';
import AppEditCoverModal, { type CoverCandidate } from './app-edit/AppEditCoverModal.vue';
import AppEditDeleteConfirmModal from './app-edit/AppEditDeleteConfirmModal.vue';
<<<<<<< HEAD
=======

type DisplayDevice = {
  device_id?: string;
  display_name?: string;
  friendly_name?: string;
  info?: {
    active?: boolean;
  };
};
type DisplaySelection = 'global' | 'virtual' | 'physical';

>>>>>>> f9461118
interface AppEditModalProps {
  modelValue: boolean;
  app?: ServerApp | null;
  index?: number;
}

const SCALE_FACTOR_MIN = 20;
const SCALE_FACTOR_MAX = 200;

const props = defineProps<AppEditModalProps>();
const emit = defineEmits<{
  (e: 'update:modelValue', v: boolean): void;
  (e: 'saved'): void;
  (e: 'deleted'): void;
}>();
const open = computed<boolean>(() => !!props.modelValue);
const message = useMessage();
const { t } = useI18n();
function fresh(): AppForm {
  return {
    index: -1,
    uuid: undefined,
    name: '',
    cmd: '',
    workingDir: '',
    imagePath: '',
    excludeGlobalPrepCmd: false,
    excludeGlobalStateCmd: false,
    elevated: false,
    autoDetach: true,
    waitAll: true,
    terminateOnPause: false,
    allowClientCommands: true,
    useAppIdentity: false,
    perClientAppIdentity: false,
    gamepad: '',
    scaleFactor: 100,
    frameGenLimiterFix: false,
    exitTimeout: 5,
    prepCmd: [],
    stateCmd: [],
    detached: [],
    virtualScreen: false,
    gen1FramegenFix: false,
    gen2FramegenFix: false,
    output: '',
    frameGenerationProvider: 'game-provided',
    frameGenerationMode: 'off',
    losslessScalingEnabled: false,
    losslessScalingTargetFps: null,
    losslessScalingRtssLimit: null,
    losslessScalingRtssTouched: false,
    losslessScalingProfile: 'recommended',
    losslessScalingProfiles: emptyLosslessProfileState(),
    virtualDisplayMode: null,
    virtualDisplayLayout: null,
    ddConfigurationOption: null,
  };
}
const form = ref<AppForm>(fresh());

const APP_VIRTUAL_DISPLAY_MODES: AppVirtualDisplayMode[] = ['disabled', 'per_client', 'shared'];
const APP_VIRTUAL_DISPLAY_LAYOUTS: AppVirtualDisplayLayout[] = [
  'exclusive',
  'extended',
  'extended_primary',
  'extended_isolated',
  'extended_primary_isolated',
];

function parseAppVirtualDisplayMode(value: unknown): AppVirtualDisplayMode | null {
  if (typeof value !== 'string') {
    return null;
  }
  const normalized = value.trim().toLowerCase();
  if (APP_VIRTUAL_DISPLAY_MODES.includes(normalized as AppVirtualDisplayMode)) {
    return normalized as AppVirtualDisplayMode;
  }
  return null;
}

function parseAppVirtualDisplayLayout(value: unknown): AppVirtualDisplayLayout | null {
  if (typeof value !== 'string') {
    return null;
  }
  const normalized = value.trim().toLowerCase();
  if (APP_VIRTUAL_DISPLAY_LAYOUTS.includes(normalized as AppVirtualDisplayLayout)) {
    return normalized as AppVirtualDisplayLayout;
  }
  return null;
}

watch(
  () => form.value.playniteId,
  () => {
    const et = form.value.exitTimeout as any;
    if (form.value.playniteId && (typeof et !== 'number' || et === 5)) {
      form.value.exitTimeout = 10;
    }
  },
);

watch(
  () => form.value.useAppIdentity,
  (enabled) => {
    if (!enabled) {
      form.value.perClientAppIdentity = false;
    }
  },
);

watch(
  () => form.value.scaleFactor,
  (value) => {
    const clamped = clampScaleFactor(
      typeof value === 'number' && Number.isFinite(value) ? value : null,
    );
    if (clamped !== value) {
      form.value.scaleFactor = clamped;
    }
  },
);

function clampScaleFactor(value: number | null): number {
  if (typeof value !== 'number' || !Number.isFinite(value)) {
    return 100;
  }
  const rounded = Math.round(value);
  return Math.min(SCALE_FACTOR_MAX, Math.max(SCALE_FACTOR_MIN, rounded));
}

function fromServerApp(src?: ServerApp | null, idx: number = -1): AppForm {
  const base = fresh();
  if (!src) return { ...base, index: idx };
  const cmdStr = Array.isArray(src.cmd) ? src.cmd.join(' ') : (src.cmd ?? '');
  const prep = Array.isArray(src['prep-cmd'])
    ? src['prep-cmd'].map((p) => ({
      do: String(p?.do ?? ''),
      undo: String(p?.undo ?? ''),
      elevated: !!p?.elevated,
    }))
    : [];
  const state = Array.isArray(src['state-cmd'])
    ? src['state-cmd'].map((p) => ({
      do: String(p?.do ?? ''),
      undo: String(p?.undo ?? ''),
      elevated: !!p?.elevated,
    }))
    : [];
  const isPlayniteLinked = !!src['playnite-id'];
  const derivedExitTimeout =
    typeof src['exit-timeout'] === 'number'
      ? src['exit-timeout']
      : isPlayniteLinked
        ? 10
        : base.exitTimeout;
  const lsEnabled = !!src['lossless-scaling-framegen'];
  const lsTarget = parseNumeric(src['lossless-scaling-target-fps']);
  const lsLimit = parseNumeric(src['lossless-scaling-rtss-limit']);
  const profileKey = parseLosslessProfileKey(src['lossless-scaling-profile']);
  const losslessProfiles = emptyLosslessProfileState();
  losslessProfiles.recommended = parseLosslessOverrides(src['lossless-scaling-recommended']);
  losslessProfiles.custom = parseLosslessOverrides(src['lossless-scaling-custom']);
  const frameGenerationModeFromConfig = parseFrameGenerationMode(
    (src as any)?.['frame-generation-mode'],
  );
  const useAppIdentity = !!src['use-app-identity'];
  const normalizedProvider = normalizeFrameGenerationProvider(src['frame-generation-provider']);
  let frameGenerationMode: FrameGenerationMode = frameGenerationModeFromConfig ?? 'off';
  if (!frameGenerationModeFromConfig) {
    if (normalizedProvider === 'nvidia-smooth-motion') {
      frameGenerationMode = 'nvidia-smooth-motion';
    } else if (normalizedProvider === 'lossless-scaling') {
      const hasLosslessFrameGen = lsEnabled || lsTarget !== null || lsLimit !== null;
      frameGenerationMode = hasLosslessFrameGen ? 'lossless-scaling' : 'off';
    } else if (normalizedProvider === 'game-provided') {
      frameGenerationMode = 'game-provided';
    }
  }
  const frameGenerationProvider =
    frameGenerationModeFromConfig && frameGenerationModeFromConfig !== 'off'
      ? (frameGenerationModeFromConfig as FrameGenerationProvider)
      : normalizedProvider;
  const rawOutput = String(src.output ?? '');
  const rawVirtualScreen = src['virtual-screen'];
  const virtualScreen =
    typeof rawVirtualScreen === 'boolean' ? rawVirtualScreen : rawOutput === VIRTUAL_DISPLAY_SELECTION;
  const sanitizedOutput =
    virtualScreen && rawOutput === VIRTUAL_DISPLAY_SELECTION ? '' : rawOutput;
  const serverVirtualDisplayMode = parseAppVirtualDisplayMode(
    (src as any)?.['virtual-display-mode'],
  );
  const serverVirtualDisplayLayout = parseAppVirtualDisplayLayout(
    (src as any)?.['virtual-display-layout'],
  );
  const ddConfigRaw = (src as any)?.['dd-configuration-option'];
  let ddConfigValue: AppForm['ddConfigurationOption'] = null;
  if (typeof ddConfigRaw === 'string') {
    const normalized = ddConfigRaw.trim().toLowerCase();
    const allowed: AppForm['ddConfigurationOption'][] = [
      'disabled',
      'verify_only',
      'ensure_active',
      'ensure_primary',
      'ensure_only_display',
    ];
    if (allowed.includes(normalized as AppForm['ddConfigurationOption'])) {
      ddConfigValue = normalized as AppForm['ddConfigurationOption'];
    }
  }
  return {
    index: idx,
    uuid: typeof src.uuid === 'string' ? src.uuid : undefined,
    name: String(src.name ?? ''),
    output: rawOutput,
    cmd: String(cmdStr ?? ''),
    workingDir: String(src['working-dir'] ?? ''),
    imagePath: String(src['image-path'] ?? ''),
    excludeGlobalPrepCmd: !!src['exclude-global-prep-cmd'],
    excludeGlobalStateCmd: !!src['exclude-global-state-cmd'],
    elevated: !!src.elevated,
    autoDetach: src['auto-detach'] !== undefined ? !!src['auto-detach'] : base.autoDetach,
    waitAll: src['wait-all'] !== undefined ? !!src['wait-all'] : base.waitAll,
    terminateOnPause:
      src['terminate-on-pause'] !== undefined ? !!src['terminate-on-pause'] : base.terminateOnPause,
    allowClientCommands:
      src['allow-client-commands'] !== undefined
        ? !!src['allow-client-commands']
        : base.allowClientCommands,
    useAppIdentity: useAppIdentity,
    perClientAppIdentity:
      useAppIdentity && src['per-client-app-identity'] !== undefined
        ? !!src['per-client-app-identity']
        : base.perClientAppIdentity,
    gamepad: typeof src.gamepad === 'string' ? src.gamepad : '',
    scaleFactor: clampScaleFactor(parseNumeric(src['scale-factor'])),
    frameGenLimiterFix:
      src['frame-gen-limiter-fix'] !== undefined
        ? !!src['frame-gen-limiter-fix']
        : base.frameGenLimiterFix,
    exitTimeout: derivedExitTimeout,
    prepCmd: prep,
    stateCmd: state,
    detached: Array.isArray(src.detached) ? src.detached.map((s) => String(s)) : [],
    virtualScreen,
    gen1FramegenFix: !!(src['gen1-framegen-fix'] ?? src['dlss-framegen-capture-fix']),
    gen2FramegenFix: !!src['gen2-framegen-fix'],
    playniteId: src['playnite-id'] || undefined,
    playniteManaged: src['playnite-managed'] || undefined,
    frameGenerationProvider,
    frameGenerationMode,
    losslessScalingEnabled: lsEnabled,
    losslessScalingTargetFps: lsTarget,
    losslessScalingRtssLimit: lsLimit,
    losslessScalingRtssTouched: lsLimit !== null,
    losslessScalingProfile: profileKey,
    losslessScalingProfiles: losslessProfiles,
    virtualDisplayMode: serverVirtualDisplayMode,
    virtualDisplayLayout: serverVirtualDisplayLayout,
    ddConfigurationOption: ddConfigValue,
  };
}

function toServerPayload(f: AppForm): Record<string, any> {
  const payload: Record<string, any> = {
    // Index is required by the backend to determine add (-1) vs update (>= 0)
    index: typeof f.index === 'number' ? f.index : -1,
    name: f.name,
    cmd: f.cmd,
    'working-dir': f.workingDir,
    'image-path': String(f.imagePath || '').replace(/\"/g, ''),
    'exclude-global-prep-cmd': !!f.excludeGlobalPrepCmd,
    'exclude-global-state-cmd': !!f.excludeGlobalStateCmd,
    elevated: !!f.elevated,
    'auto-detach': !!f.autoDetach,
    'wait-all': !!f.waitAll,
    'terminate-on-pause': !!f.terminateOnPause,
    'allow-client-commands': !!f.allowClientCommands,
    'use-app-identity': !!f.useAppIdentity,
    'per-client-app-identity': f.useAppIdentity ? !!f.perClientAppIdentity : false,
    gamepad: String(f.gamepad || ''),
    'scale-factor': clampScaleFactor(
      typeof f.scaleFactor === 'number' && Number.isFinite(f.scaleFactor) ? f.scaleFactor : null,
    ),
    'gen1-framegen-fix': !!f.gen1FramegenFix,
    'gen2-framegen-fix': !!f.gen2FramegenFix,
    'exit-timeout': Number.isFinite(f.exitTimeout) ? f.exitTimeout : 5,
    'prep-cmd': f.prepCmd.map((p) => ({
      do: p.do,
      undo: p.undo,
      ...(isWindows.value ? { elevated: !!p.elevated } : {}),
    })),
    'state-cmd': f.stateCmd.map((p) => ({
      do: p.do,
      undo: p.undo,
      ...(isWindows.value ? { elevated: !!p.elevated } : {}),
    })),
    detached: Array.isArray(f.detached) ? f.detached : [],
    // Leave 'virtual-screen' to be persisted only if explicitly different from the global setting.
  };
  
  // Include uuid to enable backend UUID-matching for updates
  if (f.uuid) {
    payload['uuid'] = f.uuid;
  }
  
  // Only persist virtual display mode/layout if explicitly set and different from global defaults
  const _globalVDMode = globalVirtualDisplayMode.value;
  const _globalVDLayout = globalVirtualDisplayLayout.value;
  const _globalOutput = globalOutputName.value;
  if (f.virtualDisplayMode !== null && f.virtualDisplayMode !== _globalVDMode) {
    payload['virtual-display-mode'] = f.virtualDisplayMode;
  }
  if (f.virtualDisplayLayout !== null && f.virtualDisplayLayout !== _globalVDLayout) {
    payload['virtual-display-layout'] = f.virtualDisplayLayout;
  }
  if (f.playniteId) payload['playnite-id'] = f.playniteId;
  if (f.playniteManaged) payload['playnite-managed'] = f.playniteManaged;
  const provider = normalizeFrameGenerationProvider(f.frameGenerationProvider);
  const mode = f.frameGenerationMode ?? 'off';
  let resolvedProvider: FrameGenerationProvider = provider;
  if (mode === 'nvidia-smooth-motion') {
    resolvedProvider = 'nvidia-smooth-motion';
  } else if (mode === 'lossless-scaling') {
    resolvedProvider = 'lossless-scaling';
  } else if (mode === 'game-provided') {
    resolvedProvider = 'game-provided';
  } else {
    resolvedProvider = provider;
  }
  payload['frame-generation-provider'] = resolvedProvider;
  payload['frame-generation-mode'] = mode;
  const payloadLosslessTarget = parseNumeric(f.losslessScalingTargetFps);
  const payloadLosslessLimit = parseNumeric(f.losslessScalingRtssLimit);
  const losslessRuntimeActive = !!f.losslessScalingEnabled || mode === 'lossless-scaling';
  payload['lossless-scaling-framegen'] = losslessRuntimeActive;
  payload['lossless-scaling-target-fps'] = mode === 'lossless-scaling' ? payloadLosslessTarget : null;
  payload['lossless-scaling-rtss-limit'] = mode === 'lossless-scaling' ? payloadLosslessLimit : null;
  payload['lossless-scaling-profile'] =
    f.losslessScalingProfile === 'recommended' ? 'recommended' : 'custom';
  const buildLosslessProfilePayload = (profile: LosslessProfileOverrides) => {
    const profilePayload: Record<string, any> = {};
    if (profile.performanceMode !== null) {
      profilePayload['performance-mode'] = profile.performanceMode;
    }
    if (profile.flowScale !== null) {
      profilePayload['flow-scale'] = profile.flowScale;
    }
    if (profile.resolutionScale !== null) {
      profilePayload['resolution-scale'] = profile.resolutionScale;
    }
    if (profile.scalingMode !== null) {
      profilePayload['scaling-type'] = profile.scalingMode;
    }
    if (profile.sharpening !== null) {
      profilePayload['sharpening'] = profile.sharpening;
    }
    if (profile.anime4kSize !== null) {
      profilePayload['anime4k-size'] = profile.anime4kSize;
    }
    if (profile.anime4kVrs !== null) {
      profilePayload['anime4k-vrs'] = profile.anime4kVrs;
    }
    return profilePayload;
  };
  const recommendedPayload = buildLosslessProfilePayload(f.losslessScalingProfiles.recommended);
  const customPayload = buildLosslessProfilePayload(f.losslessScalingProfiles.custom);
  if (Object.keys(recommendedPayload).length > 0) {
    payload['lossless-scaling-recommended'] = recommendedPayload;
  }
  if (Object.keys(customPayload).length > 0) {
    payload['lossless-scaling-custom'] = customPayload;
  }
  // Only persist output if it differs from global output (including virtual selection flag)
  if (typeof f.output === 'string') {
    const curOut = String(f.output || '');
    if (curOut !== '' && curOut !== _globalOutput) {
      payload['output'] = curOut;
    }
  }

  // Only persist virtual-screen if it differs from the global virtual output flag.
  const globalIsVirtual = _globalOutput === VIRTUAL_DISPLAY_SELECTION;
  if (!!f.virtualScreen !== globalIsVirtual) {
    payload['virtual-screen'] = !!f.virtualScreen;
  }
  if (f.ddConfigurationOption) {
    payload['dd-configuration-option'] = f.ddConfigurationOption;
  }
  return payload;
}
// Normalize cmd to single string; rehydrate typed form when props.app changes while open
watch(
  () => props.app,
  (val) => {
    if (!open.value) return;
    form.value = fromServerApp(val as ServerApp | undefined, props.index ?? -1);
  },
  { immediate: true },
);
const cmdText = computed<string>({
  get: () => form.value.cmd || '',
  set: (v: string) => {
    form.value.cmd = v;
  },
});
const scaleFactorModel = computed<number>({
  get: () => form.value.scaleFactor,
  set: (v: number) => {
    form.value.scaleFactor = clampScaleFactor(
      typeof v === 'number' && Number.isFinite(v) ? v : null,
    );
  },
});
const isPlayniteManaged = computed<boolean>(() => !!form.value.playniteId);
const isPlayniteAuto = computed<boolean>(
  () => isPlayniteManaged.value && form.value.playniteManaged !== 'manual',
);

const losslessExecutableStatus = ref<any | null>(null);
const losslessExecutableCheckComplete = ref(false);
function hasLosslessCandidates(status: any | null): boolean {
  return Array.isArray(status?.candidates) && status.candidates.length > 0;
}
const losslessExecutableDetected = computed<boolean>(() => {
  const status = losslessExecutableStatus.value;
  if (!status) {
    return false;
  }
  if (status.checked_exists || status.configured_exists || status.default_exists) {
    return true;
  }
  return hasLosslessCandidates(status);
});

async function refreshLosslessExecutableStatus() {
  if (!isWindows.value) {
    losslessExecutableStatus.value = null;
    losslessExecutableCheckComplete.value = true;
    return;
  }
  losslessExecutableCheckComplete.value = false;
  try {
    const params: Record<string, string> = {};
    const configuredPath = (configStore.config as any)?.lossless_scaling_path;
    if (configuredPath) {
      params['path'] = String(configuredPath);
    }
    const response = await http.get('/api/lossless_scaling/status', {
      params,
      validateStatus: () => true,
    });
    if (response.status >= 200 && response.status < 300) {
      losslessExecutableStatus.value = response.data ?? {};
    } else {
      losslessExecutableStatus.value = null;
    }
    losslessExecutableCheckComplete.value = true;
  } catch {
    losslessExecutableStatus.value = null;
    losslessExecutableCheckComplete.value = true;
  }
}

const frameGenerationSelection = computed<FrameGenerationMode>({
  get: () => form.value.frameGenerationMode ?? 'off',
  set: (mode) => {
    form.value.frameGenerationMode = mode;
    if (mode === 'nvidia-smooth-motion') {
      form.value.frameGenerationProvider = 'nvidia-smooth-motion';
      form.value.losslessScalingTargetFps = null;
      form.value.losslessScalingRtssLimit = null;
      form.value.losslessScalingRtssTouched = false;
    } else if (mode === 'lossless-scaling') {
      form.value.frameGenerationProvider = 'lossless-scaling';
    } else if (mode === 'game-provided') {
      form.value.frameGenerationProvider = 'game-provided';
      form.value.losslessScalingTargetFps = null;
      form.value.losslessScalingRtssLimit = null;
      form.value.losslessScalingRtssTouched = false;
    } else {
      form.value.frameGenerationProvider = 'game-provided';
      form.value.losslessScalingTargetFps = null;
      form.value.losslessScalingRtssLimit = null;
      form.value.losslessScalingRtssTouched = false;
    }
  },
});

const nvidiaFrameGenEnabled = computed<boolean>({
  get: () => frameGenerationSelection.value === 'nvidia-smooth-motion',
  set: (enabled: boolean) => {
    if (enabled) {
      frameGenerationSelection.value = 'nvidia-smooth-motion';
    } else if (frameGenerationSelection.value === 'nvidia-smooth-motion') {
      frameGenerationSelection.value = 'off';
    }
  },
});

const losslessFrameGenEnabled = computed<boolean>({
  get: () => frameGenerationSelection.value === 'lossless-scaling',
  set: (enabled: boolean) => {
    if (enabled) {
      frameGenerationSelection.value = 'lossless-scaling';
    } else if (frameGenerationSelection.value === 'lossless-scaling') {
      frameGenerationSelection.value = 'off';
    }
  },
});
watch(
  () => form.value.frameGenerationProvider,
  (provider) => {
    const normalized = normalizeFrameGenerationProvider(provider);
    if (provider !== normalized) {
      form.value.frameGenerationProvider = normalized;
      return;
    }
    if (normalized === 'nvidia-smooth-motion') {
      if (form.value.frameGenerationMode !== 'nvidia-smooth-motion') {
        form.value.frameGenerationMode = 'nvidia-smooth-motion';
      }
    } else if (normalized === 'lossless-scaling') {
      if (form.value.frameGenerationMode !== 'lossless-scaling') {
        form.value.frameGenerationMode = 'lossless-scaling';
      }
    } else if (normalized === 'game-provided') {
      if (form.value.frameGenerationMode === 'lossless-scaling' || form.value.frameGenerationMode === 'nvidia-smooth-motion') {
        form.value.frameGenerationMode = 'game-provided';
      }
    }
    // Update FPS/RTSS if using lossless and frame gen is enabled
    if (
      normalized === 'lossless-scaling' &&
      losslessFrameGenEnabled.value &&
      !form.value.losslessScalingRtssTouched
    ) {
      form.value.losslessScalingRtssLimit = defaultRtssFromTarget(
        parseNumeric(form.value.losslessScalingTargetFps),
      );
    }
  },
);

watch(
  () => form.value.losslessScalingTargetFps,
  (value) => {
    const normalized = parseNumeric(value);
    if (normalized !== value) {
      form.value.losslessScalingTargetFps = normalized;
      return;
    }
    // Only auto-update RTSS if frame gen is enabled and user hasn't manually set it
    if (losslessFrameGenEnabled.value && !form.value.losslessScalingRtssTouched) {
      form.value.losslessScalingRtssLimit = defaultRtssFromTarget(normalized);
    }
  },
);

function onLosslessRtssLimitChange(value: number | null) {
  const normalized = parseNumeric(value);
  if (normalized === null) {
    form.value.losslessScalingRtssTouched = false;
    form.value.losslessScalingRtssLimit = null;
    return;
  }
  form.value.losslessScalingRtssTouched = true;
  form.value.losslessScalingRtssLimit = Math.min(360, Math.max(1, Math.round(normalized)));
}

const activeLosslessProfile = computed<LosslessProfileKey>(() =>
  form.value.losslessScalingProfile === 'recommended' ? 'recommended' : 'custom',
);

function getEffectivePerformanceMode(profile: LosslessProfileKey): boolean {
  const overrides = form.value.losslessScalingProfiles[profile];
  return overrides.performanceMode ?? LOSSLESS_PROFILE_DEFAULTS[profile].performanceMode;
}

function setPerformanceMode(profile: LosslessProfileKey, value: boolean): void {
  const defaults = LOSSLESS_PROFILE_DEFAULTS[profile];
  form.value.losslessScalingProfiles[profile].performanceMode =
    value === defaults.performanceMode ? null : value;
}

function getEffectiveFlowScale(profile: LosslessProfileKey): number {
  const overrides = form.value.losslessScalingProfiles[profile];
  return overrides.flowScale ?? LOSSLESS_PROFILE_DEFAULTS[profile].flowScale;
}

function setFlowScale(profile: LosslessProfileKey, value: number | null): void {
  const defaults = LOSSLESS_PROFILE_DEFAULTS[profile];
  const clamped = clampFlow(value);
  form.value.losslessScalingProfiles[profile].flowScale =
    clamped === null || clamped === defaults.flowScale ? null : clamped;
}

function getEffectiveResolutionScale(profile: LosslessProfileKey): number {
  const overrides = form.value.losslessScalingProfiles[profile];
  return overrides.resolutionScale ?? LOSSLESS_PROFILE_DEFAULTS[profile].resolutionScale;
}

function setResolutionScale(profile: LosslessProfileKey, value: number | null): void {
  const defaults = LOSSLESS_PROFILE_DEFAULTS[profile];
  const clamped = clampResolution(value);
  form.value.losslessScalingProfiles[profile].resolutionScale =
    clamped === null || clamped === defaults.resolutionScale ? null : clamped;
}

function getEffectiveScalingMode(profile: LosslessProfileKey): LosslessScalingMode {
  const overrides = form.value.losslessScalingProfiles[profile];
  return overrides.scalingMode ?? LOSSLESS_PROFILE_DEFAULTS[profile].scalingMode;
}

function setScalingMode(profile: LosslessProfileKey, value: LosslessScalingMode): void {
  const defaults = LOSSLESS_PROFILE_DEFAULTS[profile];
  const overrides = form.value.losslessScalingProfiles[profile];
  overrides.scalingMode = value === defaults.scalingMode ? null : value;
  if (!LOSSLESS_SCALING_SHARPENING.has(value)) {
    overrides.sharpening = null;
  }
  if (value !== 'anime4k') {
    overrides.anime4kSize = null;
    overrides.anime4kVrs = null;
  }
  // When scaling is set to 'off', reset resolution scaling to default (100%)
  if (value === 'off') {
    overrides.resolutionScale = null;
  }
  if (profile === activeLosslessProfile.value) {
    if (value !== 'off' && !form.value.losslessScalingEnabled) {
      form.value.losslessScalingEnabled = true;
    }
    if (value === 'off' && !losslessFrameGenEnabled.value) {
      form.value.losslessScalingEnabled = false;
    }
  }
}

function getEffectiveSharpening(profile: LosslessProfileKey): number {
  const overrides = form.value.losslessScalingProfiles[profile];
  const defaults = LOSSLESS_PROFILE_DEFAULTS[profile];
  return overrides.sharpening ?? defaults.sharpening;
}

function setSharpening(profile: LosslessProfileKey, value: number | null): void {
  const defaults = LOSSLESS_PROFILE_DEFAULTS[profile];
  const clamped = clampSharpness(value);
  form.value.losslessScalingProfiles[profile].sharpening =
    clamped === null || clamped === defaults.sharpening ? null : clamped;
}

function getEffectiveAnimeSize(profile: LosslessProfileKey): Anime4kSize {
  const overrides = form.value.losslessScalingProfiles[profile];
  return overrides.anime4kSize ?? LOSSLESS_PROFILE_DEFAULTS[profile].anime4kSize;
}

function setAnimeSize(profile: LosslessProfileKey, value: Anime4kSize | null): void {
  const defaults = LOSSLESS_PROFILE_DEFAULTS[profile];
  const resolved = value ?? defaults.anime4kSize;
  form.value.losslessScalingProfiles[profile].anime4kSize =
    resolved === defaults.anime4kSize ? null : resolved;
}

function getEffectiveAnimeVrs(profile: LosslessProfileKey): boolean {
  const overrides = form.value.losslessScalingProfiles[profile];
  return overrides.anime4kVrs ?? LOSSLESS_PROFILE_DEFAULTS[profile].anime4kVrs;
}

function setAnimeVrs(profile: LosslessProfileKey, value: boolean): void {
  const defaults = LOSSLESS_PROFILE_DEFAULTS[profile];
  form.value.losslessScalingProfiles[profile].anime4kVrs =
    value === defaults.anime4kVrs ? null : value;
}

const losslessPerformanceModeModel = computed<boolean>({
  get: () => getEffectivePerformanceMode(activeLosslessProfile.value),
  set: (value: boolean) => {
    setPerformanceMode(activeLosslessProfile.value, !!value);
  },
});

const losslessFlowScaleModel = computed<number | null>({
  get: () => getEffectiveFlowScale(activeLosslessProfile.value),
  set: (value) => {
    setFlowScale(activeLosslessProfile.value, value ?? null);
  },
});

const losslessResolutionScaleModel = computed<number | null>({
  get: () => getEffectiveResolutionScale(activeLosslessProfile.value),
  set: (value) => {
    setResolutionScale(activeLosslessProfile.value, value ?? null);
  },
});

const losslessScalingModeModel = computed<LosslessScalingMode>({
  get: () => getEffectiveScalingMode(activeLosslessProfile.value),
  set: (value: LosslessScalingMode) => {
    setScalingMode(activeLosslessProfile.value, value);
  },
});

const losslessSharpeningModel = computed<number>({
  get: () => getEffectiveSharpening(activeLosslessProfile.value),
  set: (value: number | null) => {
    setSharpening(activeLosslessProfile.value, value ?? null);
  },
});

const losslessAnimeSizeModel = computed<Anime4kSize>({
  get: () => getEffectiveAnimeSize(activeLosslessProfile.value),
  set: (value: Anime4kSize | null) => {
    setAnimeSize(activeLosslessProfile.value, value);
  },
});

const losslessAnimeVrsModel = computed<boolean>({
  get: () => getEffectiveAnimeVrs(activeLosslessProfile.value),
  set: (value: boolean) => {
    setAnimeVrs(activeLosslessProfile.value, !!value);
  },
});

const showLosslessSharpening = computed(() =>
  LOSSLESS_SCALING_SHARPENING.has(losslessScalingModeModel.value),
);
const showLosslessResolution = computed(() => {
  const mode = losslessScalingModeModel.value;
  return mode !== null && mode !== 'off';
});
const showLosslessAnimeOptions = computed(() => losslessScalingModeModel.value === 'anime4k');

const hasActiveLosslessOverrides = computed<boolean>(() => {
  const overrides = form.value.losslessScalingProfiles[activeLosslessProfile.value];
  return (
    overrides.performanceMode !== null ||
    overrides.flowScale !== null ||
    overrides.resolutionScale !== null ||
    overrides.scalingMode !== null ||
    overrides.sharpening !== null ||
    overrides.anime4kSize !== null ||
    overrides.anime4kVrs !== null
  );
});

function resetActiveLosslessProfile(): void {
  const overrides = form.value.losslessScalingProfiles[activeLosslessProfile.value];
  overrides.performanceMode = null;
  overrides.flowScale = null;
  overrides.resolutionScale = null;
  overrides.scalingMode = null;
  overrides.sharpening = null;
  overrides.anime4kSize = null;
  overrides.anime4kVrs = null;
}
// Unified name combobox state (supports Playnite suggestions + free-form)
const nameSelectValue = ref<string>('');
const nameOptions = ref<{ label: string; value: string }[]>([]);
const fallbackOption = (value: unknown) => {
  const v = String(value ?? '');
  const label = String(form.value.name || '').trim() || v;
  return { label, value: v };
};
const nameSearchQuery = ref('');
const nameSelectOptions = computed(() => {
  // Prefer dynamically built options (from search)
  if (nameOptions.value.length) return nameOptions.value;
  const list: { label: string; value: string }[] = [];
  const cur = String(form.value.name || '').trim();
  if (cur) list.push({ label: `Custom: "${cur}"`, value: `__custom__:${cur}` });
  if (playniteOptions.value.length) {
    list.push(...playniteOptions.value.slice(0, 20));
  }
  return list;
});

// Populate suggestions immediately on focus so dropdown isn't empty
async function onNameFocus() {
  // Show a friendly placeholder immediately to avoid "No Data"
  if (!playniteOptions.value.length) {
    nameOptions.value = [
      { label: 'Loading Playnite games…', value: '__loading__', disabled: true } as any,
    ];
  }
  // Kick off loading (don’t block the UI), then refresh list
  loadPlayniteGames()
    .catch(() => { })
    .finally(() => {
      onNameSearch(nameSearchQuery.value);
    });
}

function ensureNameSelectionFromForm() {
  const currentName = String(form.value.name || '').trim();
  const opts: { label: string; value: string }[] = [];
  if (currentName) {
    opts.push({ label: `Custom: "${currentName}"`, value: `__custom__:${currentName}` });
  }
  const pid = form.value.playniteId;
  if (pid) {
    const found = playniteOptions.value.find((o) => o.value === String(pid));
    if (found) opts.push(found);
    else if (currentName) opts.push({ label: currentName, value: String(pid) });
  }
  nameOptions.value = opts;
  nameSelectValue.value = pid ? String(pid) : currentName ? `__custom__:${currentName}` : '';
}
function close() {
  emit('update:modelValue', false);
}
function addPrep() {
  form.value.prepCmd.push({
    do: '',
    undo: '',
    ...(isWindows.value ? { elevated: false } : {}),
  });
  requestAnimationFrame(() => updateShadows());
}

function addState() {
  form.value.stateCmd.push({
    do: '',
    undo: '',
    ...(isWindows.value ? { elevated: false } : {}),
  });
  requestAnimationFrame(() => updateShadows());
}
const saving = ref(false);
const showDeleteConfirm = ref(false);

// Cover finder state (disabled for Playnite-managed apps)
const showCoverModal = ref(false);
const coverSearching = ref(false);
const coverBusy = ref(false);
const coverCandidates = ref<CoverCandidate[]>([]);

function getSearchBucket(name: string) {
  const prefix = (name || '')
    .substring(0, Math.min((name || '').length, 2))
    .toLowerCase()
    .replace(/[^a-z\d]/g, '');
  return prefix || '@';
}

async function searchCovers(name: string): Promise<CoverCandidate[]> {
  if (!name) return [];
  const searchName = name.replace(/\s+/g, '.').toLowerCase();
  // Use raw.githubusercontent.com to avoid CORS issues
  const dbUrl = 'https://raw.githubusercontent.com/LizardByte/GameDB/gh-pages';
  const bucket = getSearchBucket(name);
  const res = await fetch(`${dbUrl}/buckets/${bucket}.json`);
  if (!res.ok) return [];
  const maps = await res.json();
  const ids = Object.keys(maps || {});
  const promises = ids.map(async (id) => {
    const item = maps[id];
    if (!item?.name) return null;
    if (String(item.name).replace(/\s+/g, '.').toLowerCase().startsWith(searchName)) {
      try {
        const r = await fetch(`${dbUrl}/games/${id}.json`);
        return await r.json();
      } catch {
        return null;
      }
    }
    return null;
  });
  const results = (await Promise.all(promises)).filter(Boolean);
  return results
    .filter((item) => item && item.cover && item.cover.url)
    .map((game) => {
      const thumb: string = game.cover.url;
      const dotIndex = thumb.lastIndexOf('.');
      const slashIndex = thumb.lastIndexOf('/');
      if (dotIndex < 0 || slashIndex < 0) return null as any;
      const slug = thumb.substring(slashIndex + 1, dotIndex);
      return {
        name: game.name,
        key: `igdb_${game.id}`,
        url: `https://images.igdb.com/igdb/image/upload/t_cover_big/${slug}.jpg`,
        saveUrl: `https://images.igdb.com/igdb/image/upload/t_cover_big_2x/${slug}.png`,
      } as CoverCandidate;
    })
    .filter(Boolean);
}

async function openCoverFinder() {
  if (isPlayniteManaged.value) return;
  coverCandidates.value = [];
  showCoverModal.value = true;
  coverSearching.value = true;
  try {
    coverCandidates.value = await searchCovers(String(form.value.name || ''));
  } finally {
    coverSearching.value = false;
  }
}

async function useCover(cover: CoverCandidate) {
  if (!cover || coverBusy.value) return;
  coverBusy.value = true;
  try {
    const r = await http.post(
      './api/covers/upload',
      { key: cover.key, url: cover.saveUrl },
      { headers: { 'Content-Type': 'application/json' }, validateStatus: () => true },
    );
    if (r.status >= 200 && r.status < 300 && r.data && r.data.path) {
      form.value.imagePath = String(r.data.path || '');
      showCoverModal.value = false;
    }
  } finally {
    coverBusy.value = false;
  }
}

// Platform + Playnite detection
const configStore = useConfigStore();
const platformName = computed(() => (configStore.metadata?.platform || '').toLowerCase());
const isWindows = computed(() => platformName.value === 'windows');
const isLinux = computed(() => platformName.value === 'linux');
const isMac = computed(() => platformName.value === 'macos');
const gamepadOptions = computed(() => {
  const options = [
    { label: 'Default (Global)', value: '' },
    { label: 'Disabled', value: 'disabled' },
    { label: 'Auto', value: 'auto' },
  ];
  if (isLinux.value) {
    options.push(
      { label: 'DualSense (PS5)', value: 'ds5' },
      { label: 'Switch Pro', value: 'switch' },
      { label: 'Xbox One', value: 'xone' },
    );
  }
  if (isWindows.value) {
    options.push({ label: 'DualShock 4', value: 'ds4' }, { label: 'Xbox 360', value: 'x360' });
  }
  return options;
});
const ddConfigOption = computed(
  () => (configStore.config as any)?.dd_configuration_option ?? 'disabled',
);
const captureMethod = computed(() => (configStore.config as any)?.capture ?? '');
const VIRTUAL_DISPLAY_SELECTION = 'sunshine:sudovda_virtual_display';
const globalOutputName = computed(() => {
  const name = (configStore.config as any)?.output_name;
  return typeof name === 'string' ? name : '';
});
const globalVirtualDisplayMode = computed<AppVirtualDisplayMode>(() => {
  const mode = (configStore.config as any)?.virtual_display_mode;
  return parseAppVirtualDisplayMode(mode) ?? 'disabled';
});
const globalVirtualDisplayLayout = computed<AppVirtualDisplayLayout>(() => {
  const layout = (configStore.config as any)?.virtual_display_layout;
  return parseAppVirtualDisplayLayout(layout) ?? 'exclusive';
});
const resolvedVirtualDisplayMode = computed<AppVirtualDisplayMode>(() =>
  form.value.virtualDisplayMode ?? globalVirtualDisplayMode.value,
);
const resolvedVirtualDisplayLayout = computed<AppVirtualDisplayLayout>(() =>
  form.value.virtualDisplayLayout ?? globalVirtualDisplayLayout.value,
);
const APP_VIRTUAL_DISPLAY_MODE_LABEL_KEYS: Record<AppVirtualDisplayMode, string> = {
  disabled: 'config.virtual_display_mode_disabled',
  per_client: 'config.virtual_display_mode_per_client',
  shared: 'config.virtual_display_mode_shared',
};
const appVirtualDisplayModeOptions = computed(() =>
  APP_VIRTUAL_DISPLAY_MODES.map((value) => ({
    value,
    label: t(APP_VIRTUAL_DISPLAY_MODE_LABEL_KEYS[value]),
  })),
);
const appVirtualDisplayLayoutOptions = computed(() =>
  APP_VIRTUAL_DISPLAY_LAYOUTS.map((value) => ({
    value,
    label: t(`config.virtual_display_layout_${value}`),
    description: t(`config.virtual_display_layout_${value}_desc`),
  })),
);
const appDdConfigurationOptions = computed(() => [
  { label: t('_common.disabled') as string, value: 'disabled' },
  { label: t('config.dd_config_verify_only') as string, value: 'verify_only' },
  { label: t('config.dd_config_ensure_active') as string, value: 'ensure_active' },
  { label: t('config.dd_config_ensure_primary') as string, value: 'ensure_primary' },
  { label: t('config.dd_config_ensure_only_display') as string, value: 'ensure_only_display' },
]);

function selectVirtualDisplayLayout(v: unknown) {
  const sv = String(v).trim().toLowerCase();
  if (APP_VIRTUAL_DISPLAY_LAYOUTS.includes(sv as AppVirtualDisplayLayout)) {
    form.value.virtualDisplayLayout = sv as AppVirtualDisplayLayout;
  }
}
const lastPhysicalOutput = ref('');
const lastVirtualDisplayMode = ref<AppVirtualDisplayMode | null>(null);
const displaySelection = computed<DisplaySelection>({
  get: () => {
    const currentOutput =
      typeof form.value.output === 'string' ? form.value.output.trim() : '';
    const globalMode = globalVirtualDisplayMode.value;
    const appMode = form.value.virtualDisplayMode;
    if (form.value.virtualScreen || form.value.output === VIRTUAL_DISPLAY_SELECTION) {
      return 'virtual';
    }
    if (currentOutput) {
      return 'physical';
    }
    if (appMode !== null && appMode !== globalMode) {
      return appMode === 'disabled' ? 'physical' : 'virtual';
    }
    return 'global';
  },
  set: (selection) => {
    if (selection === 'virtual') {
      form.value.virtualScreen = true;
      if (form.value.virtualDisplayMode === 'disabled') {
        form.value.virtualDisplayMode =
          lastVirtualDisplayMode.value ?? globalVirtualDisplayMode.value ?? null;
      }
      form.value.output = '';
      form.value.ddConfigurationOption = null;
    } else if (selection === 'physical') {
      if (form.value.virtualDisplayMode && form.value.virtualDisplayMode !== 'disabled') {
        lastVirtualDisplayMode.value = form.value.virtualDisplayMode;
      }
      form.value.virtualDisplayMode = 'disabled';
      form.value.virtualScreen = false;
      const current =
        typeof form.value.output === 'string' ? form.value.output.trim() : '';
      if (!current || current === VIRTUAL_DISPLAY_SELECTION) {
        if (lastPhysicalOutput.value) {
          form.value.output = lastPhysicalOutput.value;
        } else if (
          globalOutputName.value &&
          globalOutputName.value !== VIRTUAL_DISPLAY_SELECTION
        ) {
          form.value.output = globalOutputName.value;
        }
      }
    } else {
      form.value.virtualScreen = false;
      form.value.virtualDisplayMode = null;
      form.value.output = '';
      form.value.ddConfigurationOption = null;
    }
  },
});
const displayOverrideEnabled = computed<boolean>({
  get: () => displaySelection.value !== 'global',
  set: (enabled) => {
    if (!enabled) {
      displaySelection.value = 'global';
    } else if (displaySelection.value === 'global') {
      displaySelection.value = 'virtual';
    }
  },
});
const windowsDisplayVersion = computed(() => {
  const v = (configStore.metadata as any)?.windows_display_version;
  return typeof v === 'string' ? v : '';
});
const windowsBuildNumber = computed<number | null>(() => {
  const raw = (configStore.metadata as any)?.windows_build_number;
  if (typeof raw === 'number' && Number.isFinite(raw)) return raw;
  if (typeof raw === 'string') {
    const parsed = Number(raw);
    if (Number.isFinite(parsed)) return parsed;
  }
  return null;
});
const autoCaptureUsesWgc = computed(() => {
  if (!isWindows.value) return false;
  const displayVersion = windowsDisplayVersion.value.toUpperCase();
  if (displayVersion.includes('23H2') || displayVersion.includes('24H1') || displayVersion.includes('24H2')) {
    return true;
  }
  const build = windowsBuildNumber.value;
  if (build !== null) {
    // Windows 11 23H2 corresponds to build 22631; treat newer builds as equivalent or better
    return build >= 22631;
  }
  return false;
});
const virtualOutputName = computed(() => {
  const outputName = (configStore.config as any)?.output_name;
  return typeof outputName === 'string' ? outputName : '';
});
const usingVirtualDisplay = computed(() => {
  const selection = displaySelection.value;
  if (selection === 'virtual') return true;
  if (selection === 'physical') return false;
  const mode = resolvedVirtualDisplayMode.value;
  if (mode === 'per_client' || mode === 'shared') {
    return true;
  }
  if (mode === 'disabled') {
    return virtualOutputName.value === VIRTUAL_DISPLAY_SELECTION;
  }
  return false;
});
const skipDisplayWarnings = computed(() => usingVirtualDisplay.value);
const displayDevices = ref<DisplayDevice[]>([]);
const displayDevicesLoading = ref(false);
const displayDevicesError = ref('');
const physicalOutputModel = computed<string | null>({
  get: () => {
    const value = typeof form.value.output === 'string' ? form.value.output.trim() : '';
    return value || null;
  },
  set: (value) => {
    const normalized = typeof value === 'string' ? value.trim() : '';
    if (!normalized) {
      displaySelection.value = 'global';
      displayOverrideEnabled.value = false;
      return;
    }
    form.value.output = normalized;
    form.value.virtualScreen = false;
    lastPhysicalOutput.value = normalized;
    displaySelection.value = 'physical';
    displayOverrideEnabled.value = true;
  },
});

async function loadDisplayDevices(): Promise<void> {
  displayDevicesLoading.value = true;
  displayDevicesError.value = '';
  try {
    const res = await http.get<DisplayDevice[]>('/api/display-devices', {
      params: { detail: 'full' },
    });
    displayDevices.value = Array.isArray(res.data) ? res.data : [];
  } catch (e: any) {
    displayDevicesError.value = e?.message || 'Failed to load display devices';
    displayDevices.value = [];
  } finally {
    displayDevicesLoading.value = false;
  }
}

const displayDeviceOptions = computed(() => {
  const opts: Array<{
    label: string;
    value: string;
    displayName?: string;
    id?: string;
    active?: boolean;
  }> = [];
  const seen = new Set<string>();
  for (const d of displayDevices.value) {
    const value = d.device_id || d.display_name || '';
    if (!value || seen.has(value)) continue;
    const displayName = d.friendly_name || d.display_name || 'Display';
    const guid = d.device_id || '';
    const dispName = d.display_name || '';
    const info = d.info as any;
    let active: boolean | null = null;
    if (info && typeof info === 'object' && 'active' in info) {
      active = !!(info as any).active;
    } else if (info) {
      active = true;
    }
    const parts: string[] = [displayName];
    if (guid) parts.push(guid);
    if (dispName) {
      const status = active === null ? '' : active ? ' (active)' : ' (inactive)';
      parts.push(dispName + status);
    }
    const label = parts.join(' - ');
    const idLine = guid && dispName ? `${guid} - ${dispName}` : guid || dispName;
    opts.push({ label, value, displayName, id: idLine, active });
    seen.add(value);
  }
  const current = typeof form.value.output === 'string' ? form.value.output.trim() : '';
  if (current && !seen.has(current)) {
    opts.push({ label: current, value: current, displayName: current, id: current, active: null });
  }
  if (lastPhysicalOutput.value && !seen.has(lastPhysicalOutput.value) && lastPhysicalOutput.value !== current) {
    const id = lastPhysicalOutput.value;
    opts.push({ label: id, value: id, displayName: id, id, active: null });
  }
  return opts;
});

function onDisplaySelectFocus() {
  if (!displayDevicesLoading.value && displayDevices.value.length === 0) {
    void loadDisplayDevices();
  }
}

watch(
  () => form.value.output,
  (value) => {
    const normalized = typeof value === 'string' ? value.trim() : '';
    if (normalized && normalized !== VIRTUAL_DISPLAY_SELECTION) {
      lastPhysicalOutput.value = normalized;
    }
  },
  { immediate: true },
);

watch(
  () => form.value.virtualDisplayMode,
  (mode) => {
    if (mode && mode !== 'disabled') {
      lastVirtualDisplayMode.value = mode;
    }
  },
  { immediate: true },
);

const frameGenHealth = ref<FrameGenHealth | null>(null);
const frameGenHealthLoading = ref(false);
const frameGenHealthError = ref<string | null>(null);
let frameGenHealthPromise: Promise<void> | null = null;

watch(open, (o) => {
  if (o) {
    form.value = fromServerApp(props.app ?? undefined, props.index ?? -1);
    if (displaySelection.value === 'physical') {
      const currentOutput =
        typeof form.value.output === 'string' ? form.value.output.trim() : '';
      if (!currentOutput && globalOutputName.value && globalOutputName.value !== VIRTUAL_DISPLAY_SELECTION) {
        form.value.output = globalOutputName.value;
      }
    }
    selectedPlayniteId.value = '';
    lockPlaynite.value = false;
    newAppSource.value = 'custom';
    refreshPlayniteStatus().then(() => {
      if (playniteInstalled.value) void loadPlayniteGames();
    });
    requestAnimationFrame(() => updateShadows());
    ensureNameSelectionFromForm();
    if (isWindows.value && (form.value.gen1FramegenFix || form.value.gen2FramegenFix)) {
      refreshFrameGenHealth({ reason: 'open', silent: true }).catch(() => { });
    } else {
      frameGenHealth.value = null;
      frameGenHealthError.value = null;
    }
    if (isWindows.value) {
      refreshLosslessExecutableStatus().catch(() => { });
      if (displaySelection.value === 'physical' && displayDevices.value.length === 0) {
        loadDisplayDevices().catch(() => { });
      }
    }
  } else {
    frameGenHealth.value = null;
    frameGenHealthError.value = null;
  }
});

watch(
  () => (configStore.config as any)?.lossless_scaling_path,
  () => {
    if (!open.value || !isWindows.value) return;
    refreshLosslessExecutableStatus().catch(() => { });
  },
);

watch(
  () => displaySelection.value,
  (selection) => {
    if (
      selection === 'physical' &&
      isWindows.value &&
      displayDevices.value.length === 0 &&
      !displayDevicesLoading.value
    ) {
      loadDisplayDevices().catch(() => { });
    }
  },
);

type FrameGenHealthReason =
  | 'gen1'
  | 'gen2'
  | 'manual'
  | 'auto'
  | 'virtual-toggle'
  | 'capture-change'
  | 'output-change'
  | 'open';

interface FrameGenHealthOptions {
  reason?: FrameGenHealthReason;
  silent?: boolean;
}

function normalizeDeviceId(value: unknown): string {
  return typeof value === 'string' ? value.trim().toLowerCase() : '';
}

function parseRefreshHz(raw: any): number | null {
  if (raw === null || raw === undefined) return null;
  if (Array.isArray(raw)) {
    for (const item of raw) {
      const candidate = parseRefreshHz(item);
      if (candidate !== null) return candidate;
    }
    return null;
  }
  if (typeof raw === 'number') {
    return Number.isFinite(raw) ? raw : null;
  }
  if (typeof raw === 'string') {
    const trimmed = raw.trim();
    if (!trimmed) return null;
    const sanitized = trimmed.replace(/(hz|fps|frames|refresh)/gi, '').trim();
    const fractionMatch = sanitized.match(/^([-+]?\d+(?:\.\d+)?)\s*\/\s*([-+]?\d+(?:\.\d+)?)/);
    if (fractionMatch) {
      const numerator = Number(fractionMatch[1]);
      const denominator = Number(fractionMatch[2]);
      if (Number.isFinite(numerator) && Number.isFinite(denominator) && denominator !== 0) {
        return numerator / denominator;
      }
    }
    const valueMatch = sanitized.match(/[-+]?\d+(?:\.\d+)?/);
    if (valueMatch) {
      const num = Number(valueMatch[0]);
      if (Number.isFinite(num)) return num;
    }
    return null;
  }
  if (typeof raw === 'object') {
    if ('hz' in raw) {
      const hzCandidate = parseRefreshHz((raw as any).hz);
      if (hzCandidate !== null) return hzCandidate;
    }
    if ('value' in raw) {
      const valueCandidate = parseRefreshHz((raw as any).value);
      if (valueCandidate !== null) return valueCandidate;
    }
    if (typeof raw.type === 'string' && raw.value !== undefined) {
      const typed = (raw as { type: string; value: unknown });
      if (typed.type === 'double') {
        return parseRefreshHz(typed.value);
      }
      if (typed.type === 'rational') {
        const val = typed.value ?? {};
        const numerator = Number(
          (val as any)?.numerator ?? (val as any)?.m_numerator ?? (val as any)?.num,
        );
        const denominator = Number(
          (val as any)?.denominator ?? (val as any)?.m_denominator ?? (val as any)?.den ?? 1,
        );
        if (Number.isFinite(numerator) && Number.isFinite(denominator) && denominator !== 0) {
          return numerator / denominator;
        }
      }
    }
    const numerator = Number(
      (raw as any)?.numerator ??
      (raw as any)?.m_numerator ??
      (raw as any)?.num ??
      (raw as any)?.n ??
      null,
    );
    const denominator = Number(
      (raw as any)?.denominator ?? (raw as any)?.m_denominator ?? (raw as any)?.den ?? 1,
    );
    if (Number.isFinite(numerator) && Number.isFinite(denominator) && denominator !== 0) {
      return numerator / denominator;
    }
  }
  return null;
}

function parseRefreshList(raw: unknown): number[] {
  const values: number[] = [];
  const collect = (entry: unknown) => {
    const hz = parseRefreshHz(entry);
    if (hz !== null && Number.isFinite(hz)) {
      values.push(hz);
    }
  };
  if (Array.isArray(raw)) {
    raw.forEach(collect);
  } else if (raw !== null && raw !== undefined) {
    collect(raw);
  }
  const seen = new Set<string>();
  const result: number[] = [];
  for (const hz of values) {
    if (hz <= 0) continue;
    const key = hz.toFixed(3);
    if (seen.has(key)) continue;
    seen.add(key);
    result.push(hz);
  }
  result.sort((a, b) => a - b);
  return result;
}

async function refreshFrameGenHealth(options: FrameGenHealthOptions = {}): Promise<void> {
  if (!isWindows.value) return;
  if (frameGenHealthPromise) return frameGenHealthPromise;
  const run = async () => {
    frameGenHealthLoading.value = true;
    frameGenHealthError.value = null;
    try {
      const [rtssResult, displayResult] = await Promise.allSettled([
        http.get('/api/rtss/status', { validateStatus: () => true }),
        http.get('/api/display-devices?detail=full', { validateStatus: () => true }),
      ]);

      const captureValue = (captureMethod.value || '').toString().toLowerCase();
      let captureStatus: FrameGenHealth['capture']['status'];
      let captureMessage: string;
      const autoTreatsAsWgc = captureValue === '' && autoCaptureUsesWgc.value;
      if (captureValue === 'wgc' || captureValue === 'wgcc' || autoTreatsAsWgc) {
        captureStatus = 'pass';
        captureMessage = autoTreatsAsWgc
          ? 'Automatic capture uses Windows Graphics Capture on this Windows build.'
          : 'Windows Graphics Capture is active for this system.';
      } else if (captureValue === '') {
        captureStatus = 'warn';
        captureMessage =
          'Autodetect may fall back to Desktop Duplication. Select Windows Graphics Capture in Settings -> Capture.';
      } else {
        captureStatus = 'fail';
        captureMessage =
          'Switch capture method to Windows Graphics Capture in Settings -> Capture to keep frame generation compatible.';
      }

      let rtssInstalled = false;
      let rtssHooks = false;
      let rtssRunning = false;
      let rtssStatus: FrameGenHealth['rtss']['status'] = 'unknown';
      let rtssMessage = 'Unable to verify RTSS.';
      if (rtssResult.status === 'fulfilled') {
        const res = rtssResult.value;
        const ok = res.status >= 200 && res.status < 300;
        if (ok) {
          const data = res.data as any;
          rtssInstalled = !!data?.path_exists;
          rtssHooks = !!data?.hooks_found;
          rtssRunning = !!data?.process_running;
          if (rtssInstalled && rtssHooks) {
            rtssStatus = 'pass';
            rtssMessage = 'RTSS hooks detected. Sunshine can control the frame limiter.';
          } else if (rtssInstalled) {
            rtssStatus = 'warn';
            rtssMessage =
              'RTSS is installed but hooks were not detected. Launch RTSS and ensure the Sunshine profile is active.';
          } else {
            rtssStatus = 'fail';
            rtssMessage = 'Install RTSS to avoid microstutter when frame generation is enabled.';
          }
        } else {
          rtssStatus = 'unknown';
          rtssMessage = 'RTSS status endpoint returned an error.';
        }
      } else {
        rtssStatus = 'unknown';
        rtssMessage = 'Unable to reach the RTSS status endpoint.';
      }

      const usingVirtual = usingVirtualDisplay.value;
      const fpsTargets = [60, 90, 120, 144];
      const tolerance = 0.5;
      let displayStatus: FrameGenHealth['display']['status'] = 'unknown';
      let displayMessage = 'Unable to determine display refresh capabilities.';
      let displayLabel = usingVirtual ? 'Sunshine Virtual Screen' : 'Active display';
      let displayId = usingVirtual ? VIRTUAL_DISPLAY_SELECTION : '';
      let displayHz: number | null = null;
      let displayError: string | null = null;
      let displayTargets = fpsTargets.map((fps) => ({
        fps,
        requiredHz: fps * 2,
        supported: usingVirtual ? true : null,
      }));
      let highestFailUnder144: number | null = null;
      let only144Fails = false;

      if (!usingVirtual) {
        if (displayResult.status === 'fulfilled') {
          const res = displayResult.value;
          const ok = res.status >= 200 && res.status < 300;
          if (ok && Array.isArray(res.data)) {
            const devices = res.data as any[];
            const appOutput = form.value.output;
            const globalOutput = globalOutputName.value;
            const candidates = [
              appOutput && appOutput !== VIRTUAL_DISPLAY_SELECTION ? appOutput : '',
              globalOutput && globalOutput !== VIRTUAL_DISPLAY_SELECTION ? globalOutput : '',
            ].filter(Boolean) as string[];
            const normalizedCandidates = candidates.map((c) => normalizeDeviceId(c));
            let target = devices.find((item) => {
              const id = normalizeDeviceId(item?.device_id);
              const displayName = normalizeDeviceId(item?.display_name);
              return normalizedCandidates.includes(id) || normalizedCandidates.includes(displayName);
            });
            if (!target) {
              target = devices.find((item) => item && item.info) || devices[0];
            }
            if (target) {
              displayLabel =
                (typeof target.friendly_name === 'string' && target.friendly_name) ||
                (typeof target.display_name === 'string' && target.display_name) ||
                'Active display';
              displayId =
                (typeof target.device_id === 'string' && target.device_id) ||
                (typeof target.display_name === 'string' && target.display_name) ||
                '';
              const info = target.info as any;
              const refreshRaw = info?.refresh_rate ?? info?.refreshRate;
              const activeRefresh = parseRefreshHz(refreshRaw);
              const supportedRatesRaw =
                (target as any)?.supported_refresh_rates ??
                (target as any)?.supportedRefreshRates;
              const supportedRates = parseRefreshList(supportedRatesRaw);
              const highestSupported =
                supportedRates.length > 0 ? supportedRates[supportedRates.length - 1] : null;

              displayHz = activeRefresh;
              displayTargets = fpsTargets.map((fps) => {
                const required = fps * 2;
                let supported: boolean | null;
                if (supportedRates.length > 0) {
                  supported = supportedRates.some((rate) => rate >= required - tolerance);
                } else if (activeRefresh !== null) {
                  supported = activeRefresh >= required - tolerance;
                } else {
                  supported = null;
                }
                return { fps, requiredHz: required, supported };
              });

              const failingUnder144 = displayTargets.filter(
                (entry) => entry.supported === false && entry.fps < 144,
              );
              highestFailUnder144 = failingUnder144.length
                ? Math.max(...failingUnder144.map((entry) => entry.fps))
                : null;
              only144Fails =
                displayTargets.some(
                  (entry) => entry.fps === 144 && entry.supported === false,
                ) && highestFailUnder144 === null;

              const evaluationHz = highestSupported ?? activeRefresh;
              const hasActive = activeRefresh !== null;
              const deltaSupported =
                highestSupported !== null &&
                hasActive &&
                Math.abs(highestSupported - activeRefresh) > tolerance;

              if (evaluationHz === null) {
                displayStatus = 'unknown';
                displayMessage =
                  'Unable to read the refresh rate from the configured display. Double-check Display Device Step 1.';
              } else if (evaluationHz >= 240 - tolerance) {
                displayStatus = 'pass';
                if (only144Fails) {
                  const baseHz = hasActive ? activeRefresh ?? evaluationHz : evaluationHz;
                  displayMessage = `Current refresh is ${Math.round(baseHz)} Hz. Streams up to 120 FPS are covered. Only 144 FPS streams require the Sunshine virtual screen or a higher-refresh display.`;
                  if (!hasActive && highestSupported !== null) {
                    displayMessage = `Display supports up to ${Math.round(highestSupported)} Hz. Streams up to 120 FPS are covered. Only 144 FPS streams require the Sunshine virtual screen or a higher-refresh display.`;
                  } else if (deltaSupported && highestSupported !== null) {
                    displayMessage += ` Sunshine can switch to ${Math.round(highestSupported)} Hz when a stream starts if Display Device Step 1 keeps that monitor active.`;
                  }
                } else if (!hasActive && highestSupported !== null) {
                  displayMessage = `Display supports up to ${Math.round(highestSupported)} Hz. Sunshine can double 120 FPS streams.`;
                } else if (deltaSupported && highestSupported !== null) {
                  displayMessage = `Current refresh is ${Math.round(activeRefresh ?? evaluationHz)} Hz. Sunshine can switch to ${Math.round(highestSupported)} Hz during streams to keep frame generation smooth.`;
                } else {
                  displayMessage = 'Display refresh is high enough to double 120 FPS streams.';
                }
              } else if (evaluationHz >= 180 - tolerance) {
                displayStatus = 'warn';
                if (!hasActive && highestSupported !== null) {
                  displayMessage = `Display supports up to ${Math.round(evaluationHz)} Hz. Configure Display Device Step 1 to enforce the higher refresh or use the display override below to switch to the Sunshine virtual display.`;
                } else if (hasActive) {
                  if (highestFailUnder144 !== null) {
                    displayMessage = `Current refresh is ${Math.round(activeRefresh ?? evaluationHz)} Hz. Streams targeting up to ${highestFailUnder144} FPS need the Sunshine virtual screen or a higher-refresh display.`;
                  } else {
                    displayMessage = `Current refresh is ${Math.round(activeRefresh ?? evaluationHz)} Hz. 120 FPS frame generation may stutter without a higher refresh display. Use the display override below to switch to the Sunshine virtual display or move the stream to a higher-refresh monitor.`;
                  }
                  if (deltaSupported && highestSupported !== null) {
                    displayMessage += ` Sunshine can switch up to ${Math.round(highestSupported)} Hz if Display Device Step 1 keeps only that monitor active.`;
                  }
                } else {
                  displayMessage =
                    'Unable to read the current refresh rate, but the display may not reach the required 240 Hz. Use the display override below to switch to the Sunshine virtual display or move the stream to a higher-refresh monitor.';
                }
              } else {
                displayStatus = 'fail';
                if (!hasActive && highestSupported !== null) {
                  displayMessage = `Display tops out at ${Math.round(evaluationHz)} Hz. Use the display override below to switch to the Sunshine virtual display or switch to a 240 Hz display for frame generation.`;
                } else if (hasActive) {
                  const mention = highestFailUnder144 ?? 120;
                  displayMessage = `Current refresh is ${Math.round(activeRefresh ?? evaluationHz)} Hz. Streams targeting up to ${mention} FPS need the Sunshine virtual screen or a higher-refresh display.`;
                  if (deltaSupported && highestSupported !== null) {
                    displayMessage += ` Sunshine can switch up to ${Math.round(highestSupported)} Hz if configured in Display Device Step 1.`;
                  }
                } else {
                  displayMessage =
                    'Display refresh information was unavailable. Use the display override below to switch to the Sunshine virtual display or switch to a 240 Hz display for frame generation.';
                }
              }
            } else {
              displayStatus = 'unknown';
              displayMessage =
                'No display devices were returned by Sunshine’s helper. Frame generation may not be able to enforce refresh changes.';
              displayError = 'Display helper returned no devices.';
            }
          } else {
            displayStatus = 'unknown';
            displayMessage = 'Display helper did not respond with device information.';
            displayError = 'Display device enumeration failed.';
          }
        } else {
          displayStatus = 'unknown';
          displayMessage = 'Unable to reach the display helper.';
          displayError = 'Display helper request failed.';
        }
      } else {
        displayStatus = 'pass';
        displayMessage =
          'Sunshine virtual screen guarantees a high refresh surface for frame generation.';
      }

      if (usingVirtual) {
        displayTargets = fpsTargets.map((fps) => ({
          fps,
          requiredHz: fps * 2,
          supported: true,
        }));
      }

      const health: FrameGenHealth = {
        checkedAt: Date.now(),
        capture: {
          status: captureStatus,
          method: captureValue,
          message: captureMessage,
        },
        rtss: {
          status: rtssStatus,
          installed: rtssInstalled,
          running: rtssRunning,
          hooksDetected: rtssHooks,
          message: rtssMessage,
        },
        display: {
          status: displayStatus,
          deviceLabel: displayLabel,
          deviceId: displayId,
          currentHz: displayHz,
          targets: displayTargets,
          virtualActive: usingVirtual,
          message: displayMessage,
          error: displayError,
        },
        suggestion: undefined,
      };

      if (highestFailUnder144 !== null) {
        health.suggestion = {
          message:
            `Use the display override above to switch to the Sunshine virtual display or configure Display Device Step 1 to target the virtual display so ${highestFailUnder144} FPS streams stay smooth.`,
          emphasis: 'warning',
        };
      } else if (captureStatus === 'warn' || captureStatus === 'fail') {
        health.suggestion = {
          message:
            'Set Capture -> Method to Windows Graphics Capture so frame generation stays stable.',
          emphasis: 'info',
        };
      }

      frameGenHealth.value = health;
      frameGenHealthError.value = null;
    } catch (error) {
      frameGenHealth.value = null;
      frameGenHealthError.value =
        error instanceof Error ? error.message : 'Unable to run frame generation health check.';
      if (!options.silent) {
        message?.error('Unable to run frame generation health check.');
      }
    } finally {
      frameGenHealthLoading.value = false;
      frameGenHealthPromise = null;
    }
  };
  frameGenHealthPromise = run();
  return frameGenHealthPromise;
}

function handleFrameGenHealthRequest() {
  refreshFrameGenHealth({ reason: 'manual' }).catch(() => { });
}

function handleEnableVirtualScreen() {
  if (!isWindows.value) return;
  displayOverrideEnabled.value = true;
  displaySelection.value = 'virtual';
  refreshFrameGenHealth({ reason: 'virtual-toggle', silent: true }).catch(() => { });
}

function warnIfHealthIssues(reason: FrameGenHealthReason) {
  if (reason === 'auto' || reason === 'virtual-toggle' || reason === 'capture-change' || reason === 'output-change' || reason === 'open') {
    return;
  }
  if (!message) return;
  const health = frameGenHealth.value;
  if (!health) return;
  if (health.capture.status === 'warn' || health.capture.status === 'fail') {
    message.warning(
      'Switch capture method to Windows Graphics Capture in Settings -> Capture to keep frame generation compatible.',
      { duration: 8000 },
    );
  }
  if (health.rtss.status === 'warn' || health.rtss.status === 'fail') {
    message.warning(
      'RTSS is required for this fix. Install and launch RTSS to avoid microstutter.',
      { duration: 8000 },
    );
  }
  if (!skipDisplayWarnings.value && !health.display.virtualActive) {
    const requiresHigh = health.display.targets.some(
      (target) => target.fps < 144 && target.supported === false,
    );
    if (requiresHigh) {
      message.warning(
        'Use the display override to switch to the Sunshine virtual display or adjust Display Device Step 1 to keep only the high-refresh monitor active.',
        { duration: 8000 },
      );
    }
  }
}

const playniteInstalled = ref(false);
const isNew = computed(() => form.value.index === -1);
// New app source: 'custom' or 'playnite' (Windows only)
const newAppSource = ref<'custom' | 'playnite'>('custom');
const showPlaynitePicker = computed(
  () => isNew.value && isWindows.value && newAppSource.value === 'playnite',
);

// Playnite picker state
const gamesLoading = ref(false);
const playniteOptions = ref<{ label: string; value: string }[]>([]);
const selectedPlayniteId = ref('');
const lockPlaynite = ref(false);

async function loadPlayniteGames() {
  if (!isWindows.value || gamesLoading.value || playniteOptions.value.length) return;
  // Ensure we have up-to-date install status
  await refreshPlayniteStatus();
  if (!playniteInstalled.value) return;
  gamesLoading.value = true;
  try {
    const r = await http.get('/api/playnite/games');
    const games: any[] = Array.isArray(r.data) ? r.data : [];
    playniteOptions.value = games
      .filter((g) => !!g.installed)
      .map((g) => ({ label: g.name || g.id, value: g.id }))
      .sort((a, b) => a.label.localeCompare(b.label));
  } catch (_) { }
  gamesLoading.value = false;
  // Refresh suggestions (replace placeholder with actual items)
  try {
    onNameSearch(nameSearchQuery.value);
  } catch { }
}

async function refreshPlayniteStatus() {
  try {
    const r = await http.get('/api/playnite/status', { validateStatus: () => true });
    if (r.status === 200 && r.data && typeof r.data === 'object' && r.data !== null) {
      // eslint-disable-next-line @typescript-eslint/no-explicit-any
      playniteInstalled.value = !!(r.data as any).installed;
    }
  } catch (_) { }
}

function onPickPlaynite(id: string) {
  const opt = playniteOptions.value.find((o) => o.value === id);
  if (!opt) return;
  // Lock in selection and set fields
  form.value.name = opt.label;
  form.value.playniteId = id;
  form.value.playniteManaged = 'manual';
  // clear command by default for Playnite managed entries
  if (!form.value.cmd) form.value.cmd = '';
  lockPlaynite.value = true;
  // Reflect selection in unified combobox
  ensureNameSelectionFromForm();
}
function unlockPlaynite() {
  lockPlaynite.value = false;
}
// When switching to custom source, clear Playnite-specific markers
watch(newAppSource, (v) => {
  if (v === 'custom') {
    form.value.playniteId = undefined;
    form.value.playniteManaged = undefined;
    lockPlaynite.value = false;
    selectedPlayniteId.value = '';
  }
});
// Track if Gen1 is being auto-enabled by Lossless Scaling to prevent alert spam
let autoEnablingGen1 = false;

watch(
  () => form.value.gen1FramegenFix,
  async (enabled) => {
    if (!enabled) {
      return;
    }
    // Disable Gen2 when Gen1 is enabled (mutually exclusive)
    if (form.value.gen2FramegenFix) {
      form.value.gen2FramegenFix = false;
    }
    // Skip alerts if this was triggered by lossless scaling auto-enable
    if (autoEnablingGen1) {
      return;
    }
    message?.info(
      "1st Gen Frame Generation Capture Fix requires Windows Graphics Capture (WGC), RTSS, and a display capable of 240 Hz or higher. Sunshine's virtual screen or any display that satisfies the doubled refresh requirement will work.",
      { duration: 8000 },
    );
    if (!skipDisplayWarnings.value) {
      if (!ddConfigOption.value || ddConfigOption.value === 'disabled') {
        message?.warning(
          'Configure Step 1 for Sunshine\'s virtual screen or enable Display Device and set it to "Deactivate all other displays" so the doubled refresh requirement is met during the stream.',
          { duration: 8000 },
        );
      } else if (ddConfigOption.value !== 'ensure_only_display') {
        message?.warning(
          'Set Step 1 to use Sunshine\'s virtual screen or adjust Display Device to "Deactivate all other displays" so only the high-refresh monitor stays active.',
          { duration: 8000 },
        );
      }
    }
    await refreshFrameGenHealth({ reason: 'gen1' });
    warnIfHealthIssues('gen1');
  },
);

watch(
  () => form.value.gen2FramegenFix,
  async (enabled) => {
    if (!enabled) {
      return;
    }
    // Disable Gen1 when Gen2 is enabled (mutually exclusive)
    if (form.value.gen1FramegenFix) {
      form.value.gen1FramegenFix = false;
    }
    message?.info(
      "2nd Gen Frame Generation Capture Fix (for DLSS 4) forces the NVIDIA Control Panel frame limiter and needs Windows Graphics Capture (WGC) plus an NVIDIA GPU. Sunshine's virtual screen guarantees support, but any display that satisfies the doubled refresh requirement also works.",
      { duration: 8000 },
    );
    if (!skipDisplayWarnings.value) {
      if (!ddConfigOption.value || ddConfigOption.value === 'disabled') {
        message?.warning(
          'Configure Step 1 for Sunshine\'s virtual screen or enable Display Device and set it to "Deactivate all other displays" so the doubled refresh requirement is met during the stream.',
          { duration: 8000 },
        );
      } else if (ddConfigOption.value !== 'ensure_only_display') {
        message?.warning(
          'Set Step 1 to use Sunshine\'s virtual screen or adjust Display Device to "Deactivate all other displays" so only the high-refresh monitor stays active.',
          { duration: 8000 },
        );
      }
    }
    await refreshFrameGenHealth({ reason: 'gen2' });
    warnIfHealthIssues('gen2');
  },
);

watch(
  () => displaySelection.value,
  (selection, prev) => {
    if (!isWindows.value) return;
    if (!(form.value.gen1FramegenFix || form.value.gen2FramegenFix || frameGenHealth.value)) return;
    if (selection === prev) return;
    const reason: FrameGenHealthReason =
      selection === 'virtual' || prev === 'virtual' ? 'virtual-toggle' : 'output-change';
    refreshFrameGenHealth({ reason, silent: true }).catch(() => { });
  },
);

watch(
  () => captureMethod.value,
  () => {
    if (!isWindows.value) return;
    if (!(form.value.gen1FramegenFix || form.value.gen2FramegenFix || frameGenHealth.value)) return;
    refreshFrameGenHealth({ reason: 'capture-change', silent: true }).catch(() => { });
  },
);

watch(
  () => autoCaptureUsesWgc.value,
  (enabled, prev) => {
    if (enabled === prev) return;
    if (!isWindows.value) return;
    if (!(form.value.gen1FramegenFix || form.value.gen2FramegenFix || frameGenHealth.value)) return;
    refreshFrameGenHealth({ reason: 'capture-change', silent: true }).catch(() => { });
  },
);

watch(
  () => [form.value.output, globalOutputName.value],
  () => {
    if (!isWindows.value) return;
    if (!(form.value.gen1FramegenFix || form.value.gen2FramegenFix || frameGenHealth.value)) return;
    refreshFrameGenHealth({ reason: 'output-change', silent: true }).catch(() => { });
  },
);

// Automatically enable Gen1 Frame Generation fix when Frame Generation is enabled
watch(
  () => frameGenerationSelection.value,
  (mode, prevMode) => {
    const anyFrameGenEnabled = mode !== 'off';
    const wasFrameGenEnabled = prevMode !== 'off';
    if (anyFrameGenEnabled && !form.value.gen1FramegenFix) {
      autoEnablingGen1 = true;
      form.value.gen1FramegenFix = true;
      if (mode === 'nvidia-smooth-motion') {
        message?.info(
          '1st Gen Frame Generation Capture Fix has been automatically enabled for optimal NVIDIA Smooth Motion performance.',
          { duration: 8000 },
        );
      } else if (mode === 'lossless-scaling') {
        message?.info(
          '1st Gen Frame Generation Capture Fix has been automatically enabled because it is required for Lossless Scaling frame generation.',
          { duration: 8000 },
        );
      } else if (mode === 'game-provided') {
        message?.info(
          '1st Gen Frame Generation Capture Fix has been automatically enabled to keep in-game frame generation tear-free.',
          { duration: 8000 },
        );
      }
      refreshFrameGenHealth({ reason: 'auto', silent: true }).catch(() => { });
      setTimeout(() => {
        autoEnablingGen1 = false;
      }, 100);
    } else if (!anyFrameGenEnabled && wasFrameGenEnabled && form.value.gen1FramegenFix) {
      autoEnablingGen1 = true;
      form.value.gen1FramegenFix = false;
      setTimeout(() => {
        autoEnablingGen1 = false;
      }, 100);
    }
  },
);
// Scroll affordance logic for modal body
const bodyRef = ref<HTMLElement | null>(null);
const showTopShadow = ref(false);
const showBottomShadow = ref(false);

function updateShadows() {
  const el = bodyRef.value;
  if (!el) return;
  const { scrollTop, scrollHeight, clientHeight } = el;
  const hasOverflow = scrollHeight > clientHeight + 1;
  showTopShadow.value = hasOverflow && scrollTop > 4;
  showBottomShadow.value = hasOverflow && scrollTop + clientHeight < scrollHeight - 4;
}

function onBodyScroll() {
  updateShadows();
}

let ro: ResizeObserver | null = null;
onMounted(() => {
  const el = bodyRef.value;
  if (el) {
    el.addEventListener('scroll', onBodyScroll, { passive: true });
  }
  // Update on size/content changes
  try {
    ro = new ResizeObserver(() => updateShadows());
    if (el) ro.observe(el);
  } catch { }
  // Initial calc after next paint
  requestAnimationFrame(() => updateShadows());
});
onBeforeUnmount(() => {
  const el = bodyRef.value;
  if (el) el.removeEventListener('scroll', onBodyScroll as any);
  try {
    ro?.disconnect();
  } catch { }
  ro = null;
});

// Update name options while user searches
function onNameSearch(q: string) {
  nameSearchQuery.value = q || '';
  const query = String(q || '')
    .trim()
    .toLowerCase();
  const list: { label: string; value: string }[] = [];
  if (query.length) {
    list.push({ label: `Custom: "${q}"`, value: `__custom__:${q}` });
  } else {
    const cur = String(form.value.name || '').trim();
    if (cur) list.push({ label: `Custom: "${cur}"`, value: `__custom__:${cur}` });
  }
  if (playniteOptions.value.length) {
    const filtered = (
      query
        ? playniteOptions.value.filter((o) => o.label.toLowerCase().includes(query))
        : playniteOptions.value.slice(0, 100)
    ).slice(0, 100);
    list.push(...filtered);
  }
  nameOptions.value = list;
}

// Handle picking either a Playnite game or a custom name
function onNamePicked(val: string | null) {
  const v = String(val || '');
  if (!v) {
    nameSelectValue.value = '';
    form.value.name = '';
    form.value.playniteId = undefined;
    form.value.playniteManaged = undefined;
    return;
  }
  if (v.startsWith('__custom__:')) {
    const name = v.substring('__custom__:'.length).trim();
    form.value.name = name;
    form.value.playniteId = undefined;
    form.value.playniteManaged = undefined;
    return;
  }
  const opt = playniteOptions.value.find((o) => o.value === v);
  if (opt) {
    form.value.name = opt.label;
    form.value.playniteId = v;
    form.value.playniteManaged = 'manual';
  }
}

// Cover preview logic removed; Sunshine no longer fetches or proxies images
async function save() {
  saving.value = true;
  try {
    // If on Windows and name exactly matches a Playnite game, auto-link it
    try {
      if (
        isWindows.value &&
        !form.value.playniteId &&
        Array.isArray(playniteOptions.value) &&
        playniteOptions.value.length &&
        typeof form.value.name === 'string'
      ) {
        const target = String(form.value.name || '')
          .trim()
          .toLowerCase();
        const exact = playniteOptions.value.find((o) => o.label.trim().toLowerCase() === target);
        if (exact) {
          form.value.playniteId = exact.value;
          form.value.playniteManaged = 'manual';
        }
      }
    } catch (_) { }
    const payload = toServerPayload(form.value);
    const response = await http.post('./api/apps', payload, {
      headers: { 'Content-Type': 'application/json' },
      validateStatus: () => true,
    });
    const okStatus = response.status >= 200 && response.status < 300;
    const responseData = response?.data as any;
    if (!okStatus || (responseData && responseData.status === false)) {
      const errMessage =
        responseData && typeof responseData === 'object' && 'error' in responseData
          ? String(responseData.error ?? 'Failed to save application.')
          : 'Failed to save application.';
      message?.error(errMessage);
      return;
    }
    emit('saved');
    close();
  } finally {
    saving.value = false;
  }
}

async function del() {
  saving.value = true;
  try {
    // If Playnite auto-managed, add to exclusion list before removing
    const pid = form.value.playniteId;
    if (isPlayniteAuto.value && pid) {
      try {
        // Ensure config store is loaded
        try {
          // @ts-ignore optional chaining for older runtime
          if (!configStore.config) await (configStore.fetchConfig?.() || Promise.resolve());
        } catch { }
        // Start from current local store state to avoid desync
        const current: Array<{ id: string; name: string }> = Array.isArray(
          (configStore.config as any)?.playnite_exclude_games,
        )
          ? ((configStore.config as any).playnite_exclude_games as any)
          : [];
        const map = new Map(current.map((e) => [String(e.id), String(e.name || '')] as const));
        const name = playniteOptions.value.find((o) => o.value === String(pid))?.label || '';
        map.set(String(pid), name);
        const next = Array.from(map.entries()).map(([id, name]) => ({ id, name }));
        // Update local store (keeps UI in sync) and persist via store API
        configStore.updateOption('playnite_exclude_games', next);
        await configStore.save();
      } catch (_) {
        // best-effort; continue with deletion even if exclusion save fails
      }
    }

    const r = await http.delete(`./api/apps/${form.value.index}`, { validateStatus: () => true });
    try {
      if (r && (r as any).data && (r as any).data.playniteFullscreenDisabled) {
        try {
          configStore.updateOption('playnite_fullscreen_entry_enabled', false);
        } catch { }
        try {
          message?.info(
            'Playnite Fullscreen entry removed. The Playnite Desktop option was turned off in Settings -> Playnite.',
          );
        } catch { }
      }
    } catch { }
    // Best-effort force sync on Windows environments
    try {
      await http.post('./api/playnite/force_sync', {}, { validateStatus: () => true });
    } catch (_) { }
    emit('deleted');
    close();
  } finally {
    saving.value = false;
  }
}
</script>
<style scoped>
.mobile-only-hidden {
  display: none;
}

/* Mobile-friendly modal sizing and sticky header/footer */
@media (max-width: 640px) {
  :deep(.n-modal .n-card) {
    border-radius: 0 !important;
    max-width: 100vw !important;
    width: 100vw !important;
    height: 100dvh !important;
    max-height: 100dvh !important;
  }

  :deep(.n-modal .n-card .n-card__header),
  :deep(.n-modal .n-card .n-card-header) {
    position: sticky;
    top: 0;
    z-index: 10;
    backdrop-filter: saturate(1.2) blur(8px);
    background: rgb(var(--color-light) / 0.9);
  }

  :deep(.dark .n-modal .n-card .n-card__header),
  :deep(.dark .n-modal .n-card .n-card-header) {
    background: rgb(var(--color-surface) / 0.9);
  }

  :deep(.n-modal .n-card .n-card__footer),
  :deep(.n-modal .n-card .n-card-footer) {
    position: sticky;
    bottom: 0;
    z-index: 10;
    backdrop-filter: saturate(1.2) blur(8px);
    background: rgb(var(--color-light) / 0.9);
    padding-bottom: calc(env(safe-area-inset-bottom) + 0.5rem) !important;
  }

  :deep(.dark .n-modal .n-card .n-card__footer),
  :deep(.dark .n-modal .n-card .n-card-footer) {
    background: rgb(var(--color-surface) / 0.9);
  }
}

.scroll-shadow-top {
  position: sticky;
  top: 0;
  height: 16px;
  background: linear-gradient(to bottom,
      rgb(var(--color-light) / 0.9),
      rgb(var(--color-light) / 0));
  pointer-events: none;
  z-index: 1;
}

.dark .scroll-shadow-top {
  background: linear-gradient(to bottom,
      rgb(var(--color-surface) / 0.9),
      rgb(var(--color-surface) / 0));
}

.scroll-shadow-bottom {
  position: sticky;
  bottom: 0;
  height: 20px;
  background: linear-gradient(to top, rgb(var(--color-light) / 0.9), rgb(var(--color-light) / 0));
  pointer-events: none;
  z-index: 1;
}

.dark .scroll-shadow-bottom {
  background: linear-gradient(to top,
      rgb(var(--color-surface) / 0.9),
      rgb(var(--color-surface) / 0));
}

.ui-input {
  width: 100%;
  border: 1px solid rgba(0, 0, 0, 0.12);
  background: rgba(255, 255, 255, 0.75);
  padding: 8px 10px;
  border-radius: 8px;
  font-size: 13px;
  line-height: 1.2;
}

.dark .ui-input {
  background: rgba(13, 16, 28, 0.65);
  border-color: rgba(255, 255, 255, 0.14);
  color: #f5f9ff;
}

.ui-checkbox {
  width: 14px;
  height: 14px;
}
</style><|MERGE_RESOLUTION|>--- conflicted
+++ resolved
@@ -399,9 +399,6 @@
 import AppEditFrameGenSection from './app-edit/AppEditFrameGenSection.vue';
 import AppEditCoverModal, { type CoverCandidate } from './app-edit/AppEditCoverModal.vue';
 import AppEditDeleteConfirmModal from './app-edit/AppEditDeleteConfirmModal.vue';
-<<<<<<< HEAD
-=======
-
 type DisplayDevice = {
   device_id?: string;
   display_name?: string;
@@ -411,8 +408,6 @@
   };
 };
 type DisplaySelection = 'global' | 'virtual' | 'physical';
-
->>>>>>> f9461118
 interface AppEditModalProps {
   modelValue: boolean;
   app?: ServerApp | null;
