<template>
  <n-space vertical size="large" class="max-w-6xl mx-auto px-4 py-6">
    <n-page-header
      title="API Token Management"
      subtitle="Create scoped tokens, manage active ones, and test safely."
    >
      <template #extra>
        <n-tag round type="info" size="small" class="inline-flex items-center gap-2">
          <n-icon size="14"><i class="fas fa-shield-halved" /></n-icon>
          Least-privilege scopes for better security
        </n-tag>
      </template>
    </n-page-header>

    <n-card size="large">
      <template #header>
        <n-space align="center" size="small">
          <n-icon size="18"><i class="fas fa-key" /></n-icon>
          <n-text strong>Create Token</n-text>
        </n-space>
      </template>
      <n-space vertical size="large">
        <n-text depth="3">
          Choose one or more route scopes. Each scope grants specific HTTP methods for a path.
        </n-text>

        <n-form :model="draft" label-placement="top" size="medium">
          <n-grid cols="24" x-gap="12" y-gap="12" responsive="screen">
            <n-form-item-gi :span="24" :s="12" label="Route" path="path">
              <n-select
                v-model:value="draft.path"
                :options="routeSelectOptions"
                placeholder="Select a route…"
              />
            </n-form-item-gi>
            <n-form-item-gi :span="24" :s="8" label="Methods" path="selectedMethods">
              <n-checkbox-group v-model:value="draft.selectedMethods">
                <n-space wrap>
                  <n-checkbox v-for="m in draftMethods" :key="m" :value="m">
                    <n-text code>{{ m }}</n-text>
                  </n-checkbox>
                </n-space>
              </n-checkbox-group>
              <n-text v-if="draft.path && draftMethods.length === 0" size="small" depth="3">
                No methods available for this route.
              </n-text>
            </n-form-item-gi>
            <n-form-item-gi :span="24" :s="4" label=" " :show-feedback="false">
              <n-button type="primary" size="medium" :disabled="!canAddScope" @click="addScope">
                <n-icon class="mr-1" size="16"><i class="fas fa-plus" /></n-icon>
                Add Scope
              </n-button>
            </n-form-item-gi>
          </n-grid>
        </n-form>

        <n-space v-if="scopes.length" vertical size="small">
          <n-text depth="3" strong>Scopes</n-text>
          <n-space vertical size="small">
            <n-thing v-for="(s, idx) in scopes" :key="idx + ':' + s.path" :title="s.path">
              <template #header-extra>
                <n-button type="error" strong size="small" text @click="removeScope(idx)">
                  <n-icon size="14"><i class="fas fa-times" /></n-icon>
                  Remove
                </n-button>
              </template>
              <template #description>
                <n-space wrap size="small">
                  <n-tag v-for="m in s.methods" :key="m" type="info" size="small" round>
                    {{ m }}
                  </n-tag>
                </n-space>
              </template>
            </n-thing>
          </n-space>
        </n-space>

        <n-space align="center" size="small">
          <n-button
            type="success"
            size="medium"
            :disabled="!canGenerate || creating"
            :loading="creating"
            @click="createToken"
          >
            <n-icon class="mr-1" size="16"><i class="fas fa-key" /></n-icon>
            Generate Token
          </n-button>
          <n-text v-if="creating" size="small" depth="3">Creating…</n-text>
        </n-space>

        <n-alert v-if="createError" type="error" closable @close="createError = ''">
          {{ createError }}
        </n-alert>
      </n-space>
    </n-card>

    <n-modal :show="showTokenModal" @update:show="(v) => (showTokenModal = v)">
      <n-card title="API Token Created" :bordered="false" style="max-width: 40rem; width: 100%">
        <n-space vertical size="large">
          <n-alert type="warning" :show-icon="true">
            <n-icon class="mr-2" size="16"><i class="fas fa-triangle-exclamation" /></n-icon>
            This token is shown only once. Save or copy it now. You cannot retrieve it later.
          </n-alert>
          <n-space vertical size="small">
            <n-text depth="3" strong>Token</n-text>
            <n-code :code="createdToken" language="bash" word-wrap />
            <n-space align="center" size="small">
              <n-button size="small" type="primary" @click="copy(createdToken)">
                <n-icon class="mr-1" size="14"><i class="fas fa-copy" /></n-icon>
                Copy
              </n-button>
              <n-tag v-if="copied" type="success" size="small" round>Copied!</n-tag>
            </n-space>
          </n-space>
        </n-space>
        <template #footer>
          <n-space justify="end">
            <n-button type="primary" @click="showTokenModal = false">{{
              $t('_common.dismiss')
            }}</n-button>
          </n-space>
        </template>
      </n-card>
    </n-modal>

    <n-card size="large">
      <template #header>
        <n-space align="center" justify="space-between">
          <n-space align="center" size="small">
            <n-icon size="18"><i class="fas fa-lock" /></n-icon>
            <n-text strong>Active Tokens</n-text>
          </n-space>
          <n-button
            type="primary"
            strong
            size="small"
            :loading="tokensLoading"
            aria-label="Refresh tokens"
            @click="loadTokens()"
          >
            <n-icon class="mr-1" size="14"><i class="fas fa-rotate" /></n-icon>
            Refresh
          </n-button>
        </n-space>
      </template>

      <n-space vertical size="large">
        <n-form :model="tableControls" inline label-placement="top" class="flex flex-wrap gap-4">
          <n-form-item label="Filter" path="filter">
            <n-input v-model:value="tableControls.filter" placeholder="Filter by hash or path…" />
          </n-form-item>
          <n-form-item label="Sort" path="sortBy">
            <n-select v-model:value="tableControls.sortBy" :options="sortOptions" />
          </n-form-item>
        </n-form>

        <n-alert v-if="tokensError" type="error" closable @close="tokensError = ''">
          {{ tokensError }}
        </n-alert>

        <n-empty
          v-if="filteredTokens.length === 0 && !tokensLoading"
          description="No active tokens."
        />

        <div v-else class="overflow-auto">
          <n-table :bordered="false" :single-line="false" class="min-w-[640px]">
            <thead>
              <tr>
                <th class="w-40">Hash</th>
                <th>Scopes</th>
                <th class="w-28">Created</th>
                <th class="w-24"></th>
              </tr>
            </thead>
            <tbody>
              <tr v-for="t in filteredTokens" :key="t.hash">
                <td class="align-middle">
                  <n-text
                    class="font-mono text-xs inline-block min-w-[70px] cursor-pointer"
                    @click="copy(t.hash)"
                    @keydown.enter.prevent="copy(t.hash)"
                    tabindex="0"
                  >
                    {{ shortHash(t.hash) }}
                  </n-text>
                </td>
                <td class="align-middle">
                  <n-space wrap size="small">
                    <n-card
                      v-for="(s, idx) in t.scopes"
                      :key="idx"
                      size="small"
                      bordered
                      class="bg-transparent min-w-[160px]"
                    >
                      <n-space vertical size="xsmall">
                        <n-text strong>{{ s.path }}</n-text>
                        <n-space wrap size="small">
                          <n-tag v-for="m in s.methods" :key="m" size="small" type="info" round>
                            {{ m }}
                          </n-tag>
                        </n-space>
                      </n-space>
                    </n-card>
                  </n-space>
                </td>
                <td class="text-xs opacity-70 align-middle">
                  {{ t.createdAt ? formatTime(t.createdAt) : '—' }}
                </td>
                <td class="align-middle">
                  <n-button
                    size="small"
                    type="error"
                    :loading="revoking === t.hash"
                    @click="promptRevoke(t)"
                  >
                    <n-icon class="mr-1" size="14"><i class="fas fa-ban" /></n-icon>
                    Revoke
                  </n-button>
                </td>
              </tr>
            </tbody>
          </n-table>
        </div>
      </n-space>
    </n-card>

    <n-card size="large">
      <template #header>
        <n-space align="center" size="small">
          <n-icon size="18"><i class="fas fa-vial" /></n-icon>
          <n-text strong>Test Token</n-text>
        </n-space>
      </template>
      <n-space vertical size="large">
        <n-alert type="info" secondary>
          Tester performs only safe GET requests. Select a route and send a request with your token.
        </n-alert>

        <n-form :model="test" label-placement="top" size="medium">
          <n-grid cols="24" x-gap="12" y-gap="12" responsive="screen">
            <n-form-item-gi :span="24" :s="12" label="Token" path="token">
              <n-input v-model:value="test.token" placeholder="Paste token" type="password" />
            </n-form-item-gi>
            <n-form-item-gi :span="24" :s="12" label="Route (GET only)" path="path">
              <n-select
                v-model:value="test.path"
                :options="getRouteOptions"
                placeholder="Select a GET route…"
              />
            </n-form-item-gi>
            <n-form-item-gi :span="24" :s="12" label="Header Scheme" path="scheme">
              <n-select v-model:value="test.scheme" :options="schemeOptions" />
            </n-form-item-gi>
            <n-form-item-gi :span="24" :s="12" label="Query String (optional)" path="query">
              <n-input v-model:value="test.query" placeholder="e.g. limit=50&tail=true" />
            </n-form-item-gi>
          </n-grid>
        </n-form>

        <n-alert v-if="test.scheme === 'query'" type="warning" :show-icon="true">
          Using query param (e.g., ?token=...) may expose the token in logs and referrers. Prefer
          header schemes.
        </n-alert>

        <n-space align="center" size="small">
          <n-button type="primary" :disabled="!canSendTest" :loading="testing" @click="sendTest">
            <n-icon class="mr-1" size="16"><i class="fas fa-paper-plane" /></n-icon>
            Test Token
          </n-button>
          <n-text v-if="testing" size="small" depth="3">Sending…</n-text>
        </n-space>

        <n-alert v-if="testError" type="error" closable @close="testError = ''">
          {{ testError }}
        </n-alert>

        <n-space v-if="testResponse" vertical size="small">
          <n-text depth="3" strong>Response</n-text>
          <n-scrollbar style="max-height: 60vh">
            <n-code :code="testResponse" language="json" word-wrap />
          </n-scrollbar>
        </n-space>
      </n-space>
    </n-card>

    <n-modal :show="showRevoke" @update:show="(v) => (showRevoke = v)">
      <n-card
        :title="$t('auth.confirm_revoke_title')"
        :bordered="false"
        style="max-width: 32rem; width: 100%"
      >
        <n-space vertical align="center" size="medium">
          <n-text>
            {{
              $t('auth.confirm_revoke_message_hash', { hash: shortHash(pendingRevoke?.hash || '') })
            }}
          </n-text>
        </n-space>
        <template #footer>
          <n-space justify="end" size="small">
            <n-button type="default" strong @click="showRevoke = false">{{
              $t('cancel')
            }}</n-button>
            <n-button type="error" strong @click="confirmRevoke">{{ $t('auth.revoke') }}</n-button>
          </n-space>
        </template>
      </n-card>
    </n-modal>
  </n-space>
</template>

<script setup lang="ts">
import { computed, onMounted, onBeforeUnmount, reactive, ref, watch } from 'vue';
import {
  NAlert,
  NButton,
  NCard,
  NCheckbox,
  NCheckboxGroup,
  NCode,
  NEmpty,
  NForm,
  NFormItem,
  NFormItemGi,
  NGrid,
  NIcon,
  NInput,
  NModal,
  NPageHeader,
  NScrollbar,
  NSelect,
  NSpace,
  NTable,
  NTag,
  NText,
  NThing,
  useMessage,
} from 'naive-ui';
import { http } from '@/http';
import { useAuthStore } from '@/stores/auth';

type RouteDef = { path: string; methods: string[] };
type Scope = { path: string; methods: string[] };
type TokenRecord = { hash: string; scopes: Scope[]; createdAt?: string | number | null };

// Available API routes and methods
const DEFAULT_ROUTE_OPTIONS: RouteDef[] = [
  { path: '/api/pin', methods: ['POST'] },
  { path: '/api/otp', methods: ['POST'] },
  { path: '/api/apps', methods: ['GET', 'POST'] },
  { path: '/api/apps/reorder', methods: ['POST'] },
  { path: '/api/apps/delete', methods: ['POST'] },
  { path: '/api/apps/launch', methods: ['POST'] },
  { path: '/api/apps/close', methods: ['POST'] },
  { path: '/api/apps/purge_autosync', methods: ['POST'] },
  { path: '/api/apps/([0-9]+)', methods: ['DELETE'] },
  { path: '/api/apps/([^/]+)/cover', methods: ['GET'] },
  { path: '/api/logs', methods: ['GET'] },
  { path: '/api/logs/export', methods: ['GET'] },
  { path: '/api/config', methods: ['GET', 'POST', 'PATCH'] },
  { path: '/api/configLocale', methods: ['GET'] },
  { path: '/api/metadata', methods: ['GET'] },
  { path: '/api/restart', methods: ['POST'] },
  { path: '/api/quit', methods: ['POST'] },
  { path: '/api/password', methods: ['POST'] },
  { path: '/api/session/status', methods: ['GET'] },
  { path: '/api/display-devices', methods: ['GET'] },
  { path: '/api/display/export_golden', methods: ['POST'] },
  { path: '/api/display/golden_status', methods: ['GET'] },
  { path: '/api/display/golden', methods: ['DELETE'] },
  { path: '/api/health/vigem', methods: ['GET'] },
  { path: '/api/covers/upload', methods: ['POST'] },
  { path: '/api/playnite/status', methods: ['GET'] },
  { path: '/api/playnite/install', methods: ['POST'] },
  { path: '/api/playnite/uninstall', methods: ['POST'] },
  { path: '/api/playnite/games', methods: ['GET'] },
  { path: '/api/playnite/categories', methods: ['GET'] },
  { path: '/api/playnite/force_sync', methods: ['POST'] },
  { path: '/api/playnite/launch', methods: ['POST'] },
  { path: '/api/rtss/status', methods: ['GET'] },
  { path: '/api/lossless_scaling/status', methods: ['GET'] },
  { path: '/api/auth/login', methods: ['POST'] },
  { path: '/api/auth/logout', methods: ['POST'] },
  { path: '/api/auth/status', methods: ['GET'] },
  { path: '/api/auth/sessions', methods: ['GET'] },
  { path: '/api/auth/sessions/([A-Fa-f0-9]+)', methods: ['DELETE'] },
  { path: '/api/clients/list', methods: ['GET'] },
  { path: '/api/clients/hdr-profiles', methods: ['GET'] },
  { path: '/api/clients/unpair', methods: ['POST'] },
<<<<<<< HEAD
  { path: '/api/clients/unpair-all', methods: ['POST'] },
  { path: '/api/clients/update', methods: ['POST'] },
  { path: '/api/clients/disconnect', methods: ['POST'] },
=======
  { path: '/api/clients/update', methods: ['POST'] },
  { path: '/api/clients/disconnect', methods: ['POST'] },
  { path: '/api/apps/close', methods: ['POST'] },
  { path: '/api/covers/upload', methods: ['POST'] },
>>>>>>> 797f7e05
  { path: '/api/token', methods: ['POST'] },
  { path: '/api/tokens', methods: ['GET'] },
  { path: '/api/token/([a-fA-F0-9]+)', methods: ['DELETE'] },
];

const props = defineProps<{ routes?: RouteDef[] }>();

const routeOptions = computed<RouteDef[]>(() =>
  props.routes && props.routes.length > 0 ? props.routes : DEFAULT_ROUTE_OPTIONS,
);
const getOnlyRoutes = computed(() => routeOptions.value.filter((r) => r.methods.includes('GET')));
const routeSelectOptions = computed(() =>
  routeOptions.value.map((r) => ({ label: r.path, value: r.path })),
);
const getRouteOptions = computed(() =>
  getOnlyRoutes.value.map((r) => ({ label: r.path, value: r.path })),
);
const sortOptions = [
  { label: 'Newest', value: 'created' },
  { label: 'Path', value: 'path' },
];
const schemeOptions = [
  { label: 'Authorization: Bearer <token>', value: 'bearer' },
  { label: 'X-Api-Token: <token>', value: 'x-api-token' },
  { label: 'X-Token: <token>', value: 'x-token' },
  { label: 'Query param ?token=<token>', value: 'query' },
];

// Create token state
const draft = reactive<{ path: string; selectedMethods: string[] }>({
  path: '',
  selectedMethods: [],
});
const scopes = ref<Scope[]>([]);
const creating = ref(false);
const createdToken = ref('');
const createError = ref('');
const copied = ref(false);
const showTokenModal = ref(false);

// Cleanup trackers for in-flight HTTP
const _aborts = new Set<AbortController>();
function makeAbortController() {
  const ac = new AbortController();
  _aborts.add(ac);
  return ac;
}
function releaseAbortController(ac: AbortController) {
  _aborts.delete(ac);
}

const draftMethods = computed<string[]>(
  () => routeOptions.value.find((r) => r.path === draft.path)?.methods || [],
);
const canAddScope = computed(() => !!draft.path && draft.selectedMethods.length > 0);
const canGenerate = computed(
  () => scopes.value.length > 0 || (draft.path && draft.selectedMethods.length > 0),
);

function addScope(): void {
  if (!canAddScope.value) return;
  const methods = Array.from(new Set(draft.selectedMethods.map((m) => m.toUpperCase())));
  const existingIdx = scopes.value.findIndex((s) => s.path === draft.path);
  if (existingIdx !== -1) {
    // Merge and de-duplicate (guard against undefined index access)
    const cur = scopes.value[existingIdx];
    const merged = Array.from(new Set([...(cur?.methods ?? []), ...methods]));
    scopes.value[existingIdx] = { path: draft.path, methods: merged };
  } else {
    scopes.value.push({ path: draft.path, methods });
  }
  draft.path = '';
  draft.selectedMethods = [];
}

function removeScope(idx: number): void {
  scopes.value.splice(idx, 1);
}

function getEffectiveScopes(): Scope[] {
  const s = scopes.value.slice();
  if (draft.path && draft.selectedMethods.length > 0) {
    const methods = Array.from(new Set(draft.selectedMethods.map((m) => m.toUpperCase())));
    const idx = s.findIndex((x) => x.path === draft.path);
    if (idx !== -1) {
      const cur = s[idx];
      s[idx] = {
        path: draft.path,
        methods: Array.from(new Set([...(cur?.methods ?? []), ...methods])),
      };
    } else {
      s.push({ path: draft.path, methods });
    }
  }
  return s;
}

async function createToken(): Promise<void> {
  createError.value = '';
  createdToken.value = '';
  copied.value = false;
  creating.value = true;
  let ac: AbortController | null = null;
  try {
    // Tentative payload; backend can map to expected format
    const newScopes = getEffectiveScopes();
    lastCreatedScopes.value = newScopes.slice();
    const payload = { scopes: newScopes };
    ac = makeAbortController();
    const res = await http.post('/api/token', payload, {
      validateStatus: () => true,
      signal: ac.signal,
    });
    if (res.status >= 200 && res.status < 300) {
      const token = (res.data && (res.data.token || res.data.value || res.data)) as string;
      if (typeof token === 'string' && token.length > 0) {
        createdToken.value = token;
        // refresh active list
        await loadTokens({ waitForAuth: true });
        showTokenModal.value = true;
      } else {
        createError.value = 'Token created, but server returned no token string.';
      }
    } else {
      const msg = (res.data && (res.data.message || res.data.error)) || `HTTP ${res.status}`;
      createError.value = `Failed to create token: ${msg}`;
    }
  } catch (e: any) {
    if (e?.code !== 'ERR_CANCELED')
      createError.value = e?.message || 'Network error creating token.';
  } finally {
    if (ac) releaseAbortController(ac);
    creating.value = false;
  }
}

async function copy(text: string): Promise<void> {
  copied.value = false;
  try {
    await navigator.clipboard.writeText(text);
    copied.value = true;
    setTimeout(() => (copied.value = false), 1500);
  } catch {
    // fallback
    try {
      const ta = document.createElement('textarea');
      ta.value = text;
      ta.setAttribute('readonly', '');
      ta.style.position = 'absolute';
      ta.style.left = '-9999px';
      document.body.appendChild(ta);
      ta.select();
      document.execCommand('copy');
      document.body.removeChild(ta);
      copied.value = true;
      setTimeout(() => (copied.value = false), 1500);
    } catch {
      /* noop */
    }
  }
}

// Active tokens state
const tokens = ref<TokenRecord[]>([]);
const tokensLoading = ref(false);
const tokensError = ref('');
const tableControls = reactive<{ filter: string; sortBy: 'created' | 'path' }>({
  filter: '',
  sortBy: 'created',
});
const revoking = ref('');
const showRevoke = ref(false);
const pendingRevoke = ref<TokenRecord | null>(null);

function normalizeToken(rec: any): TokenRecord | null {
  if (!rec) return null;
  const scopes: Scope[] = Array.isArray(rec.scopes)
    ? rec.scopes.map((s: any) => ({
        path: s.path || s.route || '',
        methods: (s.methods || s.verbs || []).map((v: any) => String(v).toUpperCase()),
      }))
    : [];
  const hash: string = rec.hash ?? rec.id ?? rec.token_hash ?? '';
  const createdAt = rec.createdAt ?? rec.created_at ?? rec.created ?? null;
  if (!hash) return null;
  return { hash, scopes, createdAt };
}

async function loadTokens(options: { waitForAuth?: boolean } = {}): Promise<void> {
  const auth = useAuthStore();
  if (!auth.isAuthenticated) {
    if (!options.waitForAuth) {
      tokensLoading.value = false;
      return;
    }
    await auth.waitForAuthentication();
  }
  tokensLoading.value = true;
  tokensError.value = '';
  let ac: AbortController | null = null;
  try {
    ac = makeAbortController();
    const res = await http.get('/api/tokens', { validateStatus: () => true, signal: ac.signal });
    if (res.status >= 200 && res.status < 300) {
      const list = Array.isArray(res.data) ? res.data : res.data?.tokens || [];
      tokens.value = (list as any[]).map((x) => normalizeToken(x)).filter(Boolean) as TokenRecord[];
    } else {
      const msg = (res.data && (res.data.message || res.data.error)) || `HTTP ${res.status}`;
      tokensError.value = `Failed to load tokens: ${msg}`;
    }
  } catch (e: any) {
    if (e?.code !== 'ERR_CANCELED')
      tokensError.value = e?.message || 'Network error loading tokens.';
  } finally {
    if (ac) releaseAbortController(ac);
    tokensLoading.value = false;
  }
}

function promptRevoke(t: TokenRecord): void {
  pendingRevoke.value = t;
  showRevoke.value = true;
}

async function confirmRevoke(): Promise<void> {
  const t = pendingRevoke.value;
  if (!t?.hash) return;
  revoking.value = t.hash;
  let ac: AbortController | null = null;
  try {
    const url = `/api/token/${encodeURIComponent(t.hash)}`;
    ac = makeAbortController();
    const res = await http.delete(url, { validateStatus: () => true, signal: ac.signal });
    if (res.status >= 200 && res.status < 300) {
      tokens.value = tokens.value.filter((x) => x.hash !== t.hash);
      showRevoke.value = false;
      pendingRevoke.value = null;
    } else {
      const msg = (res.data && (res.data.message || res.data.error)) || `HTTP ${res.status}`;
      message.error(`Failed to revoke: ${msg}`);
    }
  } catch (e: any) {
    if (e?.code !== 'ERR_CANCELED')
      message.error(`Failed to revoke: ${e?.message || 'Network error'}`);
  } finally {
    if (ac) releaseAbortController(ac);
    revoking.value = '';
  }
}

const filteredTokens = computed<TokenRecord[]>(() => {
  const q = (tableControls.filter || '').toLowerCase();
  let out = tokens.value.filter((t) => {
    if (!q) return true;
    if (t.hash.toLowerCase().includes(q)) return true;
    return t.scopes.some((s) => s.path.toLowerCase().includes(q));
  });
  if (tableControls.sortBy === 'created') {
    out = out.slice().sort((a, b) => {
      const ta = a.createdAt ? Date.parse(String(a.createdAt)) : 0;
      const tb = b.createdAt ? Date.parse(String(b.createdAt)) : 0;
      return tb - ta; // newest first
    });
  } else if (tableControls.sortBy === 'path') {
    const firstPath = (t: TokenRecord) => t.scopes.map((s) => s.path).sort()[0] || '';
    out = out.slice().sort((a, b) => firstPath(a).localeCompare(firstPath(b)));
  }
  return out;
});

function shortHash(h: string): string {
  if (!h) return '';
  if (h.length <= 10) return h;
  return `${h.slice(0, 6)}…${h.slice(-4)}`;
}

function formatTime(v: any): string {
  try {
    const d = typeof v === 'number' ? new Date(v) : new Date(String(v));
    if (isNaN(d.getTime())) return '—';
    return d.toLocaleString();
  } catch {
    return '—';
  }
}

// Tester state
const test = reactive<{
  token: string;
  path: string;
  query: string;
  scheme: 'bearer' | 'x-api-token' | 'x-token' | 'query';
}>({ token: '', path: '', query: '', scheme: 'bearer' });
const testing = ref(false);
const testResponse = ref('');
const testError = ref('');
const canSendTest = computed(() => !!test.token && !!test.path);

// Store last created token scopes to assist tester auto-selection
const lastCreatedScopes = ref<Scope[]>([]);

function firstGetScopePath(scopesIn: Scope[]): string {
  try {
    for (const s of scopesIn || []) {
      const methods = (s.methods || []).map((m) => String(m).toUpperCase());
      if (methods.includes('GET')) return s.path;
    }
    return '';
  } catch {
    return '';
  }
}

async function sendTest(): Promise<void> {
  testError.value = '';
  testResponse.value = '';
  testing.value = true;
  let ac: AbortController | null = null;
  try {
    const urlBase = test.path;
    const qs = (test.query || '').trim();
    const fullUrl = qs ? `${urlBase}?${qs}` : urlBase;
    const headers: Record<string, string> = { 'X-Requested-With': 'XMLHttpRequest' };
    if (test.scheme === 'bearer') headers['Authorization'] = `Bearer ${test.token}`;
    if (test.scheme === 'x-api-token') headers['X-Api-Token'] = test.token;
    if (test.scheme === 'x-token') headers['X-Token'] = test.token;
    const url =
      test.scheme === 'query'
        ? `${fullUrl}${fullUrl.includes('?') ? '&' : '?'}token=${encodeURIComponent(test.token)}`
        : fullUrl;
    ac = makeAbortController();
    const res = await http.get(url, { headers, validateStatus: () => true, signal: ac.signal });
    const pretty = prettyPrint(res.data);
    testResponse.value = `${res.status} ${res.statusText || ''}\n\n${pretty}`;
  } catch (e: any) {
    if (e?.code !== 'ERR_CANCELED') testError.value = e?.message || 'Test request failed.';
  } finally {
    if (ac) releaseAbortController(ac);
    testing.value = false;
  }
}

function prettyPrint(data: any): string {
  try {
    if (typeof data === 'string') {
      // try parse as JSON, else return as-is
      try {
        const obj = JSON.parse(data);
        return JSON.stringify(obj, null, 2);
      } catch {
        return data;
      }
    }
    return JSON.stringify(data, null, 2);
  } catch {
    return String(data);
  }
}

onMounted(() => {
  const auth = useAuthStore();
  const start = () => {
    loadTokens({ waitForAuth: true });
  };
  if (auth.isAuthenticated) start();
  else {
    // Wait for auth only; do not init here
    const off = auth.onLogin(() => {
      try {
        start();
      } finally {
        // unsubscribe after first run
        off?.();
      }
    });
  }
});

onBeforeUnmount(() => {
  // Abort pending HTTP
  _aborts.forEach((ac) => {
    try {
      ac.abort();
    } catch {}
  });
  _aborts.clear();
});

// Message API for consistent feedback
const message = useMessage();

// React to newly-created token to auto-fill the tester
watch(
  () => createdToken.value,
  (val) => {
    if (!val) return;
    test.token = val;
    if (!test.path) {
      const first = firstGetScopePath(lastCreatedScopes.value);
      if (first) test.path = first;
    }
  },
);
</script><|MERGE_RESOLUTION|>--- conflicted
+++ resolved
@@ -390,16 +390,9 @@
   { path: '/api/clients/list', methods: ['GET'] },
   { path: '/api/clients/hdr-profiles', methods: ['GET'] },
   { path: '/api/clients/unpair', methods: ['POST'] },
-<<<<<<< HEAD
   { path: '/api/clients/unpair-all', methods: ['POST'] },
   { path: '/api/clients/update', methods: ['POST'] },
   { path: '/api/clients/disconnect', methods: ['POST'] },
-=======
-  { path: '/api/clients/update', methods: ['POST'] },
-  { path: '/api/clients/disconnect', methods: ['POST'] },
-  { path: '/api/apps/close', methods: ['POST'] },
-  { path: '/api/covers/upload', methods: ['POST'] },
->>>>>>> 797f7e05
   { path: '/api/token', methods: ['POST'] },
   { path: '/api/tokens', methods: ['GET'] },
   { path: '/api/token/([a-fA-F0-9]+)', methods: ['DELETE'] },
