import { defineStore } from 'pinia';
import { ref } from 'vue';
import { http } from '@/http';

// Metadata describing build/runtime info returned by /api/meta
export interface MetaInfo {
  platform?: string;
  status?: boolean;
  version?: string;
  commit?: string;
  branch?: string;
  release_date?: string; // ISO 8601 when available
  gpus?: Array<{
    description?: string;
    vendor_id?: number | string;
    device_id?: number | string;
    dedicated_video_memory?: number | string;
  }>;
  has_nvidia_gpu?: boolean;
  has_amd_gpu?: boolean;
  has_intel_gpu?: boolean;
  windows_display_version?: string;
  windows_release_id?: string;
  windows_product_name?: string;
  windows_current_build?: string;
  windows_build_number?: number;
  windows_major_version?: number;
  windows_minor_version?: number;
}

// --- Defaults (flat) -------------------------------------------------------
// Keep these separate from runtime state so reading defaults does NOT mutate
// the actual config object that will be POSTed back to the server.

type UnionToIntersection<U> = (U extends unknown ? (arg: U) => void : never) extends (
  arg: infer I,
) => void
  ? I
  : never;

type Mutable<T> = { -readonly [K in keyof T]: T[K] };

type WidenLiteral<T> = T extends string
  ? string
  : T extends number
    ? number
    : T extends boolean
      ? boolean
      : T extends null
        ? null
        : T extends undefined
          ? undefined
          : T extends ReadonlyArray<infer U>
            ? Array<WidenLiteral<U>>
            : T extends Record<string, unknown>
              ? { [K in keyof Mutable<T>]: WidenLiteral<Mutable<T>[K]> }
              : T;
const defaultGroups = [
  {
    id: 'general',
    name: 'General',
    options: {
      locale: 'en',
      sunshine_name: '',
      min_log_level: 2,
      system_tray: 'enabled',
      hide_tray_controls: 'disabled',
      enable_pairing: 'enabled',
      enable_discovery: 'enabled',
      global_prep_cmd: [] as Array<{ do: string; undo: string; elevated?: boolean }>,
      global_state_cmd: [] as Array<{ do: string; undo: string; elevated?: boolean }>,
      server_cmd: [] as Array<{ name: string; cmd: string; elevated?: boolean }>,
      notify_pre_releases: 'disabled',
      update_check_interval: 86400,
      session_token_ttl_seconds: 86400,
<<<<<<< HEAD
=======
      remember_me_refresh_token_ttl_seconds: 604800,
      system_tray: true,
>>>>>>> 406da498
    },
  },
  {
    id: 'input',
    name: 'Input',
    options: {
      controller: 'enabled',
      gamepad: 'auto',
      ds4_back_as_touchpad_click: 'enabled',
      motion_as_ds4: 'enabled',
      touchpad_as_ds4: 'enabled',
      back_button_timeout: -1,
      keyboard: 'enabled',
      key_repeat_delay: 500,
      key_repeat_frequency: 24.9,
      always_send_scancodes: 'enabled',
      key_rightalt_to_key_win: 'disabled',
      mouse: 'enabled',
      high_resolution_scrolling: 'enabled',
      native_pen_touch: 'enabled',
      ds5_inputtino_randomize_mac: 'enabled',
      enable_input_only_mode: 'disabled',
      forward_rumble: 'enabled',
      keybindings: '[0x10,0xA0,0x11,0xA2,0x12,0xA4]',
    },
  },
  {
    id: 'av',
    name: 'Audio/Video',
    options: {
      audio_sink: '',
      virtual_sink: '',
      install_steam_audio_drivers: 'enabled',
      stream_audio: 'enabled',
      adapter_name: '',
      output_name: '',
      virtual_display_mode: 'disabled',
      virtual_display_layout: 'exclusive',
      dd_configuration_option: 'verify_only',
      dd_resolution_option: 'auto',
      dd_manual_resolution: '',
      dd_refresh_rate_option: 'auto',
      dd_manual_refresh_rate: '',
      dd_hdr_option: 'auto',
      dd_config_revert_delay: 3000,
      dd_config_revert_on_disconnect: 'disabled',
      dd_activate_virtual_display: false,
      dd_mode_remapping: {
        mixed: [] as Array<Record<string, string>>,
        resolution_only: [] as Array<Record<string, string>>,
        refresh_rate_only: [] as Array<Record<string, string>>,
      },
      dd_wa_hdr_toggle: false,
      dd_wa_dummy_plug_hdr10: false,
      keep_sink_default: 'enabled',
      auto_capture_sink: 'enabled',
      double_refreshrate: true,
      fallback_mode: '1920x1080x60',
      max_bitrate: 0,
      minimum_fps_target: 20,
      lossless_scaling_path: '',
    },
  },
  {
    id: 'network',
    name: 'Network',
    options: {
      upnp: 'disabled',
      address_family: 'ipv4',
      port: 47989,
      origin_web_ui_allowed: 'lan',
      external_ip: '',
      lan_encryption_mode: 0,
      wan_encryption_mode: 1,
      ping_timeout: 10000,
    },
  },
  {
    id: 'files',
    name: 'Config Files',
    options: {
      file_apps: '',
      credentials_file: '',
      log_path: '',
      pkey: '',
      cert: '',
      file_state: '',
    },
  },
  {
    id: 'playnite',
    name: 'Playnite',
    options: {
      playnite_auto_sync: true,
      playnite_sync_all_installed: false,
      playnite_recent_games: 10,
      playnite_recent_max_age_days: 0,
      playnite_autosync_delete_after_days: 0,
      playnite_autosync_require_replacement: true,
      playnite_autosync_remove_uninstalled: true,
      playnite_focus_attempts: 3,
      playnite_focus_timeout_secs: 15,
      playnite_focus_exit_on_first: false,
      playnite_fullscreen_entry_enabled: false,
      playnite_sync_categories: [] as Array<{ id: string; name: string }>,
      playnite_sync_plugins: [] as Array<{ id: string; name: string }>,
      playnite_exclude_categories: [] as Array<{ id: string; name: string }>,
      playnite_exclude_plugins: [] as Array<{ id: string; name: string }>,
      playnite_exclude_games: [] as Array<{ id: string; name: string }>,
      playnite_install_dir: '',
      playnite_extensions_dir: '',
    },
  },
  {
    id: 'advanced',
    name: 'Advanced',
    options: {
      fec_percentage: 20,
      qp: 28,
      min_threads: 2,
      hevc_mode: 0,
      av1_mode: 0,
      capture: '',
      encoder: '',
      limit_framerate: 'enabled',
      envvar_compatibility_mode: 'disabled',
      legacy_ordering: 'disabled',
      ignore_encoder_probe_failure: 'disabled',
    },
  },
  {
    id: 'rtss',
    name: 'Frame Limiter',
    options: {
      frame_limiter_enable: false,
      frame_limiter_provider: 'auto',
      rtss_install_path: '',
      rtss_frame_limit_type: 'async',
      frame_limiter_disable_vsync: false,
    },
  },
  {
    id: 'nv',
    name: 'NVIDIA NVENC Encoder',
    options: {
      nvenc_preset: 4,
      nvenc_twopass: 'quarter_res',
      nvenc_spatial_aq: 'disabled',
      nvenc_vbv_increase: 0,
      nvenc_realtime_hags: 'enabled',
      nvenc_latency_over_power: 'enabled',
      nvenc_opengl_vulkan_on_dxgi: 'enabled',
      nvenc_h264_cavlc: 'disabled',
    },
  },
  {
    id: 'qsv',
    name: 'Intel QuickSync Encoder',
    options: {
      qsv_preset: 'medium',
      qsv_coder: 'auto',
      qsv_slow_hevc: 'disabled',
    },
  },
  {
    id: 'amd',
    name: 'AMD AMF Encoder',
    options: {
      amd_usage: 'ultralowlatency',
      amd_rc: 'vbr_latency',
      amd_enforce_hrd: 'disabled',
      amd_quality: 'balanced',
      amd_preanalysis: 'disabled',
      amd_vbaq: 'enabled',
      amd_coder: 'auto',
    },
  },
  {
    id: 'vt',
    name: 'VideoToolbox Encoder',
    options: {
      vt_coder: 'auto',
      vt_software: 'auto',
      vt_realtime: 'enabled',
    },
  },
  {
    id: 'vaapi',
    name: 'VA-API Encoder',
    options: {
      vaapi_strict_rc_buffer: 'disabled',
    },
  },
  {
    id: 'sw',
    name: 'Software Encoder',
    options: {
      sw_preset: 'superfast',
      sw_tune: 'zerolatency',
    },
  },
] as const satisfies ReadonlyArray<{
  id: string;
  name: string;
  options: Record<string, unknown>;
}>;

// Flatten for easy lookup
type DefaultGroups = typeof defaultGroups;
type ConfigDefaults = WidenLiteral<UnionToIntersection<DefaultGroups[number]['options']>>;
type ConfigKey = keyof ConfigDefaults;
type ConfigData = Record<string, unknown>;
export type ConfigState = ConfigDefaults & { platform: string } & Record<string, any>;

function createDefaultMap<T extends readonly { options: Record<string, unknown> }[]>(groups: T) {
  type Result = WidenLiteral<UnionToIntersection<T[number]['options']>>;
  const map = {} as Result;
  for (const g of groups) {
    Object.assign(map as Record<string, unknown>, g.options);
  }
  return map;
}

const defaultMap: ConfigDefaults = createDefaultMap(defaultGroups);

function hasDefaultKey(key: string): key is ConfigKey {
  return Object.prototype.hasOwnProperty.call(defaultMap, key);
}

function deepClone<T>(v: T): T {
  return v === undefined ? v : (JSON.parse(JSON.stringify(v)) as T);
}

function deepEqual<T>(a: T, b: T): boolean {
  return JSON.stringify(a) === JSON.stringify(b);
}

export const useConfigStore = defineStore('config', () => {
  const tabs = ref(defaultGroups); // keep existing export shape
  const _data = ref<ConfigData | null>(null); // only user/server values
  // Single meta object kept completely separate from user config
  const metadata = ref<MetaInfo>({});
  const config = ref<ConfigState>(buildWrapper()); // wrapper with getters/setters for UI binding
  const version = ref(0); // increments only on real user changes
  // Track keys that should require manual save (no autosave)
  const manualSaveKeys = new Set<string>([
    'global_prep_cmd',
    'server_cmd',
    'global_state_cmd',
    'dd_configuration_option',
    'dd_resolution_option',
    'dd_manual_resolution',
    'dd_refresh_rate_option',
    'dd_manual_refresh_rate',
    'dd_hdr_option',
    'dd_wa_hdr_toggle',
    'dd_config_revert_delay',
    'dd_config_revert_on_disconnect',
    'dd_mode_remapping',
  ]);
  const manualDirty = ref(false);
  const savingState = ref<'idle' | 'dirty' | 'saving' | 'saved' | 'error'>('idle');
  const loading = ref(false);
  const error = ref<string | null>(null);
  const validationError = ref<string | null>(null);

  // --- Autosave (PATCH) queue ------------------------------------------------
  // Holds only non-manual changes since last flush. Keys are replaced with
  // the most recent value. Values equal to defaults are converted to null
  // so the server removes them to fall back to default behavior.
  const patchQueue = ref<Record<string, unknown>>({});
  let flushTimer: any = null; // one-shot timer
  let flushInFlight = false;
  const autosaveIntervalMs = 3000;
  const nextFlushAt = ref<number | null>(null); // when the current timer will fire
  const lastSaveResult = ref<{
    appliedNow?: boolean;
    deferred?: boolean;
    restartRequired?: boolean;
  } | null>(null);

  function buildWrapper(): ConfigState {
    const target = {} as ConfigState;
    // union of keys (defaults + current data)
    const keys = new Set<string>([
      ...Object.keys(defaultMap),
      ...Object.keys(_data.value || {}),
      // keep any server-only metadata keys already present
    ]);
    if (_data.value) {
      for (const k of Object.keys(_data.value)) keys.add(k);
    }
    keys.forEach((k) => {
      Object.defineProperty(target, k, {
        enumerable: true,
        configurable: true,
        get() {
          const current = _data.value;
          if (current && Object.prototype.hasOwnProperty.call(current, k)) {
            return current[k];
          }
          // For objects/arrays return a fresh clone so accidental mutation
          // does not silently diverge from persistence. To support in-place
          // mutation (e.g. push) we lazily materialize object/array defaults
          // into _data WITHOUT bumping version (not a user change yet).
          if (hasDefaultKey(k)) {
            const dv = defaultMap[k];
            if (dv && typeof dv === 'object') {
              if (!_data.value) _data.value = {} as ConfigData;
              const storeData = _data.value;
              if (storeData && !Object.prototype.hasOwnProperty.call(storeData, k)) {
                (storeData as Record<string, unknown>)[k] = deepClone(dv);
              }
              return storeData ? storeData[k] : dv;
            }
            return dv;
          }
          return undefined;
        },
        set(v) {
          if (!_data.value) _data.value = {} as ConfigData;
          const prev = _data.value[k];
          if (deepEqual(prev, v)) return; // ignore no-op
          _data.value[k] = v;
          // If this key requires manual save, do not bump version so
          // autosave logic won't trigger; mark manual dirty instead
          if (manualSaveKeys.has(k)) {
            manualDirty.value = true;
            savingState.value = 'dirty';
          } else {
            version.value++;
            savingState.value = 'dirty';
            // queue for patch: send null when value matches default
            let toSend: unknown = v;
            if (hasDefaultKey(k) && deepEqual(v, defaultMap[k])) {
              toSend = null;
            }
            patchQueue.value = { ...patchQueue.value, [k]: toSend };
            // reset autosave timer to full interval on any pending change
            scheduleAutosave();
          }
        },
      });
    });
    // Virtual, read-only platform property sourced from metadata
    Object.defineProperty(target, 'platform', {
      enumerable: true,
      configurable: true,
      get() {
        return metadata.value?.platform || '';
      },
      set(_v) {
        // ignore writes; platform is server-provided only
      },
    });
    return target;
  }

  function setConfig(obj: unknown) {
    // config payload should not include metadata anymore; just clone
    _data.value = (obj ? JSON.parse(JSON.stringify(obj)) : {}) as ConfigData;
    const data = _data.value;

    // decode known JSON string fields
    const specialOptions: Array<keyof ConfigDefaults> = [
      'dd_mode_remapping',
      'global_prep_cmd',
      'global_state_cmd',
      'server_cmd',
    ];
    for (const key of specialOptions) {
      if (
        data &&
        Object.prototype.hasOwnProperty.call(data, key) &&
        typeof data[key] === 'string'
      ) {
        try {
          data[key] = JSON.parse(data[key] as string);
        } catch {
          /* ignore */
        }
      }
    }

    // Coerce primitive types based on defaults so UI widgets match options.
    // This fixes cases where server returns numeric fields as strings, causing
    // selects to show raw values instead of their friendly labels.
    if (data) {
      for (const key of Object.keys(data)) {
        if (!hasDefaultKey(key)) continue;
        const dv = defaultMap[key];
        const cur = data[key];
        // If default is a number, coerce string numerics to numbers
        if (typeof dv === 'number' && typeof cur === 'string') {
          const n = Number(cur);
          if (Number.isFinite(n)) {
            data[key] = n;
          }
        }
      }
    }

    // Migrate legacy HDR workaround delay -> boolean toggle (enabled if delay>0)
    if (data) {
      const hasNew = Object.prototype.hasOwnProperty.call(data, 'dd_wa_hdr_toggle');
      const hasLegacy = Object.prototype.hasOwnProperty.call(data, 'dd_wa_hdr_toggle_delay');
      if (!hasNew && hasLegacy) {
        const v = Number((data as Record<string, unknown>)['dd_wa_hdr_toggle_delay']);
        if (Number.isFinite(v) && v > 0) {
          (data as Record<string, unknown>)['dd_wa_hdr_toggle'] = true;
        }
      }
    }

    // Keep frame limiter legacy and new flags in sync so toggles work across versions.
    if (data) {
      if (!Object.prototype.hasOwnProperty.call(data, 'frame_limiter_enable')) {
        (data as Record<string, unknown>)['frame_limiter_enable'] = false;
      }
      if (!Object.prototype.hasOwnProperty.call(data, 'frame_limiter_provider')) {
        (data as Record<string, unknown>)['frame_limiter_provider'] = 'auto';
      }
      const legacyVsync = Object.prototype.hasOwnProperty.call(data, 'rtss_disable_vsync_ullm');
      const hasNewVsync = Object.prototype.hasOwnProperty.call(data, 'frame_limiter_disable_vsync');
      if (legacyVsync) {
        if (!hasNewVsync) {
          (data as Record<string, unknown>)['frame_limiter_disable_vsync'] = (data as Record<
            string,
            unknown
          >)['rtss_disable_vsync_ullm'];
        }
        delete (data as Record<string, unknown>)['rtss_disable_vsync_ullm'];
      }
    }

    // Normalize Playnite boolean-like fields to real booleans so toggles
    // persist as true/false instead of enabled/disabled strings.
    const playniteBoolKeys = [
      'playnite_auto_sync',
      'playnite_sync_all_installed',
      'playnite_autosync_require_replacement',
      'playnite_autosync_remove_uninstalled',
      'playnite_focus_exit_on_first',
      'playnite_fullscreen_entry_enabled',
    ];
    // Extend boolean normalization to cover RTSS enable flag
    const otherBoolKeys = [
      'frame_limiter_enable',
      'frame_limiter_disable_vsync',
      'dd_wa_hdr_toggle',
      'dd_wa_dummy_plug_hdr10',
      'double_refreshrate',
    ];
    const allBoolKeys = playniteBoolKeys.concat(otherBoolKeys);
    const toBool = (v: any): boolean | null => {
      if (v === true || v === false) return v;
      if (v === 1 || v === 0) return !!v;
      const s = String(v ?? '')
        .toLowerCase()
        .trim();
      if (!s) return null;
      if (['true', 'yes', 'enable', 'enabled', 'on', '1'].includes(s)) return true;
      if (['false', 'no', 'disable', 'disabled', 'off', '0'].includes(s)) return false;
      return null;
    };
    if (data) {
      for (const k of allBoolKeys) {
        if (!Object.prototype.hasOwnProperty.call(data, k)) continue;
        const b = toBool(data[k]);
        if (b !== null) {
          data[k] = b;
        }
      }
    }

    if (data && Boolean((data as Record<string, unknown>)['dd_wa_dummy_plug_hdr10'])) {
      (data as Record<string, unknown>)['frame_limiter_disable_vsync'] = true;
    }

    // Normalize Playnite category/exclusion lists to arrays of {id,name}
    const normalizeIdNameArray = (
      v: any,
      treatStringsAsIds: boolean,
    ): Array<{ id: string; name: string }> => {
      const out: Array<{ id: string; name: string }> = [];
      if (Array.isArray(v)) {
        for (const el of v) {
          if (el && typeof el === 'object') {
            const id = String((el as any).id || '');
            const name = String((el as any).name || '');
            if (id || name) out.push({ id, name });
          } else if (typeof el === 'string') {
            const s = el.trim();
            if (!s) continue;
            out.push(treatStringsAsIds ? { id: s, name: '' } : { id: '', name: s });
          }
        }
        return out;
      }
      if (typeof v === 'string') {
        // Try JSON first
        try {
          const parsed = JSON.parse(v);
          return normalizeIdNameArray(parsed, treatStringsAsIds);
        } catch {}
        // CSV fallback
        for (const s of v
          .split(',')
          .map((s) => s.trim())
          .filter(Boolean)) {
          out.push(treatStringsAsIds ? { id: s, name: '' } : { id: '', name: s });
        }
      }
      return out;
    };
    if (data) {
      const record = data as Record<string, unknown>;
      if (Object.prototype.hasOwnProperty.call(record, 'playnite_sync_categories')) {
        record['playnite_sync_categories'] = normalizeIdNameArray(
          record['playnite_sync_categories'],
          false,
        );
      }
      if (Object.prototype.hasOwnProperty.call(record, 'playnite_sync_plugins')) {
        record['playnite_sync_plugins'] = normalizeIdNameArray(
          record['playnite_sync_plugins'],
          true,
        );
      }
      if (Object.prototype.hasOwnProperty.call(record, 'playnite_exclude_categories')) {
        record['playnite_exclude_categories'] = normalizeIdNameArray(
          record['playnite_exclude_categories'],
          false,
        );
      }
      if (Object.prototype.hasOwnProperty.call(record, 'playnite_exclude_games')) {
        record['playnite_exclude_games'] = normalizeIdNameArray(
          record['playnite_exclude_games'],
          true,
        );
      }
    }

    config.value = buildWrapper();
  }

  function updateOption<K extends ConfigKey>(key: K, value: ConfigDefaults[K]): void;
  function updateOption(key: string, value: unknown): void;
  function updateOption(key: string, value: unknown) {
    (config.value as Record<string, unknown>)[key] = value; // triggers setter (handles manual/auto)
  }

  // Explicitly mark a manual-dirty change (e.g., when mutating nested fields)
  function markManualDirty(_key?: string) {
    manualDirty.value = true;
    savingState.value = 'dirty';
  }

  function resetManualDirty() {
    manualDirty.value = false;
  }

  function validateManualSave(): { ok: true } | { ok: false; message: string } {
    if (!manualDirty.value) return { ok: true };
    const data = (_data.value ?? {}) as Record<string, unknown>;

    const resolutionOptionKey = 'dd_resolution_option' as const;
    const defaultResolutionOption = hasDefaultKey(resolutionOptionKey)
      ? defaultMap[resolutionOptionKey]
      : undefined;
    const resOpt = Object.prototype.hasOwnProperty.call(data, resolutionOptionKey)
      ? data[resolutionOptionKey]
      : defaultResolutionOption;
    if (resOpt === 'manual') {
      const manualResolutionKey = 'dd_manual_resolution' as const;
      const raw = String(data[manualResolutionKey] ?? '').trim();
      const resolutionPattern = /^\d{2,5}\s*[xX]\s*\d{2,5}$/;
      if (!resolutionPattern.test(raw)) {
        return {
          ok: false,
          message: 'Invalid manual resolution. Use WIDTHxHEIGHT (e.g., 2560x1440).',
        };
      }
    }

    const refreshOptionKey = 'dd_refresh_rate_option' as const;
    const defaultRefreshOption = hasDefaultKey(refreshOptionKey)
      ? defaultMap[refreshOptionKey]
      : undefined;
    const rrOpt = Object.prototype.hasOwnProperty.call(data, refreshOptionKey)
      ? data[refreshOptionKey]
      : defaultRefreshOption;
    if (rrOpt === 'manual') {
      const manualRefreshKey = 'dd_manual_refresh_rate' as const;
      const raw = String(data[manualRefreshKey] ?? '').trim();
      const valid = /^\d+(?:\.\d+)?$/.test(raw) && Number(raw) > 0;
      if (!valid) {
        return {
          ok: false,
          message: 'Invalid manual refresh rate. Use a positive number, e.g., 60 or 59.94.',
        };
      }
    }

    const remap = data['dd_mode_remapping'];
    if (remap && typeof remap === 'object') {
      const remapObj = remap as Record<string, unknown>;
      const resolutionPattern = /^\d{2,5}\s*[xX]\s*\d{2,5}$/;
      const checkResolution = (value: unknown) =>
        !value || String(value).trim() === '' || resolutionPattern.test(String(value));
      const checkNumber = (value: unknown) =>
        !value ||
        String(value).trim() === '' ||
        (/^\d+(?:\.\d+)?$/.test(String(value)) && Number(value) > 0);

      const resolutionBuckets = ['mixed', 'resolution_only'] as const;
      for (const bucket of resolutionBuckets) {
        const entries = Array.isArray(remapObj[bucket]) ? (remapObj[bucket] as unknown[]) : [];
        for (const entry of entries) {
          const item = entry as Record<string, unknown>;
          if (
            !checkResolution(item?.['requested_resolution']) ||
            !checkResolution(item?.['final_resolution'])
          ) {
            return {
              ok: false,
              message:
                'Invalid resolution in Display mode remapping. Use WIDTHxHEIGHT (e.g., 1920x1080) or leave blank.',
            };
          }
        }
      }

      const refreshOnly = Array.isArray(remapObj['refresh_rate_only'])
        ? (remapObj['refresh_rate_only'] as unknown[])
        : [];
      for (const entry of refreshOnly) {
        const item = entry as Record<string, unknown>;
        if (!checkNumber(item?.['requested_fps']) || !checkNumber(item?.['final_refresh_rate'])) {
          return {
            ok: false,
            message: 'Invalid refresh rate in remapping. Use a positive number or leave blank.',
          };
        }
        const finalRate = item?.['final_refresh_rate'];
        if (!finalRate || String(finalRate).trim() === '') {
          return {
            ok: false,
            message: 'For refresh-rate-only mappings, Final refresh rate is required.',
          };
        }
      }

      const mixed = Array.isArray(remapObj['mixed']) ? (remapObj['mixed'] as unknown[]) : [];
      for (const entry of mixed) {
        const item = entry as Record<string, unknown>;
        if (!checkNumber(item?.['requested_fps']) || !checkNumber(item?.['final_refresh_rate'])) {
          return {
            ok: false,
            message: 'Invalid refresh rate in remapping. Use a positive number or leave blank.',
          };
        }
        const finalRes = item?.['final_resolution'];
        const finalFps = item?.['final_refresh_rate'];
        const hasFinalRes = !!finalRes && String(finalRes).trim() !== '';
        const hasFinalFps = !!finalFps && String(finalFps).trim() !== '';
        if (!hasFinalRes && !hasFinalFps) {
          return {
            ok: false,
            message: 'For mixed mappings, specify at least one Final field.',
          };
        }
      }

      const resolutionOnly = Array.isArray(remapObj['resolution_only'])
        ? (remapObj['resolution_only'] as unknown[])
        : [];
      for (const entry of resolutionOnly) {
        const item = entry as Record<string, unknown>;
        const finalRes = item?.['final_resolution'];
        if (!finalRes || String(finalRes).trim() === '') {
          return {
            ok: false,
            message: 'For resolution-only mappings, Final resolution is required.',
          };
        }
      }
    }

    return { ok: true };
  }

  async function save(): Promise<boolean> {
    try {
      // Validate manual-save fields before attempting to persist
      const v = validateManualSave();
      if (!v.ok) {
        validationError.value = v.message || 'Validation failed for pending changes.';
        savingState.value = 'error';
        return false;
      }
      // First flush any pending PATCH changes for auto-saved keys
      if (Object.keys(patchQueue.value).length) {
        const ok = await flushPatchQueue();
        if (!ok) return false;
      }
      savingState.value = 'saving';
      const body = serialize();
      const res = await http.post('/api/config', body || {}, {
        headers: { 'Content-Type': 'application/json' },
        validateStatus: () => true,
      });
      if (res.status === 200) {
        try {
          lastSaveResult.value = {
            appliedNow: !!(res as any)?.data?.appliedNow,
            deferred: !!(res as any)?.data?.deferred,
            restartRequired: !!(res as any)?.data?.restartRequired,
          };
        } catch {}
        savingState.value = 'saved';
        manualDirty.value = false;
        validationError.value = null;
        // Reset to idle after a short delay if no new changes
        setTimeout(() => {
          if (savingState.value === 'saved' && !manualDirty.value) {
            savingState.value = 'idle';
          }
        }, 3000);
        return true;
      }
      savingState.value = 'error';
      return false;
    } catch (e) {
      savingState.value = 'error';
      return false;
    }
  }

  function serialize(): Record<string, unknown> | null {
    if (!_data.value) return null;
    const out: Record<string, unknown> = JSON.parse(JSON.stringify(_data.value));
    // prune defaults (value exactly equals default)
    for (const k of Object.keys(out)) {
      if (hasDefaultKey(k) && deepEqual(out[k], defaultMap[k])) delete out[k];
    }
    // never persist virtual keys
    delete out['platform'];
    return out;
  }

  async function fetchConfig(force = false) {
    if (_data.value && !force) return config.value;
    loading.value = true;
    error.value = null;
    try {
      const r = await http.get('/api/config');
      if (r.status !== 200) throw new Error('bad status ' + r.status);
      // Fetch metadata (non-fatal if it fails)
      try {
        const mr = await http.get('/api/metadata');
        if (mr.status === 200 && mr.data) {
          const m = { ...mr.data } as MetaInfo;
          // Normalize platform identifiers across build/runtime variations
          const raw = String((m as any).platform || '').toLowerCase();
          let norm = raw;
          if (raw.startsWith('win')) norm = 'windows';
          else if (raw === 'darwin' || raw.startsWith('mac')) norm = 'macos';
          else if (raw.startsWith('lin')) norm = 'linux';
          (m as any).platform = norm;
          metadata.value = m;
        }
      } catch (_) {
        /* ignore */
      }
      // keep settings and metadata separate
      setConfig(r.data);
      return config.value;
    } catch (e: any) {
      console.error('fetchConfig failed', e);
      error.value = e?.message || 'fetch failed';
      return null;
    } finally {
      loading.value = false;
    }
  }

  async function flushPatchQueue(): Promise<boolean> {
    if (flushInFlight) return true;
    const payload = patchQueue.value;
    if (!payload || Object.keys(payload).length === 0) return true;
    // Clear queue immediately (we'll merge any new changes on top if request fails)
    patchQueue.value = {};
    flushInFlight = true;
    // Clear any scheduled timer since we're flushing now
    if (flushTimer) clearTimeout(flushTimer);
    flushTimer = null;
    nextFlushAt.value = null;
    try {
      savingState.value = 'saving';
      const res = await http.patch('/api/config', payload, {
        headers: { 'Content-Type': 'application/json' },
        validateStatus: () => true,
      });
      if (res.status === 200) {
        try {
          lastSaveResult.value = {
            appliedNow: !!(res as any)?.data?.appliedNow,
            deferred: !!(res as any)?.data?.deferred,
            restartRequired: !!(res as any)?.data?.restartRequired,
          };
        } catch {}
        savingState.value = 'saved';
        setTimeout(() => {
          if (
            savingState.value === 'saved' &&
            !manualDirty.value &&
            Object.keys(patchQueue.value).length === 0
          ) {
            savingState.value = 'idle';
          }
        }, 3000);
        return true;
      }
      savingState.value = 'error';
      return false;
    } catch (e) {
      savingState.value = 'error';
      return false;
    } finally {
      flushInFlight = false;
    }
  }

  function startAutosave() {
    // no-op; autosave uses a debounced one-shot timer via scheduleAutosave()
  }

  function stopAutosave() {
    if (flushTimer) clearTimeout(flushTimer);
    flushTimer = null;
    nextFlushAt.value = null;
  }

  async function reloadConfig() {
    _data.value = null;
    return await fetchConfig(true);
  }

  // Start autosave queue watcher by default
  startAutosave();

  function hasPendingPatch() {
    return Object.keys(patchQueue.value).length > 0;
  }
  function nextAutosaveAt(): number {
    return nextFlushAt.value || 0;
  }

  function scheduleAutosave() {
    if (flushTimer) clearTimeout(flushTimer);
    nextFlushAt.value = Date.now() + autosaveIntervalMs;
    flushTimer = setTimeout(() => {
      nextFlushAt.value = null;
      if (Object.keys(patchQueue.value).length === 0) return;
      void flushPatchQueue();
    }, autosaveIntervalMs);
  }

  return {
    // state
    tabs,
    defaults: defaultMap,
    config: config as unknown as ConfigState, // exposed as value for direct usage
    version, // increments only on user mutation
    manualDirty,
    savingState,
    metadata,
    loading,
    error,
    validationError,
    fetchConfig,
    setConfig,
    updateOption,
    markManualDirty,
    resetManualDirty,
    save,
    serialize,
    // queue/autosave utils
    flushPatchQueue,
    startAutosave,
    stopAutosave,
    reloadConfig,
    hasPendingPatch,
    autosaveIntervalMs,
    nextAutosaveAt,
    lastSaveResult,
  };
});<|MERGE_RESOLUTION|>--- conflicted
+++ resolved
@@ -73,11 +73,7 @@
       notify_pre_releases: 'disabled',
       update_check_interval: 86400,
       session_token_ttl_seconds: 86400,
-<<<<<<< HEAD
-=======
       remember_me_refresh_token_ttl_seconds: 604800,
-      system_tray: true,
->>>>>>> 406da498
     },
   },
   {
