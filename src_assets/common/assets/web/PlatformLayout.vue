--- conflicted
+++ resolved
@@ -8,11 +8,6 @@
 </script>
 
 <template>
-<<<<<<< HEAD
-  <slot name="windows" v-if="$slots.windows && platform === 'windows'"></slot>
-  <slot name="linux" v-if="$slots.linux && platform === 'linux'"></slot>
-  <slot name="macos" v-if="$slots.macos && platform === 'macos'"></slot>
-=======
   <template v-if="$slots['windows'] && platform === 'windows'">
     <slot name="windows" />
   </template>
@@ -24,7 +19,6 @@
   <template v-if="$slots['macos'] && platform === 'macos'">
     <slot name="macos" />
   </template>
->>>>>>> ea9f5fec
 </template>
 
 <style scoped></style>