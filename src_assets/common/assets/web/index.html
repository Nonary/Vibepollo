--- conflicted
+++ resolved
@@ -1,167 +1,5 @@
 <!doctype html>
 <html lang="en" data-bs-theme="auto">
-<<<<<<< HEAD
-
-<head>
-  <%- header %>
-</head>
-
-<body id="app" v-cloak>
-  <Navbar></Navbar>
-  <div id="content" class="container">
-    <h1 class="my-4">{{ $t('index.welcome') }}</h1>
-    <p>{{ $t('index.description') }}</p>
-    <div class="alert alert-danger" v-if="fancyLogs.find(x => x.level === 'Fatal')">
-      <div style="line-height: 32px;">
-        <i class="fas fa-circle-exclamation" style="font-size: 32px;margin-right: 0.25em;"></i>
-        <p v-html="$t('index.startup_errors')"></p>
-        <br>
-      </div>
-      <ul>
-        <li v-for="v in fancyLogs.filter(x => x.level === 'Fatal')">{{v.value}}</li>
-      </ul>
-      <a class="btn btn-danger" href="./troubleshooting#logs">View Logs</a>
-    </div>
-    <!-- Version -->
-    <div class="card p-2 my-4">
-      <div class="card-body" v-if="version">
-        <h2>Version {{version.version}}</h2>
-        <br>
-        <div v-if="loading">
-          {{ $t('index.loading_latest') }}
-        </div>
-        <div class="alert alert-success" v-if="buildVersionIsDirty">
-          {{ $t('index.version_dirty') }} 🌇
-        </div>
-        <div class="alert alert-info" v-if="installedVersionNotStable">
-          {{ $t('index.installed_version_not_stable') }}
-        </div>
-        <div v-else-if="(!preReleaseBuildAvailable || !notifyPreReleases) && !stableBuildAvailable && !buildVersionIsDirty">
-          <div class="alert alert-success">
-            {{ $t('index.version_latest') }}
-          </div>
-        </div>
-        <div v-if="notifyPreReleases && preReleaseBuildAvailable">
-          <div class="alert alert-warning">
-            <div class="d-flex justify-content-between">
-              <div class="my-2">
-                <p>{{ $t('index.new_pre_release') }}</p>
-              </div>
-              <a class="btn btn-success m-1" :href="preReleaseVersion.release.html_url" target="_blank">{{ $t('index.download') }}</a>
-            </div>
-            <pre><b>{{preReleaseVersion.release.name}}</b></pre>
-            <pre>{{preReleaseVersion.release.body}}</pre>
-          </div>
-        </div>
-        <div v-if="stableBuildAvailable">
-          <div class="alert alert-warning">
-            <div class="d-flex justify-content-between">
-              <div class="my-2">
-                <p>{{ $t('index.new_stable') }}</p>
-              </div>
-              <a class="btn btn-success m-1" :href="githubVersion.release.html_url" target="_blank">{{ $t('index.download') }}</a>
-            </div>
-            <h3>{{githubVersion.release.name}}</h3>
-            <pre>{{githubVersion.release.body}}</pre>
-          </div>
-        </div>
-      </div>
-    </div>
-    <!-- Resources -->
-    <div class="my-4">
-      <Client-Card></Client-Card>
-      <Resource-Card></Resource-Card>
-    </div>
-  </div>
-</body>
-
-<script type="module">
-  import { createApp } from 'vue'
-  import { initApp } from './init'
-  import Navbar from './Navbar.vue'
-  import ClientCard from './ClientCard.vue'
-  import ResourceCard from './ResourceCard.vue'
-  import ApolloVersion from './apollo_version'
-
-  console.log("Hello, Apollo!")
-  let app = createApp({
-    components: {
-      Navbar,
-      ClientCard,
-      ResourceCard
-    },
-    data() {
-      return {
-        version: null,
-        githubVersion: null,
-        notifyPreReleases: false,
-        preReleaseVersion: null,
-        loading: true,
-        logs: null,
-      }
-    },
-    async created() {
-      try {
-        let config = await fetch("./api/config").then((r) => r.json());
-        this.notifyPreReleases = config.notify_pre_releases;
-        this.version = new ApolloVersion(null, config.version);
-        console.log("Version: ", this.version.version)
-        this.githubVersion = new ApolloVersion(await fetch("https://api.github.com/repos/ClassicOldSong/Apollo/releases/latest").then((r) => r.json()), null);
-        console.log("GitHub Version: ", this.githubVersion.version)
-        if (this.githubVersion) {
-          this.preReleaseVersion = new ApolloVersion((await fetch("https://api.github.com/repos/ClassicOldSong/Apollo/releases").then((r) => r.json())).find(release => release.prerelease), null);
-          console.log("Pre-Release Version: ", this.preReleaseVersion.version)
-        }
-      } catch (e) {
-        console.error(e);
-      }
-      try {
-        this.logs = (await fetch("./api/logs").then(r => r.text()))
-      } catch (e) {
-        console.error(e);
-      }
-      this.loading = false;
-    },
-    computed: {
-      installedVersionNotStable() {
-        if (!this.githubVersion || !this.version) {
-          return false;
-        }
-        return this.version.isGreater(this.githubVersion);
-      },
-      stableBuildAvailable() {
-        if (!this.githubVersion || !this.version) {
-          return false;
-        }
-        return this.githubVersion.isGreater(this.version);
-      },
-      preReleaseBuildAvailable() {
-        if (!this.preReleaseVersion || !this.githubVersion || !this.version) {
-          return false;
-        }
-        return this.preReleaseVersion.isGreater(this.version, true) && this.preReleaseVersion.isGreater(this.githubVersion, true);
-      },
-      buildVersionIsDirty() {
-        return this.version.version?.split(".").length === 5 &&
-          this.version.version.indexOf("dirty") !== -1
-      },
-      /** Parse the text errors, calculating the text, the timestamp and the level */
-      fancyLogs() {
-        if (!this.logs) return [];
-        let regex = /(\[\d{4}-\d{2}-\d{2} \d{2}:\d{2}:\d{2}\.\d{3}]):\s/g;
-        let rawLogLines = (this.logs.split(regex)).splice(1);
-        let logLines = []
-        for (let i = 0; i < rawLogLines.length; i += 2) {
-          logLines.push({ timestamp: rawLogLines[i], level: rawLogLines[i + 1].split(":")[0], value: rawLogLines[i + 1] });
-        }
-        return logLines;
-      }
-    }
-  });
-
-  initApp(app);
-</script>
-=======
   <head>
     <%- header %>
   </head>
@@ -170,5 +8,4 @@
     <div id="app" class="min-h-screen"></div>
     <script type="module" src="./main.ts"></script>
   </body>
-</html>
->>>>>>> ea9f5fec
+</html>