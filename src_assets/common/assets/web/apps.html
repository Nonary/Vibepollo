<!DOCTYPE html>
<html lang="en" data-bs-theme="auto">

<head>
      <%- header %>
      <style>
        .precmd-head {
          width: 200px;
        }

        .monospace {
          font-family: monospace;
        }

        .cover-finder {}

        .cover-finder .cover-results {
          max-height: 400px;
          overflow-x: hidden;
          overflow-y: auto;
        }

        .cover-finder .cover-results.busy * {
          cursor: wait !important;
          pointer-events: none;
        }

        .cover-container {
          padding-top: 133.33%;
          position: relative;
        }

        .cover-container.result {
          cursor: pointer;
        }

        .spinner-border {
          position: absolute;
          left: 0;
          top: 0;
          right: 0;
          bottom: 0;
          margin: auto;
        }

        .cover-container img {
          display: block;
          position: absolute;
          top: 0;
          width: 100%;
          height: 100%;
          object-fit: cover;
        }

        .config-page {
          padding: 1em;
          border: 1px solid #dee2e6;
          border-top: none;
        }

        td {
          padding: 0 0.5em;
        }

        .env-table td {
          padding: 0.25em;
          border-bottom: rgba(0, 0, 0, 0.25) 1px solid;
          vertical-align: top;
        }
      </style>
</head>

<body id="app" v-cloak>
  <Navbar></Navbar>
  <div class="container">
    <div class="my-4">
      <h1>{{ $t('apps.applications_title') }}</h1>
      <div>{{ $t('apps.applications_desc') }}</div>
    </div>
    <div class="card p-4">
      <table class="table">
        <thead>
          <tr>
            <th scope="col">{{ $t('apps.name') }}</th>
            <th scope="col">{{ $t('apps.actions') }}</th>
          </tr>
        </thead>
        <tbody>
          <tr v-for="(app,i) in apps" :key="app.uuid">
            <td>{{app.name}}</td>
            <td>
              <button class="btn btn-success me-2" :disabled="app.launching" @click="launchApp(app)">
                <i class="fas fa-play"></i> {{ $t('apps.launch') }}
              </button>
              <button class="btn btn-primary me-2" :disabled="app.launching" @click="editApp(app)">
                <i class="fas fa-edit"></i> {{ $t('apps.edit') }}
              </button>
              <button class="btn btn-danger" :disabled="app.launching" @click="showDeleteForm(app)">
                <i class="fas fa-trash"></i> {{ $t('apps.delete') }}
              </button>
            </td>
          </tr>
        </tbody>
      </table>
    </div>
    <div class="edit-form card mt-2" v-if="showEditForm">
      <div class="p-4">
        <!-- Application Name -->
        <div class="mb-3">
          <label for="appName" class="form-label">{{ $t('apps.app_name') }}</label>
          <div class="input-group dropup">
            <input type="text" class="form-control" id="appName" aria-describedby="appNameHelp" v-model="editForm.name" />
            <button class="btn btn-secondary dropdown-toggle" type="button" id="findCoverToggle"
              aria-expanded="false" @click="showCoverFinder" ref="coverFinderDropdown">
              {{ $t('apps.find_cover') }} (Online)
            </button>
            <div class="dropdown-menu dropdown-menu-end w-50 cover-finder overflow-hidden"
              aria-labelledby="findCoverToggle">
              <div class="modal-header px-2">
                <h4 class="modal-title">{{ $t('apps.covers_found') }}</h4>
                <button type="button" class="btn-close mr-2" aria-label="Close" @click="closeCoverFinder"></button>
              </div>
              <div class="modal-body cover-results px-3 pt-3" :class="{ busy: coverFinderBusy }">
                <div class="row">
                  <div v-if="coverSearching" class="col-12 col-sm-6 col-lg-4 mb-3">
                    <div class="cover-container">
                      <div class="spinner-border" role="status">
                        <span class="visually-hidden">{{ $t('apps.loading') }}</span>
                      </div>
                    </div>
                  </div>
                  <div v-for="(cover,i) in coverCandidates" :key="'i'" class="col-12 col-sm-6 col-lg-4 mb-3"
                    @click="useCover(cover)">
                    <div class="cover-container result">
                      <img class="rounded" :src="cover.url" />
                    </div>
                    <label class="d-block text-nowrap text-center text-truncate">
                      {{cover.name}}
                    </label>
                  </div>
                </div>
              </div>
            </div>
          </div>
          <div id="appNameHelp" class="form-text">{{ $t('apps.app_name_desc') }}</div>
        </div>
        <div class="mb-3">
          <label for="appImagePath" class="form-label">{{ $t('apps.image') }}</label>
          <input type="text" class="form-control monospace" id="appImagePath" aria-describedby="appImagePathHelp"
            v-model="editForm['image-path']" />
          <div id="appImagePathHelp" class="form-text">{{ $t('apps.image_desc') }}</div>
        </div>
        <!-- prep-cmd -->
        <Checkbox class="mb-3"
                  id="excludeGlobalPrep"
                  label="apps.global_prep_name"
                  desc="apps.global_prep_desc"
                  v-model="editForm['exclude-global-prep-cmd']"
                  default="true"
        ></Checkbox>
        <div class="mb-3">
          <label for="appName" class="form-label">{{ $t('apps.cmd_prep_name') }}</label>
          <div class="form-text">{{ $t('apps.cmd_prep_desc') }}</div>
          <div class="d-flex justify-content-start mb-3 mt-3" v-if="editForm['prep-cmd'].length === 0">
            <button class="btn btn-success" @click="addPrepCmd">
              <i class="fas fa-plus mr-1"></i> {{ $t('apps.add_cmds') }}
            </button>
          </div>
          <table class="table" v-if="editForm['prep-cmd'].length > 0">
            <thead>
              <tr>
                <th scope="col"><i class="fas fa-play"></i> {{ $t('_common.do_cmd') }}</th>
                <th scope="col"><i class="fas fa-undo"></i> {{ $t('_common.undo_cmd') }}</th>
                <th scope="col" v-if="platform === 'windows'">
                  <i class="fas fa-shield-alt"></i> {{ $t('_common.run_as') }}
                </th>
                <th scope="col"></th>
              </tr>
            </thead>
            <tbody>
              <tr v-for="(c, i) in editForm['prep-cmd']">
                <td>
                  <input type="text" class="form-control monospace" v-model="c.do" />
                </td>
                <td>
                  <input type="text" class="form-control monospace" v-model="c.undo" />
                </td>
                <td v-if="platform === 'windows'" class="align-middle">
                  <Checkbox :id="'prep-cmd-admin-' + i"
                            label="_common.elevated"
                            desc=""
                            v-model="c.elevated"
                  ></Checkbox>
                </td>
                <td>
                  <button class="btn btn-danger" @click="editForm['prep-cmd'].splice(i,1)">
                    <i class="fas fa-trash"></i>
                  </button>
                  <button class="btn btn-success" @click="addPrepCmd">
                    <i class="fas fa-plus"></i>
                  </button>
                </td>
              </tr>
            </tbody>
          </table>
        </div>
        <!-- detached -->
        <div class="mb-3">
          <label for="appName" class="form-label">{{ $t('apps.detached_cmds') }}</label>
          <div v-for="(c,i) in editForm.detached" class="d-flex justify-content-between my-2">
            <input type="text" v-model="editForm.detached[i]" class="form-control monospace">
            <button class="btn btn-danger mx-2" @click="editForm.detached.splice(i,1)">
              &times;
            </button>
          </div>
          <div class="d-flex justify-content-between">
            <button class="btn btn-success" @click="editForm.detached.push('');">
              <i class="fas fa-plus mr-1"></i> {{ $t('apps.detached_cmds_add') }}
            </button>
          </div>
          <div class="form-text">
            {{ $t('apps.detached_cmds_desc') }}<br>
            <b>{{ $t('_common.note') }}</b> {{ $t('apps.detached_cmds_note') }}
          </div>
        </div>
        <!-- command -->
        <div class="mb-3">
          <label for="appCmd" class="form-label">{{ $t('apps.cmd') }}</label>
          <input type="text" class="form-control monospace" id="appCmd" aria-describedby="appCmdHelp"
            v-model="editForm.cmd" />
          <div id="appCmdHelp" class="form-text">
            {{ $t('apps.cmd_desc') }}<br>
            <b>{{ $t('_common.note') }}</b> {{ $t('apps.cmd_note') }}
          </div>
        </div>
        <!-- working dir -->
        <div class="mb-3">
          <label for="appWorkingDir" class="form-label">{{ $t('apps.working_dir') }}</label>
          <input type="text" class="form-control monospace" id="appWorkingDir" aria-describedby="appWorkingDirHelp"
            v-model="editForm['working-dir']" />
          <div id="appWorkingDirHelp" class="form-text">{{ $t('apps.working_dir_desc') }}</div>
        </div>
        <!-- output -->
        <div class="mb-3">
          <label for="appOutput" class="form-label">{{ $t('apps.output_name') }}</label>
          <input type="text" class="form-control monospace" id="appOutput" aria-describedby="appOutputHelp"
            v-model="editForm.output" />
          <div id="appOutputHelp" class="form-text">{{ $t('apps.output_desc') }}</div>
        </div>
        <!-- elevation -->
        <Checkbox v-if="platform === 'windows'"
                  class="mb-3"
                  id="appElevation"
                  label="_common.run_as"
                  desc="apps.run_as_desc"
                  v-model="editForm.elevated"
                  default="false"
        ></Checkbox>
        <!-- auto-detach -->
        <Checkbox class="mb-3"
                  id="autoDetach"
                  label="apps.auto_detach"
                  desc="apps.auto_detach_desc"
                  v-model="editForm['auto-detach']"
                  default="true"
        ></Checkbox>
        <!-- wait for all processes -->
<<<<<<< HEAD
        <div class="mb-3 form-check">
          <label for="waitAll" class="form-check-label">{{ $t('apps.wait_all') }}</label>
          <input type="checkbox" class="form-check-input" id="waitAll" v-model="editForm['wait-all']"
            true-value="true" false-value="false" />
          <div class="form-text">{{ $t('apps.wait_all_desc') }}</div>
        </div>
        <!-- use virtual display -->
        <div class="mb-3 form-check" v-if="platform === 'windows'">
          <label for="virtualDisplay" class="form-check-label">{{ $t('apps.virtual_display') }}</label>
          <input type="checkbox" class="form-check-input" id="virtualDisplay" v-model="editForm['virtual-display']"
          true-value="true" false-value="false" />
          <div class="form-text">{{ $t('apps.virtual_display_desc') }}</div>
        </div>
        <!-- set virtual display to primary -->
        <div class="mb-3 form-check" v-if="platform === 'windows' && editForm['virtual-display'] == 'true'">
          <label for="virtualDisplayPrimary" class="form-check-label">{{ $t('apps.virtual_display_primary') }}</label>
          <input type="checkbox" class="form-check-input" id="virtualDisplayPrimary" v-model="editForm['virtual-display-primary']"
          true-value="true" false-value="false" />
          <div class="form-text">{{ $t('apps.virtual_display_primary_desc') }}</div>
        </div>
        <!-- use app identity -->
        <div class="mb-3 form-check">
          <label for="useAppIdentity" class="form-check-label">{{ $t('apps.use_app_identity') }}</label>
          <input type="checkbox" class="form-check-input" id="useAppIdentity" v-model="editForm['use-app-identity']"
            true-value="true" false-value="false" />
          <div class="form-text">{{ $t('apps.use_app_identity_desc') }}</div>
        </div>
        <!-- resolution scale factor -->
        <div class="mb-3" v-if="platform === 'windows'">
          <label for="resolutionScaleFactor" class="form-label">{{ $t('apps.resolution_scale_factor') }}: {{editForm['scale-factor']}}%</label>
          <input type="range" step="1" min="20" max="200" class="form-range" id="resolutionScaleFactor" v-model="editForm['scale-factor']"/>
          <div class="form-text">{{ $t('apps.resolution_scale_factor_desc') }}</div>
        </div>
=======
        <Checkbox class="mb-3"
                  id="waitAll"
                  label="apps.wait_all"
                  desc="apps.wait_all_desc"
                  v-model="editForm['wait-all']"
                  default="true"
        ></Checkbox>
>>>>>>> 820180c9
        <!-- exit timeout -->
        <div class="mb-3">
          <label for="exitTimeout" class="form-label">{{ $t('apps.exit_timeout') }}</label>
          <input type="text" class="form-control monospace" id="exitTimeout" aria-describedby="exitTimeoutHelp"
            v-model="editForm['exit-timeout']" />
          <div id="exitTimeoutHelp" class="form-text">{{ $t('apps.exit_timeout_desc') }}</div>
        </div>
        <div class="env-hint alert alert-info overflow-auto">
          <div class="form-text">
            <h4>{{ $t('apps.env_vars_about') }}</h4>
            {{ $t('apps.env_vars_desc') }}
          </div>
          <table class="env-table">
            <tr>
              <td><b>{{ $t('apps.env_var_name') }}</b></td>
              <td><b></b></td>
            </tr>
            <tr>
              <td style="font-family: monospace">SUNSHINE_APP_ID</td>
              <td>{{ $t('apps.env_app_id') }}</td>
            </tr>
            <tr>
              <td style="font-family: monospace">SUNSHINE_APP_NAME</td>
              <td>{{ $t('apps.env_app_name') }}</td>
            </tr>
            <tr>
              <td style="font-family: monospace">SUNSHINE_CLIENT_UID</td>
              <td>{{ $t('apps.env_client_uid') }}</td>
            </tr>
            <tr>
              <td style="font-family: monospace">SUNSHINE_CLIENT_NAME</td>
              <td>{{ $t('apps.env_client_name') }}</td>
            </tr>
            <tr>
              <td style="font-family: monospace">SUNSHINE_CLIENT_WIDTH</td>
              <td>{{ $t('apps.env_client_width') }}</td>
            </tr>
            <tr>
              <td style="font-family: monospace">SUNSHINE_CLIENT_HEIGHT</td>
              <td>{{ $t('apps.env_client_height') }}</td>
            </tr>
            <tr>
              <td style="font-family: monospace">SUNSHINE_CLIENT_FPS</td>
              <td>{{ $t('apps.env_client_fps') }}</td>
            </tr>
            <tr>
              <td style="font-family: monospace">SUNSHINE_CLIENT_HDR</td>
              <td>{{ $t('apps.env_client_hdr') }}</td>
            </tr>
            <tr>
              <td style="font-family: monospace">SUNSHINE_CLIENT_GCMAP</td>
              <td>{{ $t('apps.env_client_gcmap') }}</td>
            </tr>
            <tr>
              <td style="font-family: monospace">SUNSHINE_CLIENT_HOST_AUDIO</td>
              <td>{{ $t('apps.env_client_host_audio') }}</td>
            </tr>
            <tr>
              <td style="font-family: monospace">SUNSHINE_CLIENT_ENABLE_SOPS</td>
              <td>{{ $t('apps.env_client_enable_sops') }}</td>
            </tr>
            <tr>
              <td style="font-family: monospace">SUNSHINE_CLIENT_AUDIO_CONFIGURATION</td>
              <td>{{ $t('apps.env_client_audio_config') }}</td>
            </tr>
          </table>
          <div class="form-text" v-if="platform === 'windows'"><b>{{ $t('apps.env_qres_example') }}</b>
            <pre>cmd /C &lt;{{ $t('apps.env_qres_path') }}&gt;\QRes.exe /X:%SUNSHINE_CLIENT_WIDTH% /Y:%SUNSHINE_CLIENT_HEIGHT% /R:%SUNSHINE_CLIENT_FPS%</pre>
          </div>
          <div class="form-text" v-else-if="platform === 'linux'"><b>{{ $t('apps.env_xrandr_example') }}</b>
            <pre>sh -c "xrandr --output HDMI-1 --mode \"${SUNSHINE_CLIENT_WIDTH}x${SUNSHINE_CLIENT_HEIGHT}\" --rate ${SUNSHINE_CLIENT_FPS}"</pre>
          </div>
          <div class="form-text" v-else-if="platform === 'macos'"><b>{{ $t('apps.env_displayplacer_example') }}</b>
            <pre>sh -c "displayplacer "id:&lt;screenId&gt; res:${SUNSHINE_CLIENT_WIDTH}x${SUNSHINE_CLIENT_HEIGHT} hz:${SUNSHINE_CLIENT_FPS} scaling:on origin:(0,0) degree:0""</pre>
          </div>
          <div class="form-text"><a
              href="https://docs.lizardbyte.dev/projects/sunshine/latest/md_docs_2app__examples.html"
              target="_blank">{{ $t('_common.see_more') }}</a></div>
        </div>
        <!-- Save buttons -->
        <div class="d-flex">
          <button @click="showEditForm = false" class="btn btn-secondary m-2">
            {{ $t('_common.cancel') }}
          </button>
          <button class="btn btn-primary m-2" @click="save">{{ $t('_common.save') }}</button>
        </div>
      </div>
    </div>
    <div class="mt-2" v-else>
      <button class="btn btn-primary" @click="newApp">
        <i class="fas fa-plus"></i> {{ $t('apps.add_new') }}
      </button>
    </div>
  </div>
</body>
<script type="module">
  import { createApp } from 'vue'
  import { initApp } from './init'
  import Navbar from './Navbar.vue'
<<<<<<< HEAD
  import PlatformLayout from './PlatformLayout.vue'
=======
  import Checkbox from './Checkbox.vue'
>>>>>>> 820180c9
  import { Dropdown } from 'bootstrap/dist/js/bootstrap'

  const newApp = {
    name: "",
    output: "",
    cmd: [],
    "exclude-global-prep-cmd": false,
    elevated: false,
    "auto-detach": true,
    "wait-all": true,
    "exit-timeout": 5,
    "prep-cmd": [],
    detached: [],
    "image-path": "",
    "virtual-display-primary": true,
    "scale-factor": "100",
    "use-app-identity": false
  }

  const app = createApp({
    components: {
      Navbar,
<<<<<<< HEAD
      PlatformLayout
=======
      Checkbox
>>>>>>> 820180c9
    },
    data() {
      return {
        apps: [],
        showEditForm: false,
        editForm: null,
        detachedCmd: "",
        coverSearching: false,
        coverFinderBusy: false,
        coverCandidates: [],
        platform: "",
      };
    },
    created() {
      this.loadApps();

      fetch("./api/config", {
        credentials: 'include'
      })
        .then(r => r.json())
        .then(r => this.platform = r.platform);
    },
    methods: {
      loadApps() {
        fetch("./api/apps", {
          credentials: 'include'
        })
          .then(r => r.json())
          .then(r => {
            this.apps = r.apps.map(i => ({...i, launching: false}));
          });
      },
      newApp() {
        this.editForm = Object.assign({}, newApp);
        this.showEditForm = true;
      },
<<<<<<< HEAD
      launchApp(app) {
        if (confirm(this.$t('apps.launch_warning'))) {
          app.launching = true;
          fetch("./api/apps/launch?uuid=" + app.uuid, {
            credentials: 'include',
            method: "POST",
          })
          .then(r => r.json())
          .then(r => {
            if (r.status == "true") {
              alert(this.$t('apps.launch_success'));
            } else {
              alert(this.$t('apps.launch_failed') + r.error);
            }
          })
          .finally(() => app.launching = false);
=======
      editApp(id) {
        this.editForm = JSON.parse(JSON.stringify(this.apps[id]));
        this.editForm.index = id;
        if (this.editForm["prep-cmd"] === undefined)
          this.editForm["prep-cmd"] = [];
        if (this.editForm["detached"] === undefined)
          this.editForm["detached"] = [];
        if (this.editForm["exclude-global-prep-cmd"] === undefined)
          this.editForm["exclude-global-prep-cmd"] = false;
        if (this.editForm["elevated"] === undefined && this.platform === 'windows') {
          this.editForm["elevated"] = false;
        }
        if (this.editForm["auto-detach"] === undefined) {
          this.editForm["auto-detach"] = true;
        }
        if (this.editForm["wait-all"] === undefined) {
          this.editForm["wait-all"] = true;
        }
        if (this.editForm["exit-timeout"] === undefined) {
          this.editForm["exit-timeout"] = 5;
>>>>>>> 820180c9
        }
      },
      editApp(app) {
        this.editForm = Object.assign({}, newApp, JSON.parse(JSON.stringify(app)));
        this.showEditForm = true;
      },
      showDeleteForm(app) {
        const resp = confirm(
          "Are you sure to delete " + app.name + "?"
        );
        if (resp) {
          fetch("./api/apps/delete?uuid=" + app.uuid, {
            credentials: 'include',
            method: "POST"
          }).then((r) => {
            if (r.status == 200) document.location.reload();
          });
        }
      },
      addPrepCmd() {
        const template = {
          do: "",
          undo: ""
        };

        if (this.platform === 'windows') {
          template.elevated = false;
        }

        this.editForm["prep-cmd"].push(template);
      },
      showCoverFinder($event) {
        this.coverCandidates = [];
        this.coverSearching = true;
        const ref = this.$refs.coverFinderDropdown;
        if (!ref) {
          console.error("Ref not found!");
          return;
        }
        this.coverFinderDropdown = Dropdown.getInstance(ref);
        if (!this.coverFinderDropdown) {
          this.coverFinderDropdown = new Dropdown(ref);
          if (!this.coverFinderDropdown) {
            return;
          }
        }
        this.coverFinderDropdown.show();
        function getSearchBucket(name) {
          let bucket = name.substring(0, Math.min(name.length, 2)).toLowerCase().replaceAll(/[^a-z\d]/g, '');
          if (!bucket) {
            return '@';
          }
          return bucket;
        }

        function searchCovers(name) {
          if (!name) {
            return Promise.resolve([]);
          }
          let searchName = name.replaceAll(/\s+/g, '.').toLowerCase();

          // Use raw.githubusercontent.com to avoid CORS issues as we migrate the CNAME
          let dbUrl = "https://raw.githubusercontent.com/LizardByte/GameDB/gh-pages";
          let bucket = getSearchBucket(name);
          return fetch(`${dbUrl}/buckets/${bucket}.json`).then(function (r) {
            if (!r.ok) throw new Error("Failed to search covers");
            return r.json();
          }).then(maps => Promise.all(Object.keys(maps).map(id => {
            let item = maps[id];
            if (item.name.replaceAll(/\s+/g, '.').toLowerCase().startsWith(searchName)) {
              return fetch(`${dbUrl}/games/${id}.json`).then(function (r) {
                return r.json();
              }).catch(() => null);
            }
            return null;
          }).filter(item => item)))
            .then(results => results
              .filter(item => item && item.cover && item.cover.url)
              .map(game => {
                const thumb = game.cover.url;
                const dotIndex = thumb.lastIndexOf('.');
                const slashIndex = thumb.lastIndexOf('/');
                if (dotIndex < 0 || slashIndex < 0) {
                  return null;
                }
                const slug = thumb.substring(slashIndex + 1, dotIndex);
                return {
                  name: game.name,
                  key: `igdb_${game.id}`,
                  url: `https://images.igdb.com/igdb/image/upload/t_cover_big/${slug}.jpg`,
                  saveUrl: `https://images.igdb.com/igdb/image/upload/t_cover_big_2x/${slug}.png`,
                }
              }).filter(item => item));
        }

        searchCovers(this.editForm["name"].toString())
          .then(list => this.coverCandidates = list)
          .finally(() => this.coverSearching = false);
      },
      closeCoverFinder() {
        const ref = this.$refs.coverFinderDropdown;
        if (!ref) {
          return;
        }
        const dropdown = this.coverFinderDropdown = Dropdown.getInstance(ref);
        if (!dropdown) {
          return;
        }
        dropdown.hide();
      },
      useCover(cover) {
        this.coverFinderBusy = true;
        fetch("./api/covers/upload", {
          credentials: 'include',
          method: "POST",
          body: JSON.stringify({
            key: cover.key,
            url: cover.saveUrl,
          })
        }).then(r => {
          if (!r.ok) throw new Error("Failed to download covers");
          return r.json();
        }).then(body => this.editForm["image-path"] = body.path)
          .then(() => this.closeCoverFinder())
          .finally(() => this.coverFinderBusy = false);
      },
      save() {
        this.editForm["image-path"] = this.editForm["image-path"].toString().replace(/"/g, '');
        delete this.editForm["launching"];
        delete this.editForm["id"];
        fetch("./api/apps", {
          credentials: 'include',
          method: "POST",
          body: JSON.stringify(this.editForm),
        }).then((r) => {
          if (r.status == 200) document.location.reload();
        });
      },
    },
  });

  app.directive('dropdown-show', {
    mounted: function (el, binding) {
      el.addEventListener('show.bs.dropdown', binding.value);
    }
  });

  initApp(app);
</script><|MERGE_RESOLUTION|>--- conflicted
+++ resolved
@@ -265,41 +265,6 @@
                   default="true"
         ></Checkbox>
         <!-- wait for all processes -->
-<<<<<<< HEAD
-        <div class="mb-3 form-check">
-          <label for="waitAll" class="form-check-label">{{ $t('apps.wait_all') }}</label>
-          <input type="checkbox" class="form-check-input" id="waitAll" v-model="editForm['wait-all']"
-            true-value="true" false-value="false" />
-          <div class="form-text">{{ $t('apps.wait_all_desc') }}</div>
-        </div>
-        <!-- use virtual display -->
-        <div class="mb-3 form-check" v-if="platform === 'windows'">
-          <label for="virtualDisplay" class="form-check-label">{{ $t('apps.virtual_display') }}</label>
-          <input type="checkbox" class="form-check-input" id="virtualDisplay" v-model="editForm['virtual-display']"
-          true-value="true" false-value="false" />
-          <div class="form-text">{{ $t('apps.virtual_display_desc') }}</div>
-        </div>
-        <!-- set virtual display to primary -->
-        <div class="mb-3 form-check" v-if="platform === 'windows' && editForm['virtual-display'] == 'true'">
-          <label for="virtualDisplayPrimary" class="form-check-label">{{ $t('apps.virtual_display_primary') }}</label>
-          <input type="checkbox" class="form-check-input" id="virtualDisplayPrimary" v-model="editForm['virtual-display-primary']"
-          true-value="true" false-value="false" />
-          <div class="form-text">{{ $t('apps.virtual_display_primary_desc') }}</div>
-        </div>
-        <!-- use app identity -->
-        <div class="mb-3 form-check">
-          <label for="useAppIdentity" class="form-check-label">{{ $t('apps.use_app_identity') }}</label>
-          <input type="checkbox" class="form-check-input" id="useAppIdentity" v-model="editForm['use-app-identity']"
-            true-value="true" false-value="false" />
-          <div class="form-text">{{ $t('apps.use_app_identity_desc') }}</div>
-        </div>
-        <!-- resolution scale factor -->
-        <div class="mb-3" v-if="platform === 'windows'">
-          <label for="resolutionScaleFactor" class="form-label">{{ $t('apps.resolution_scale_factor') }}: {{editForm['scale-factor']}}%</label>
-          <input type="range" step="1" min="20" max="200" class="form-range" id="resolutionScaleFactor" v-model="editForm['scale-factor']"/>
-          <div class="form-text">{{ $t('apps.resolution_scale_factor_desc') }}</div>
-        </div>
-=======
         <Checkbox class="mb-3"
                   id="waitAll"
                   label="apps.wait_all"
@@ -307,7 +272,33 @@
                   v-model="editForm['wait-all']"
                   default="true"
         ></Checkbox>
->>>>>>> 820180c9
+        <!-- use virtual display -->
+        <div class="mb-3 form-check" v-if="platform === 'windows'">
+          <label for="virtualDisplay" class="form-check-label">{{ $t('apps.virtual_display') }}</label>
+          <input type="checkbox" class="form-check-input" id="virtualDisplay" v-model="editForm['virtual-display']"
+          true-value="true" false-value="false" />
+          <div class="form-text">{{ $t('apps.virtual_display_desc') }}</div>
+        </div>
+        <!-- set virtual display to primary -->
+        <div class="mb-3 form-check" v-if="platform === 'windows' && editForm['virtual-display'] == 'true'">
+          <label for="virtualDisplayPrimary" class="form-check-label">{{ $t('apps.virtual_display_primary') }}</label>
+          <input type="checkbox" class="form-check-input" id="virtualDisplayPrimary" v-model="editForm['virtual-display-primary']"
+          true-value="true" false-value="false" />
+          <div class="form-text">{{ $t('apps.virtual_display_primary_desc') }}</div>
+        </div>
+        <!-- use app identity -->
+        <div class="mb-3 form-check">
+          <label for="useAppIdentity" class="form-check-label">{{ $t('apps.use_app_identity') }}</label>
+          <input type="checkbox" class="form-check-input" id="useAppIdentity" v-model="editForm['use-app-identity']"
+            true-value="true" false-value="false" />
+          <div class="form-text">{{ $t('apps.use_app_identity_desc') }}</div>
+        </div>
+        <!-- resolution scale factor -->
+        <div class="mb-3" v-if="platform === 'windows'">
+          <label for="resolutionScaleFactor" class="form-label">{{ $t('apps.resolution_scale_factor') }}: {{editForm['scale-factor']}}%</label>
+          <input type="range" step="1" min="20" max="200" class="form-range" id="resolutionScaleFactor" v-model="editForm['scale-factor']"/>
+          <div class="form-text">{{ $t('apps.resolution_scale_factor_desc') }}</div>
+        </div>
         <!-- exit timeout -->
         <div class="mb-3">
           <label for="exitTimeout" class="form-label">{{ $t('apps.exit_timeout') }}</label>
@@ -407,11 +398,8 @@
   import { createApp } from 'vue'
   import { initApp } from './init'
   import Navbar from './Navbar.vue'
-<<<<<<< HEAD
+  import Checkbox from './Checkbox.vue'
   import PlatformLayout from './PlatformLayout.vue'
-=======
-  import Checkbox from './Checkbox.vue'
->>>>>>> 820180c9
   import { Dropdown } from 'bootstrap/dist/js/bootstrap'
 
   const newApp = {
@@ -434,11 +422,7 @@
   const app = createApp({
     components: {
       Navbar,
-<<<<<<< HEAD
-      PlatformLayout
-=======
       Checkbox
->>>>>>> 820180c9
     },
     data() {
       return {
@@ -475,7 +459,6 @@
         this.editForm = Object.assign({}, newApp);
         this.showEditForm = true;
       },
-<<<<<<< HEAD
       launchApp(app) {
         if (confirm(this.$t('apps.launch_warning'))) {
           app.launching = true;
@@ -492,28 +475,6 @@
             }
           })
           .finally(() => app.launching = false);
-=======
-      editApp(id) {
-        this.editForm = JSON.parse(JSON.stringify(this.apps[id]));
-        this.editForm.index = id;
-        if (this.editForm["prep-cmd"] === undefined)
-          this.editForm["prep-cmd"] = [];
-        if (this.editForm["detached"] === undefined)
-          this.editForm["detached"] = [];
-        if (this.editForm["exclude-global-prep-cmd"] === undefined)
-          this.editForm["exclude-global-prep-cmd"] = false;
-        if (this.editForm["elevated"] === undefined && this.platform === 'windows') {
-          this.editForm["elevated"] = false;
-        }
-        if (this.editForm["auto-detach"] === undefined) {
-          this.editForm["auto-detach"] = true;
-        }
-        if (this.editForm["wait-all"] === undefined) {
-          this.editForm["wait-all"] = true;
-        }
-        if (this.editForm["exit-timeout"] === undefined) {
-          this.editForm["exit-timeout"] = 5;
->>>>>>> 820180c9
         }
       },
       editApp(app) {
