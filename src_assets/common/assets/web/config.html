--- conflicted
+++ resolved
@@ -208,11 +208,8 @@
               "double_refreshrate": "disabled",
               "dd_wa_hdr_toggle_delay": 0,
               "max_bitrate": 0,
-<<<<<<< HEAD
+              "minimum_fps_target": 0,
               "isolated_virtual_display_option": "disabled",
-=======
-              "minimum_fps_target": 0
->>>>>>> 48c2c524
             },
           },
           {
