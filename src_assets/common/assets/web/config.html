--- conflicted
+++ resolved
@@ -196,14 +196,11 @@
               "dd_config_revert_delay": 3000,
               "dd_config_revert_on_disconnect": "disabled",
               "dd_mode_remapping": {"mixed": [], "resolution_only": [], "refresh_rate_only": []},
-<<<<<<< HEAD
               "dd_wa_hdr_toggle": "disabled",
               "fallback_mode": "",
               "headless_mode": "disabled",
               "double_refreshrate": "disabled",
-=======
               "dd_wa_hdr_toggle_delay": 0,
->>>>>>> e3079da1
               "min_fps_factor": 1,
               "max_bitrate": 0,
             },
