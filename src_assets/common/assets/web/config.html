--- conflicted
+++ resolved
@@ -184,10 +184,7 @@
               "auto_capture_sink": "enabled",
               "adapter_name": "",
               "output_name": "",
-<<<<<<< HEAD
               "fallback_mode": "",
-=======
->>>>>>> dbba364e
               "dd_configuration_option": "disabled",
               "dd_resolution_option": "auto",
               "dd_manual_resolution": "",
@@ -380,7 +377,6 @@
         this.$forceUpdate()
       },
       serialize() {
-<<<<<<< HEAD
         // Validate fallback mode
         if (this.config.fallback_mode && !this.config.fallback_mode.match(/^\d+x\d+x\d+$/)) {
           this.config.fallback_mode = fallbackDisplayModeCache;
@@ -392,9 +388,6 @@
         config.dd_mode_remapping = JSON.stringify(config.dd_mode_remapping);
         config.server_cmd = JSON.stringify(this.server_cmd.filter(cmd => cmd.name && cmd.cmd));
         return config;
-=======
-        return JSON.parse(JSON.stringify(this.config));
->>>>>>> dbba364e
       },
       save() {
         this.saved = false;
