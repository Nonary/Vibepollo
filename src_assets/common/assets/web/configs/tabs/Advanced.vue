--- conflicted
+++ resolved
@@ -1,14 +1,3 @@
-<<<<<<< HEAD
-<script setup>
-import { ref } from 'vue'
-import PlatformLayout from '../../PlatformLayout.vue'
-import Checkbox from "../../Checkbox.vue";
-
-const props = defineProps([
-  'platform',
-  'config'
-])
-=======
 <script setup lang="ts">
 import { computed } from 'vue';
 import { useConfigStore } from '@/stores/config';
@@ -19,7 +8,6 @@
 const store = useConfigStore();
 const config = store.config;
 const { t } = useI18n();
->>>>>>> ea9f5fec
 
 const hevcModeOptions = [0, 1, 2, 3].map((v) => ({ labelKey: `config.hevc_mode_${v}`, value: v }));
 const av1ModeOptions = [0, 1, 2, 3].map((v) => ({ labelKey: `config.av1_mode_${v}`, value: v }));
