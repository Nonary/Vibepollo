<script setup lang="ts">
import { computed, ref } from 'vue';
import Checkbox from '@/Checkbox.vue';
import { useConfigStore } from '@/stores/config';
import { NSelect, NInput, NInputNumber } from 'naive-ui';

const store = useConfigStore();
const defaultMoonlightPort = 47989;
const config = store.config;
// Ensure a valid numeric base port even if server returns string/undefined
const effectivePort = computed(() => Number(config.value?.port ?? defaultMoonlightPort));

const addressFamilyOptions = [
  { label: 'IPv4', value: 'ipv4' },
  { label: 'Both', value: 'both' },
];
const originUiOptions = [
  { label: 'PC', value: 'pc' },
  { label: 'LAN', value: 'lan' },
  { label: 'WAN', value: 'wan' },
];
const encryptionModeOptionsLan = [
  { label: '_common.disabled_def', value: 0 },
  { label: 'config.lan_encryption_mode_1', value: 1 },
  { label: 'config.lan_encryption_mode_2', value: 2 },
];
const encryptionModeOptionsWan = [
  { label: '_common.disabled', value: 0 },
  { label: 'config.wan_encryption_mode_1', value: 1 },
  { label: 'config.wan_encryption_mode_2', value: 2 },
];
</script>

<template>
  <div id="network" class="config-page">
    <!-- UPnP -->
    <Checkbox id="upnp" v-model="config.upnp" class="mb-3" locale-prefix="config" default="false" />

    <!-- Address family -->
    <div class="mb-6">
      <label for="address_family" class="form-label">{{ $t('config.address_family') }}</label>
      <n-select
        id="address_family"
        v-model:value="config.address_family"
        :options="
          addressFamilyOptions.map((o) => ({
            label: $t('config.address_family_' + o.value),
            value: o.value,
          }))
        "
        :data-search-options="
          addressFamilyOptions
            .map((o) => `${$t('config.address_family_' + o.value)}::${o.value}`)
            .join('|')
        "
      />
      <p class="text-[11px] opacity-60 mt-1">
        {{ $t('config.address_family_desc') }}
      </p>
    </div>

    <!-- Port family -->
    <div class="mb-6">
      <label for="port" class="form-label">{{ $t('config.port') }}</label>
      <n-input-number
        id="port"
        v-model:value="config.port"
        :min="1029"
        :max="65514"
        :placeholder="String(defaultMoonlightPort)"
      />
      <div class="text-[11px] opacity-60 mt-1">
        {{ $t('config.port_desc') }}
      </div>
      <!-- Add warning if any port is less than 1024 -->
      <div
        v-if="+effectivePort - 5 < 1024"
        class="mt-2 alert alert-danger p-2 flex items-start gap-2 rounded-md"
      >
        <i class="fa-solid fa-xl fa-triangle-exclamation" />
        <div class="text-sm">
          {{ $t('config.port_alert_1') }}
        </div>
      </div>
      <!-- Add warning if any port is above 65535 -->
      <div
        v-if="+effectivePort + 21 > 65535"
        class="mt-2 alert alert-danger p-2 flex items-start gap-2 rounded-md"
      >
        <i class="fa-solid fa-xl fa-triangle-exclamation" />
        <div class="text-sm">
          {{ $t('config.port_alert_2') }}
        </div>
      </div>
<<<<<<< HEAD
      <!-- Create a port table for the various ports needed by Apollo -->
      <table class="table">
        <thead>
        <tr>
          <th scope="col">{{ $t('config.port_protocol') }}</th>
          <th scope="col">{{ $t('config.port_port') }}</th>
          <th scope="col">{{ $t('config.port_note') }}</th>
        </tr>
        </thead>
        <tbody>
        <tr>
          <!-- HTTPS -->
          <td>{{ $t('config.port_tcp') }}</td>
          <td>{{+effectivePort - 5}}</td>
          <td></td>
        </tr>
        <tr>
          <!-- HTTP -->
          <td>{{ $t('config.port_tcp') }}</td>
          <td>{{+effectivePort}}</td>
          <td>
            <div class="alert alert-primary" role="alert" v-if="+effectivePort !== defaultMoonlightPort">
              <i class="fa-solid fa-xl fa-circle-info"></i> {{ $t('config.port_http_port_note') }}
            </div>
          </td>
        </tr>
        <tr>
          <!-- Web UI -->
          <td>{{ $t('config.port_tcp') }}</td>
          <td>{{+effectivePort + 1}}</td>
          <td>{{ $t('config.port_web_ui') }}</td>
        </tr>
        <tr>
          <!-- RTSP -->
          <td>{{ $t('config.port_tcp') }}</td>
          <td>{{+effectivePort + 21}}</td>
          <td></td>
        </tr>
        <tr>
          <!-- Video, Control, Audio -->
          <td>{{ $t('config.port_udp') }}</td>
          <td>{{+effectivePort + 9}} - {{+effectivePort + 11}}</td>
          <td></td>
        </tr>
        <!--            <tr>-->
        <!--              &lt;!&ndash; Mic &ndash;&gt;-->
        <!--              <td>UDP</td>-->
        <!--              <td>{{+effectivePort + 13}}</td>-->
        <!--              <td></td>-->
        <!--            </tr>-->
        </tbody>
      </table>
=======
      <!-- Create a port table for the various ports needed by Sunshine -->
      <div class="mt-4 grid grid-cols-12 gap-2 text-sm">
        <div class="col-span-4 font-semibold">
          {{ $t('config.port_protocol') }}
        </div>
        <div class="col-span-4 font-semibold">
          {{ $t('config.port_port') }}
        </div>
        <div class="col-span-4 font-semibold">
          {{ $t('config.port_note') }}
        </div>

        <div class="col-span-4">
          {{ $t('config.port_tcp') }}
        </div>
        <div class="col-span-4">
          {{ +effectivePort - 5 }}
        </div>
        <div class="col-span-4" />

        <div class="col-span-4">
          {{ $t('config.port_tcp') }}
        </div>
        <div class="col-span-4">
          {{ +effectivePort }}
        </div>
        <div class="col-span-4">
          <div
            v-if="+effectivePort !== defaultMoonlightPort"
            class="mt-1 alert alert-info p-2 rounded-md"
          >
            <i class="fa-solid fa-xl fa-circle-info" /> {{ $t('config.port_http_port_note') }}
          </div>
        </div>

        <div class="col-span-4">
          {{ $t('config.port_tcp') }}
        </div>
        <div class="col-span-4">
          {{ +effectivePort + 1 }}
        </div>
        <div class="col-span-4">
          {{ $t('config.port_web_ui') }}
        </div>

        <div class="col-span-4">
          {{ $t('config.port_tcp') }}
        </div>
        <div class="col-span-4">
          {{ +effectivePort + 21 }}
        </div>
        <div class="col-span-4" />

        <div class="col-span-4">
          {{ $t('config.port_udp') }}
        </div>
        <div class="col-span-4">{{ +effectivePort + 9 }} - {{ +effectivePort + 11 }}</div>
        <div class="col-span-4" />
      </div>
>>>>>>> ea9f5fec
      <!-- add warning about exposing web ui to the internet -->
      <div
        v-if="config.origin_web_ui_allowed === 'wan'"
        class="mt-3 alert alert-warning p-2 flex items-start gap-2 rounded-md"
      >
        <i class="fa-solid fa-xl fa-triangle-exclamation" /> {{ $t('config.port_warning') }}
      </div>
    </div>

    <!-- Origin Web UI Allowed -->
    <div class="mb-6">
      <label for="origin_web_ui_allowed" class="form-label">{{
        $t('config.origin_web_ui_allowed')
      }}</label>
      <n-select
        id="origin_web_ui_allowed"
        v-model:value="config.origin_web_ui_allowed"
        :options="
          originUiOptions.map((o) => ({
            label: $t('config.origin_web_ui_allowed_' + o.value),
            value: o.value,
          }))
        "
        :data-search-options="
          originUiOptions
            .map((o) => `${$t('config.origin_web_ui_allowed_' + o.value)}::${o.value}`)
            .join('|')
        "
      />
      <p class="text-[11px] opacity-60 mt-1">
        {{ $t('config.origin_web_ui_allowed_desc') }}
      </p>
    </div>

    <!-- External IP -->
    <div class="mb-6">
      <label for="external_ip" class="form-label">{{ $t('config.external_ip') }}</label>
      <n-input
        id="external_ip"
        v-model:value="config.external_ip"
        type="text"
        placeholder="123.456.789.12"
      />
      <div class="text-[11px] opacity-60 mt-1">
        {{ $t('config.external_ip_desc') }}
      </div>
    </div>

    <!-- LAN Encryption Mode -->
    <div class="mb-6">
      <label for="lan_encryption_mode" class="form-label">{{
        $t('config.lan_encryption_mode')
      }}</label>
      <n-select
        id="lan_encryption_mode"
        v-model:value="config.lan_encryption_mode"
        :options="encryptionModeOptionsLan.map((o) => ({ label: $t(o.label), value: o.value }))"
        :data-search-options="
          encryptionModeOptionsLan.map((o) => `${$t(o.label)}::${o.value}`).join('|')
        "
      />
      <p class="text-[11px] opacity-60 mt-1">
        {{ $t('config.lan_encryption_mode_desc') }}
      </p>
    </div>

    <!-- WAN Encryption Mode -->
    <div class="mb-6">
      <label for="wan_encryption_mode" class="form-label">{{
        $t('config.wan_encryption_mode')
      }}</label>
      <n-select
        id="wan_encryption_mode"
        v-model:value="config.wan_encryption_mode"
        :options="encryptionModeOptionsWan.map((o) => ({ label: $t(o.label), value: o.value }))"
        :data-search-options="
          encryptionModeOptionsWan.map((o) => `${$t(o.label)}::${o.value}`).join('|')
        "
      />
      <p class="text-[11px] opacity-60 mt-1">
        {{ $t('config.wan_encryption_mode_desc') }}
      </p>
    </div>

    <!-- Ping Timeout -->
    <div class="mb-6">
      <label for="ping_timeout" class="form-label">{{ $t('config.ping_timeout') }}</label>
      <n-input-number
        id="ping_timeout"
        v-model:value="config.ping_timeout"
        :min="0"
        :step="100"
        placeholder="10000"
      />
      <div class="text-[11px] opacity-60 mt-1">
        {{ $t('config.ping_timeout_desc') }}
      </div>
    </div>
  </div>
</template>

<style scoped></style><|MERGE_RESOLUTION|>--- conflicted
+++ resolved
@@ -92,60 +92,6 @@
           {{ $t('config.port_alert_2') }}
         </div>
       </div>
-<<<<<<< HEAD
-      <!-- Create a port table for the various ports needed by Apollo -->
-      <table class="table">
-        <thead>
-        <tr>
-          <th scope="col">{{ $t('config.port_protocol') }}</th>
-          <th scope="col">{{ $t('config.port_port') }}</th>
-          <th scope="col">{{ $t('config.port_note') }}</th>
-        </tr>
-        </thead>
-        <tbody>
-        <tr>
-          <!-- HTTPS -->
-          <td>{{ $t('config.port_tcp') }}</td>
-          <td>{{+effectivePort - 5}}</td>
-          <td></td>
-        </tr>
-        <tr>
-          <!-- HTTP -->
-          <td>{{ $t('config.port_tcp') }}</td>
-          <td>{{+effectivePort}}</td>
-          <td>
-            <div class="alert alert-primary" role="alert" v-if="+effectivePort !== defaultMoonlightPort">
-              <i class="fa-solid fa-xl fa-circle-info"></i> {{ $t('config.port_http_port_note') }}
-            </div>
-          </td>
-        </tr>
-        <tr>
-          <!-- Web UI -->
-          <td>{{ $t('config.port_tcp') }}</td>
-          <td>{{+effectivePort + 1}}</td>
-          <td>{{ $t('config.port_web_ui') }}</td>
-        </tr>
-        <tr>
-          <!-- RTSP -->
-          <td>{{ $t('config.port_tcp') }}</td>
-          <td>{{+effectivePort + 21}}</td>
-          <td></td>
-        </tr>
-        <tr>
-          <!-- Video, Control, Audio -->
-          <td>{{ $t('config.port_udp') }}</td>
-          <td>{{+effectivePort + 9}} - {{+effectivePort + 11}}</td>
-          <td></td>
-        </tr>
-        <!--            <tr>-->
-        <!--              &lt;!&ndash; Mic &ndash;&gt;-->
-        <!--              <td>UDP</td>-->
-        <!--              <td>{{+effectivePort + 13}}</td>-->
-        <!--              <td></td>-->
-        <!--            </tr>-->
-        </tbody>
-      </table>
-=======
       <!-- Create a port table for the various ports needed by Sunshine -->
       <div class="mt-4 grid grid-cols-12 gap-2 text-sm">
         <div class="col-span-4 font-semibold">
@@ -205,7 +151,6 @@
         <div class="col-span-4">{{ +effectivePort + 9 }} - {{ +effectivePort + 11 }}</div>
         <div class="col-span-4" />
       </div>
->>>>>>> ea9f5fec
       <!-- add warning about exposing web ui to the internet -->
       <div
         v-if="config.origin_web_ui_allowed === 'wan'"
