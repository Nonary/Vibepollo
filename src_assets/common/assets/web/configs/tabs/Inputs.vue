--- conflicted
+++ resolved
@@ -134,16 +134,6 @@
     ></Checkbox>
 
     <!-- Mapping Key AltRight to Key Windows -->
-<<<<<<< HEAD
-    <div class="mb-3" v-if="config.keyboard === 'enabled'">
-      <label for="key_rightalt_to_key_win" class="form-label">{{ $t('config.key_rightalt_to_key_windows') }}</label>
-      <select id="key_rightalt_to_key_win" class="form-select" v-model="config.key_rightalt_to_key_win">
-        <option value="disabled">{{ $t('_common.disabled') }}</option>
-        <option value="enabled">{{ $t('_common.enabled_def') }}</option>
-      </select>
-      <div class="form-text">{{ $t('config.key_rightalt_to_key_win_desc') }}</div>
-    </div>
-=======
     <Checkbox v-if="config.keyboard === 'enabled'"
               class="mb-3"
               id="key_rightalt_to_key_win"
@@ -151,7 +141,6 @@
               v-model="config.key_rightalt_to_key_win"
               default="false"
     ></Checkbox>
->>>>>>> 820180c9
 
     <!-- Enable Mouse Input -->
     <hr>
