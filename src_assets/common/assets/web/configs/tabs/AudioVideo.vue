<script setup lang="ts">
import { computed, ref, watch } from 'vue';
import { useI18n } from 'vue-i18n';
import { $tp } from '@/platform-i18n';
import PlatformLayout from '@/PlatformLayout.vue';
import AdapterNameSelector from '@/configs/tabs/audiovideo/AdapterNameSelector.vue';
import DisplayOutputSelector from '@/configs/tabs/audiovideo/DisplayOutputSelector.vue';
import DisplayDeviceOptions from '@/configs/tabs/audiovideo/DisplayDeviceOptions.vue';
import DisplayModesSettings from '@/configs/tabs/audiovideo/DisplayModesSettings.vue';
import FrameLimiterStep from '@/configs/tabs/audiovideo/FrameLimiterStep.vue';
import { NCheckbox, NInput, NSwitch, NRadioGroup, NRadio } from 'naive-ui';
import { useConfigStore } from '@/stores/config';
import { storeToRefs } from 'pinia';

const { t } = useI18n();
const store = useConfigStore();
const { config } = storeToRefs(store);
const platform = computed(() => (config.value as any)?.platform || '');
const ddConfigDisabled = computed(
  () => (config.value as any)?.dd_configuration_option === 'disabled',
);
const frameLimiterStepLabel = computed(() =>
  ddConfigDisabled.value ? t('config.dd_step_3') : t('config.dd_step_4'),
);

// SudoVDA status mapping (Apollo-specific)
<<<<<<< HEAD
const sudovdaStatus = {
  '1': 'Unknown',
  '0': 'Ready',
  '-1': 'Uninitialized',
  '-2': 'Version Incompatible',
  '-3': 'Watchdog Failed',
};

const vdisplay = computed(() => (config as any)?.vdisplay || 0);
const currentDriverStatus = computed(
  () => sudovdaStatus[String(vdisplay.value) as keyof typeof sudovdaStatus] || 'Unknown',
);

// Fallback mode validation
const validateFallbackMode = (event: Event) => {
  const target = event.target as HTMLInputElement | null;
  if (!target) return;
  const value = target.value;
  const valid = /^\d+x\d+x\d+(\.\d+)?$/.test(value);
  target.setCustomValidity(valid ? '' : t('config.fallback_mode_error'));
  window.requestAnimationFrame(() => target.reportValidity());
};
=======
const sudovdaStatus = computed(() => ({
  '1': t('config.sudovda_status_unknown'),
  '0': t('config.sudovda_status_ready'),
  '-1': t('config.sudovda_status_uninitialized'),
  '-2': t('config.sudovda_status_version_incompatible'),
  '-3': t('config.sudovda_status_watchdog_failed'),
}));
const vdisplay = computed(() => (config as any)?.vdisplay || 0);
const currentDriverStatus = computed(
  () =>
    sudovdaStatus.value[String(vdisplay.value) as keyof typeof sudovdaStatus.value] ||
    t('config.sudovda_status_unknown'),
);


>>>>>>> 03709b9b
const lastAutomationOption = ref('verify_only');
watch(
  () => config.value?.dd_configuration_option,
  (next) => {
    if (typeof next === 'string' && next !== 'disabled') {
      lastAutomationOption.value = next;
    }
  },
  { immediate: true },
);

const displayAutomationEnabled = computed<boolean>({
  get() {
    return config.value?.dd_configuration_option !== 'disabled';
  },
  set(enabled) {
    if (!config.value) return;
    if (!enabled) {
      const next = 'disabled';
      if (typeof store.updateOption === 'function') {
        store.updateOption('dd_configuration_option', next as any);
      } else {
        (config.value as any).dd_configuration_option = next as any;
      }
      return;
    }

    if (config.value.dd_configuration_option === 'disabled') {
      const fallback = lastAutomationOption.value || 'verify_only';
      const next = fallback === 'disabled' ? 'verify_only' : fallback;
      if (typeof store.updateOption === 'function') {
        store.updateOption('dd_configuration_option', next as any);
      } else {
        (config.value as any).dd_configuration_option = next as any;
      }
    }
  },
});

// Replace custom Checkbox with Naive UI using compatibility mapping
function mapToBoolRepresentation(value: any) {
  if (value === true || value === false) return { possibleValues: [true, false], value };
  if (value === 1 || value === 0) return { possibleValues: [1, 0], value };
  const stringPairs = [
    ['true', 'false'],
    ['1', '0'],
    ['enabled', 'disabled'],
    ['enable', 'disable'],
    ['yes', 'no'],
    ['on', 'off'],
  ];
  const v = String(value ?? '')
    .toLowerCase()
    .trim();
  for (const pair of stringPairs) {
    if (v === pair[0] || v === pair[1]) return { possibleValues: pair, value: v };
  }
  return null as null | {
    possibleValues: readonly [string, string] | readonly [true, false] | readonly [1, 0];
    value: any;
  };
}

function boolProxy(key: string, defaultValue: string = 'true') {
  return computed<boolean>({
    get() {
      const raw = config.value?.[key];
      const parsed = mapToBoolRepresentation(raw);
      if (parsed) return parsed.value === parsed.possibleValues[0];
      // fallback to default
      const defParsed = mapToBoolRepresentation(defaultValue);
      return defParsed ? defParsed.value === defParsed.possibleValues[0] : !!raw;
    },
    set(v: boolean) {
      const raw = config.value?.[key];
      const parsed = mapToBoolRepresentation(raw);
      const pv = parsed ? parsed.possibleValues : ['true', 'false'];
      const next = v ? pv[0] : pv[1];
      // assign preserving original type if boolean/numeric pair
      if (!config.value) return;
      if (typeof store.updateOption === 'function') {
        store.updateOption(key, next as any);
      } else {
        (config.value as any)[key] = next as any;
      }
    },
  });
}

const installSteamDrivers = boolProxy('install_steam_audio_drivers', 'true');
const streamAudio = boolProxy('stream_audio', 'true');
const keepSinkDefault = boolProxy('keep_sink_default', 'true');
const autoCaptureSink = boolProxy('auto_capture_sink', 'true');
const headlessMode = boolProxy('headless_mode', 'false');
const doubleRefreshrate = boolProxy('double_refreshrate', 'false');
const isolatedVirtualDisplay = boolProxy('isolated_virtual_display_option', 'false');
const legacyVirtualDisplay = boolProxy('legacy_virtual_display_mode', 'false');

const virtualDisplayMode = computed<'disabled' | 'per_client' | 'shared'>({
  get() {
    const mode = config.value?.['virtual_display_mode'];
    if (typeof mode === 'string') {
      if (mode === 'disabled' || mode === 'per_client' || mode === 'shared') {
        return mode;
      }
    }
    return 'per_client';
  },
  set(mode) {
    if (!config.value) return;
    store.updateOption('virtual_display_mode', mode);
  },
});
</script>

<template>
  <div id="av" class="config-page">
    <!-- Audio Sink -->
    <div class="mb-6">
      <label for="audio_sink" class="form-label">{{ t('config.audio_sink') }}</label>
      <n-input
        id="audio_sink"
        v-model:value="config.audio_sink"
        type="text"
        :placeholder="
          $tp('config.audio_sink_placeholder', 'alsa_output.pci-0000_09_00.3.analog-stereo')
        "
      />
      <div class="text-[11px] opacity-60 mt-1">
        {{ $tp('config.audio_sink_desc') }}<br />
        <PlatformLayout>
          <template #windows>
            <pre>tools\audio-info.exe</pre>
          </template>
          <template #linux>
            <pre>pacmd list-sinks | grep "name:"</pre>
            <pre>pactl info | grep Source</pre>
          </template>
          <template #macos>
            <a href="https://github.com/mattingalls/Soundflower" target="_blank">Soundflower</a
            ><br />
            <a href="https://github.com/ExistentialAudio/BlackHole" target="_blank">BlackHole</a>.
          </template>
        </PlatformLayout>
      </div>
    </div>

    <PlatformLayout>
      <template #windows>
        <!-- Virtual Sink -->
        <div class="mb-6">
          <label for="virtual_sink" class="form-label">{{ t('config.virtual_sink') }}</label>
          <n-input
            id="virtual_sink"
            v-model:value="config.virtual_sink"
            type="text"
            :placeholder="t('config.virtual_sink_placeholder')"
          />
          <div class="text-[11px] opacity-60 mt-1">
            {{ t('config.virtual_sink_desc') }}
          </div>
        </div>
        <!-- Install Steam Audio Drivers -->
        <n-checkbox v-model:checked="installSteamDrivers" class="mb-3">
          {{ t('config.install_steam_audio_drivers') }}
        </n-checkbox>

        <n-checkbox v-model:checked="keepSinkDefault" class="mb-3">
          {{ t('config.keep_sink_default') }}
        </n-checkbox>

        <n-checkbox v-model:checked="autoCaptureSink" class="mb-3">
          {{ t('config.auto_capture_sink') }}
        </n-checkbox>
      </template>
    </PlatformLayout>

    <!-- Disable Audio -->
    <n-checkbox v-model:checked="streamAudio" class="mb-3">
      {{ $t('config.stream_audio') }}
    </n-checkbox>

    <AdapterNameSelector />

    <!-- Display configuration: clear, guided, pre-stream focused -->
    <section class="mb-8">
      <div class="rounded-md overflow-hidden border border-dark/10 dark:border-light/10">
        <div class="bg-surface/40 px-4 py-3">
          <h3 class="text-sm font-medium">{{ $t('config.dd_display_setup_title') }}</h3>
          <p class="text-[11px] opacity-70 mt-1">
            {{ $t('config.dd_display_setup_intro') }}
          </p>
        </div>

        <div class="p-4">
          <!-- Step 1: Which display to capture -->
          <fieldset class="mb-4 border border-dark/35 dark:border-light/25 rounded-xl p-4">
            <legend class="px-2 text-sm font-medium">
              {{ $t('config.dd_step_1') }}: {{ $t('config.dd_choose_display') }}
            </legend>
            <!-- Highlight driver health before picking a mode -->
            <PlatformLayout>
              <template #windows>
                <div class="mt-3">
                  <div
                    class="px-4 py-3 rounded-md"
                    :class="[vdisplay ? 'bg-warning/10 text-warning' : 'bg-success/10 text-success']"
                  >
                    <i class="fa-solid fa-circle-info mr-2"></i>
                    {{ t('config.virtual_display_status_label') }} {{ currentDriverStatus }}
                  </div>
                  <p v-if="vdisplay" class="text-[11px] opacity-70 mt-2 leading-snug">
                    {{ t('config.virtual_display_status_hint') }}
                  </p>
                </div>
              </template>
            </PlatformLayout>
            <p class="text-[11px] opacity-70 mt-2 leading-snug">
              {{ $t('config.virtual_display_mode_step_hint') }}
            </p>
            <n-radio-group v-model:value="virtualDisplayMode" class="grid gap-2 sm:grid-cols-3">
              <n-radio value="disabled">
                {{ $t('config.virtual_display_mode_disabled') }}
              </n-radio>
              <n-radio value="per_client">
                {{ $t('config.virtual_display_mode_per_client') }}
              </n-radio>
              <n-radio value="shared">
                {{ $t('config.virtual_display_mode_shared') }}
              </n-radio>
            </n-radio-group>
            <div v-if="virtualDisplayMode === 'disabled'" class="mt-3">
              <DisplayOutputSelector />
            </div>

<<<<<<< HEAD
            <!-- Double Refresh Rate -->
            <PlatformLayout>
              <template #windows>
                <div class="mt-4 space-y-1">
                  <n-checkbox v-model:checked="doubleRefreshrate">
                    {{ t('config.double_refreshrate') }}
                  </n-checkbox>
                  <p class="text-[11px] opacity-70 leading-snug">
                    {{ t('config.double_refreshrate_desc') }}
                  </p>
                </div>
              </template>
            </PlatformLayout>

=======
>>>>>>> 03709b9b
            <div
              class="mt-4 flex flex-col gap-3 sm:flex-row sm:items-center sm:justify-between sm:gap-4"
            >
              <div>
                <div class="text-sm font-medium">
                  {{ $t('config.dd_automation_label') }}
                </div>
                <p class="text-[11px] opacity-70 mt-1 max-w-xl">
                  {{ $t('config.dd_automation_desc') }}
                </p>
              </div>
              <n-switch
                v-model:value="displayAutomationEnabled"
                size="medium"
                class="self-start sm:self-center"
              >
                <template #checked>{{ $t('_common.enabled') }}</template>
                <template #unchecked>{{ $t('_common.disabled') }}</template>
              </n-switch>
            </div>
          </fieldset>

          <div class="my-4 border-t border-dark/5 dark:border-light/5" />

          <!-- Step 2: What to do before the stream starts -->
          <div>
            <DisplayDeviceOptions section="pre" />
          </div>

          <div class="my-4 border-t border-dark/5 dark:border-light/5" />

          <!-- Step 3: Optional adjustments -->
          <div>
            <DisplayDeviceOptions section="options" />
          </div>

          <div class="my-4 border-t border-dark/5 dark:border-light/5" />

          <FrameLimiterStep :step-label="frameLimiterStepLabel" />
        </div>
      </div>
    </section>

    <!-- Display Modes -->
    <DisplayModesSettings />

    <!-- Fallback Display Mode -->
    <div class="mb-3">
      <label for="fallback_mode" class="form-label">{{ t('config.fallback_mode') }}</label>
      <n-input
        id="fallback_mode"
        v-model:value="config.fallback_mode"
        type="text"
        placeholder="1920x1080x60"
        @blur="validateFallbackMode"
      />
      <div class="text-[11px] opacity-60 mt-1">{{ t('config.fallback_mode_desc') }}</div>
    </div>

    <!-- Windows-specific legacy options -->
    <PlatformLayout>
      <template #windows>
        <fieldset class="mb-6 border border-dark/20 dark:border-light/15 rounded-xl p-4 space-y-4">
          <legend class="px-2 text-sm font-semibold">
            {{ t('config.virtual_display_group_title') }}
          </legend>
          <p class="text-[11px] opacity-70 leading-snug">
            {{ t('config.virtual_display_group_intro') }}
          </p>

          <div class="space-y-3">
            <div class="space-y-1">
              <n-checkbox v-model:checked="legacyVirtualDisplay">
                {{ t('config.legacy_virtual_display_mode') }}
              </n-checkbox>
              <p class="text-[11px] opacity-70 leading-snug">
                {{ t('config.legacy_virtual_display_mode_desc') }}
              </p>
            </div>

            <template v-if="legacyVirtualDisplay">
              <div class="space-y-1 pl-6">
                <n-checkbox v-model:checked="headlessMode">
                  {{ t('config.headless_mode') }}
                </n-checkbox>
                <p class="text-[11px] opacity-70 leading-snug">
                  {{ t('config.headless_mode_desc') }}
                </p>
              </div>

              <div class="space-y-1 pl-6">
                <n-checkbox v-model:checked="isolatedVirtualDisplay">
                  {{ t('config.isolated_virtual_display_option') }}
                </n-checkbox>
                <p class="text-[11px] opacity-70 leading-snug">
                  {{ t('config.isolated_virtual_display_option_desc') }}
                </p>
              </div>
            </template>
          </div>
        </fieldset>
      </template>
    </PlatformLayout>
  </div>
</template>

<style scoped></style><|MERGE_RESOLUTION|>--- conflicted
+++ resolved
@@ -24,30 +24,6 @@
 );
 
 // SudoVDA status mapping (Apollo-specific)
-<<<<<<< HEAD
-const sudovdaStatus = {
-  '1': 'Unknown',
-  '0': 'Ready',
-  '-1': 'Uninitialized',
-  '-2': 'Version Incompatible',
-  '-3': 'Watchdog Failed',
-};
-
-const vdisplay = computed(() => (config as any)?.vdisplay || 0);
-const currentDriverStatus = computed(
-  () => sudovdaStatus[String(vdisplay.value) as keyof typeof sudovdaStatus] || 'Unknown',
-);
-
-// Fallback mode validation
-const validateFallbackMode = (event: Event) => {
-  const target = event.target as HTMLInputElement | null;
-  if (!target) return;
-  const value = target.value;
-  const valid = /^\d+x\d+x\d+(\.\d+)?$/.test(value);
-  target.setCustomValidity(valid ? '' : t('config.fallback_mode_error'));
-  window.requestAnimationFrame(() => target.reportValidity());
-};
-=======
 const sudovdaStatus = computed(() => ({
   '1': t('config.sudovda_status_unknown'),
   '0': t('config.sudovda_status_ready'),
@@ -63,8 +39,18 @@
 );
 
 
->>>>>>> 03709b9b
 const lastAutomationOption = ref('verify_only');
+
+
+// Fallback mode validation
+const validateFallbackMode = (event: Event) => {
+  const target = event.target as HTMLInputElement | null;
+  if (!target) return;
+  const value = target.value;
+  const valid = /^\d+x\d+x\d+(\.\d+)?$/.test(value);
+  target.setCustomValidity(valid ? '' : t('config.fallback_mode_error'));
+  window.requestAnimationFrame(() => target.reportValidity());
+};
 watch(
   () => config.value?.dd_configuration_option,
   (next) => {
@@ -299,7 +285,6 @@
               <DisplayOutputSelector />
             </div>
 
-<<<<<<< HEAD
             <!-- Double Refresh Rate -->
             <PlatformLayout>
               <template #windows>
@@ -314,8 +299,6 @@
               </template>
             </PlatformLayout>
 
-=======
->>>>>>> 03709b9b
             <div
               class="mt-4 flex flex-col gap-3 sm:flex-row sm:items-center sm:justify-between sm:gap-4"
             >
