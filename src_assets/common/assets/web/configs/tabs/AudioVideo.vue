<script setup lang="ts">
import { computed, ref, watch } from 'vue';
import { useI18n } from 'vue-i18n';
import { $tp } from '@/platform-i18n';
import PlatformLayout from '@/PlatformLayout.vue';
import AdapterNameSelector from '@/configs/tabs/audiovideo/AdapterNameSelector.vue';
import DisplayOutputSelector from '@/configs/tabs/audiovideo/DisplayOutputSelector.vue';
import DisplayDeviceOptions from '@/configs/tabs/audiovideo/DisplayDeviceOptions.vue';
import DisplayModesSettings from '@/configs/tabs/audiovideo/DisplayModesSettings.vue';
import FrameLimiterStep from '@/configs/tabs/audiovideo/FrameLimiterStep.vue';
import { NCheckbox, NInput, NSwitch, NRadioGroup, NRadio } from 'naive-ui';
import { useConfigStore } from '@/stores/config';
import { storeToRefs } from 'pinia';

const { t } = useI18n();
const store = useConfigStore();
const { config } = storeToRefs(store);
const platform = computed(() => (config.value as any)?.platform || '');
const ddConfigDisabled = computed(
  () => (config.value as any)?.dd_configuration_option === 'disabled',
);
const frameLimiterStepLabel = computed(() =>
  ddConfigDisabled.value ? t('config.dd_step_3') : t('config.dd_step_4'),
);

// SudoVDA status mapping (Apollo-specific)
const sudovdaStatus = {
  '1': 'Unknown',
  '0': 'Ready',
  '-1': 'Uninitialized',
  '-2': 'Version Incompatible',
  '-3': 'Watchdog Failed',
};

const vdisplay = computed(() => (config as any)?.vdisplay || 0);
const currentDriverStatus = computed(
  () => sudovdaStatus[String(vdisplay.value) as keyof typeof sudovdaStatus] || 'Unknown',
);

// Fallback mode validation
const validateFallbackMode = (event: Event) => {
  const target = event.target as HTMLInputElement;
  const value = target.value;
  if (!value.match(/^\d+x\d+x\d+(\.\d+)?$/)) {
    target.setCustomValidity(t('config.fallback_mode_error'));
  } else {
    target.setCustomValidity('');
  }
  target.reportValidity();
};
const lastAutomationOption = ref('verify_only');
watch(
  () => config.value?.dd_configuration_option,
  (next) => {
    if (typeof next === 'string' && next !== 'disabled') {
      lastAutomationOption.value = next;
    }
  },
  { immediate: true },
);

const displayAutomationEnabled = computed<boolean>({
  get() {
    return config.value?.dd_configuration_option !== 'disabled';
  },
  set(enabled) {
    if (!config.value) return;
    if (!enabled) {
      const next = 'disabled';
      if (typeof store.updateOption === 'function') {
        store.updateOption('dd_configuration_option', next as any);
      } else {
        (config.value as any).dd_configuration_option = next as any;
      }
      return;
    }

    if (config.value.dd_configuration_option === 'disabled') {
      const fallback = lastAutomationOption.value || 'verify_only';
      const next = fallback === 'disabled' ? 'verify_only' : fallback;
      if (typeof store.updateOption === 'function') {
        store.updateOption('dd_configuration_option', next as any);
      } else {
        (config.value as any).dd_configuration_option = next as any;
      }
    }
  },
});

// Replace custom Checkbox with Naive UI using compatibility mapping
function mapToBoolRepresentation(value: any) {
  if (value === true || value === false) return { possibleValues: [true, false], value };
  if (value === 1 || value === 0) return { possibleValues: [1, 0], value };
  const stringPairs = [
    ['true', 'false'],
    ['1', '0'],
    ['enabled', 'disabled'],
    ['enable', 'disable'],
    ['yes', 'no'],
    ['on', 'off'],
  ];
  const v = String(value ?? '')
    .toLowerCase()
    .trim();
  for (const pair of stringPairs) {
    if (v === pair[0] || v === pair[1]) return { possibleValues: pair, value: v };
  }
  return null as null | {
    possibleValues: readonly [string, string] | readonly [true, false] | readonly [1, 0];
    value: any;
  };
}

function boolProxy(key: string, defaultValue: string = 'true') {
  return computed<boolean>({
    get() {
      const raw = config.value?.[key];
      const parsed = mapToBoolRepresentation(raw);
      if (parsed) return parsed.value === parsed.possibleValues[0];
      // fallback to default
      const defParsed = mapToBoolRepresentation(defaultValue);
      return defParsed ? defParsed.value === defParsed.possibleValues[0] : !!raw;
    },
    set(v: boolean) {
      const raw = config.value?.[key];
      const parsed = mapToBoolRepresentation(raw);
      const pv = parsed ? parsed.possibleValues : ['true', 'false'];
      const next = v ? pv[0] : pv[1];
      // assign preserving original type if boolean/numeric pair
      if (!config.value) return;
      if (typeof store.updateOption === 'function') {
        store.updateOption(key, next as any);
      } else {
        (config.value as any)[key] = next as any;
      }
    },
  });
}

const installSteamDrivers = boolProxy('install_steam_audio_drivers', 'true');
const streamAudio = boolProxy('stream_audio', 'true');
<<<<<<< HEAD
const keepSinkDefault = boolProxy('keep_sink_default', 'true');
const autoCaptureSink = boolProxy('auto_capture_sink', 'true');
const headlessMode = boolProxy('headless_mode', 'false');
const doubleRefreshrate = boolProxy('double_refreshrate', 'false');
const isolatedVirtualDisplay = boolProxy('isolated_virtual_display_option', 'false');
=======

const VIRTUAL_DISPLAY_SELECTION = 'sunshine:sudovda_virtual_display';
const lastPhysicalOutputName = ref('');

watch(
  () => config.value?.output_name,
  (next) => {
    if (typeof next === 'string' && next && next !== VIRTUAL_DISPLAY_SELECTION) {
      lastPhysicalOutputName.value = next;
    }
    if (typeof next === 'string' && next === '') {
      lastPhysicalOutputName.value = '';
    }
  },
  { immediate: true },
);

const displayMode = computed<'virtualized' | 'physical'>({
  get() {
    return config.value?.output_name === VIRTUAL_DISPLAY_SELECTION ? 'virtualized' : 'physical';
  },
  set(mode) {
    if (!config.value) return;
    if (mode === 'virtualized') {
      const current = config.value.output_name;
      if (typeof current === 'string' && current && current !== VIRTUAL_DISPLAY_SELECTION) {
        lastPhysicalOutputName.value = current;
      }
      store.updateOption('output_name', VIRTUAL_DISPLAY_SELECTION);
      return;
    }

    if (config.value.output_name === VIRTUAL_DISPLAY_SELECTION) {
      store.updateOption('output_name', lastPhysicalOutputName.value);
    }
  },
});
>>>>>>> 5f61d489
</script>

<template>
  <div id="av" class="config-page">
    <!-- Audio Sink -->
    <div class="mb-6">
      <label for="audio_sink" class="form-label">{{ t('config.audio_sink') }}</label>
      <n-input
        id="audio_sink"
        v-model:value="config.audio_sink"
        type="text"
        :placeholder="
          $tp('config.audio_sink_placeholder', 'alsa_output.pci-0000_09_00.3.analog-stereo')
        "
      />
      <div class="text-[11px] opacity-60 mt-1">
        {{ $tp('config.audio_sink_desc') }}<br />
        <PlatformLayout>
          <template #windows>
            <pre>tools\audio-info.exe</pre>
          </template>
          <template #linux>
            <pre>pacmd list-sinks | grep "name:"</pre>
            <pre>pactl info | grep Source</pre>
          </template>
          <template #macos>
            <a href="https://github.com/mattingalls/Soundflower" target="_blank">Soundflower</a
            ><br />
            <a href="https://github.com/ExistentialAudio/BlackHole" target="_blank">BlackHole</a>.
          </template>
        </PlatformLayout>
      </div>
    </div>

    <PlatformLayout>
      <template #windows>
        <!-- Virtual Sink -->
        <div class="mb-6">
          <label for="virtual_sink" class="form-label">{{ t('config.virtual_sink') }}</label>
          <n-input
            id="virtual_sink"
            v-model:value="config.virtual_sink"
            type="text"
            :placeholder="t('config.virtual_sink_placeholder')"
          />
          <div class="text-[11px] opacity-60 mt-1">
            {{ t('config.virtual_sink_desc') }}
          </div>
        </div>
        <!-- Install Steam Audio Drivers -->
        <n-checkbox v-model:checked="installSteamDrivers" class="mb-3">
          {{ t('config.install_steam_audio_drivers') }}
        </n-checkbox>

        <n-checkbox v-model:checked="keepSinkDefault" class="mb-3">
          {{ t('config.keep_sink_default') }}
        </n-checkbox>

        <n-checkbox v-model:checked="autoCaptureSink" class="mb-3">
          {{ t('config.auto_capture_sink') }}
        </n-checkbox>
      </template>
    </PlatformLayout>

    <!-- Disable Audio -->
    <n-checkbox v-model:checked="streamAudio" class="mb-3">
      {{ $t('config.stream_audio') }}
    </n-checkbox>

    <AdapterNameSelector />

    <!-- Display configuration: clear, guided, pre-stream focused -->
    <section class="mb-8">
      <div class="rounded-md overflow-hidden border border-dark/10 dark:border-light/10">
        <div class="bg-surface/40 px-4 py-3">
          <h3 class="text-sm font-medium">{{ $t('config.dd_display_setup_title') }}</h3>
          <p class="text-[11px] opacity-70 mt-1">
            {{ $t('config.dd_display_setup_intro') }}
          </p>
        </div>

        <div class="p-4">
          <!-- Step 1: Which display to capture -->
          <fieldset class="mb-4 border border-dark/35 dark:border-light/25 rounded-xl p-4">
            <legend class="px-2 text-sm font-medium">
              {{ $t('config.dd_step_1') }}: {{ $t('config.dd_choose_display') }}
            </legend>
            <n-radio-group v-model:value="displayMode" class="grid gap-2 sm:grid-cols-2">
              <n-radio value="virtualized">
                {{ $t('config.dd_virtual_display_choice_virtual') }}
              </n-radio>
              <n-radio value="physical">
                {{ $t('config.dd_virtual_display_choice_physical') }}
              </n-radio>
            </n-radio-group>
            <div v-if="displayMode === 'physical'" class="mt-3">
              <DisplayOutputSelector />
            </div>
            <div
              class="mt-4 flex flex-col gap-3 sm:flex-row sm:items-center sm:justify-between sm:gap-4"
            >
              <div>
                <div class="text-sm font-medium">
                  {{ $t('config.dd_automation_label') }}
                </div>
                <p class="text-[11px] opacity-70 mt-1 max-w-xl">
                  {{ $t('config.dd_automation_desc') }}
                </p>
              </div>
              <n-switch
                v-model:value="displayAutomationEnabled"
                size="medium"
                class="self-start sm:self-center"
              >
                <template #checked>{{ $t('_common.enabled') }}</template>
                <template #unchecked>{{ $t('_common.disabled') }}</template>
              </n-switch>
            </div>
          </fieldset>

          <div class="my-4 border-t border-dark/5 dark:border-light/5" />

          <!-- Step 2: What to do before the stream starts -->
          <div>
            <DisplayDeviceOptions section="pre" />
          </div>

          <div class="my-4 border-t border-dark/5 dark:border-light/5" />

          <!-- Step 3: Optional adjustments -->
          <div>
            <DisplayDeviceOptions section="options" />
          </div>

          <div class="my-4 border-t border-dark/5 dark:border-light/5" />

          <FrameLimiterStep :step-label="frameLimiterStepLabel" />
        </div>
      </div>
    </section>

    <!-- Display Modes -->
    <DisplayModesSettings />

    <!-- Fallback Display Mode -->
    <div class="mb-3">
      <label for="fallback_mode" class="form-label">{{ t('config.fallback_mode') }}</label>
      <n-input
        id="fallback_mode"
        v-model:value="config.fallback_mode"
        type="text"
        placeholder="1920x1080x60"
        @input="validateFallbackMode"
      />
      <div class="text-[11px] opacity-60 mt-1">{{ t('config.fallback_mode_desc') }}</div>
    </div>

    <!-- Windows-specific options -->
    <PlatformLayout>
      <template #windows>
        <fieldset class="mb-6 border border-dark/20 dark:border-light/15 rounded-xl p-4 space-y-4">
          <legend class="px-2 text-sm font-semibold">
            {{ t('config.virtual_display_group_title') }}
          </legend>
          <p class="text-[11px] opacity-70 leading-snug">
            {{ t('config.virtual_display_group_intro') }}
          </p>

          <div class="space-y-3">
            <div class="space-y-1">
              <n-checkbox v-model:checked="headlessMode">
                {{ t('config.headless_mode') }}
              </n-checkbox>
              <p class="text-[11px] opacity-70 leading-snug">
                {{ t('config.headless_mode_desc') }}
              </p>
            </div>

            <div class="space-y-1">
              <n-checkbox v-model:checked="isolatedVirtualDisplay">
                {{ t('config.isolated_virtual_display_option') }}
              </n-checkbox>
              <p class="text-[11px] opacity-70 leading-snug">
                {{ t('config.isolated_virtual_display_option_desc') }}
              </p>
            </div>

            <div class="space-y-1">
              <n-checkbox v-model:checked="doubleRefreshrate">
                {{ t('config.double_refreshrate') }}
              </n-checkbox>
              <p class="text-[11px] opacity-70 leading-snug">
                {{ t('config.double_refreshrate_desc') }}
              </p>
            </div>
          </div>

          <div>
            <div
              class="px-4 py-3 rounded-md"
              :class="[vdisplay ? 'bg-warning/10 text-warning' : 'bg-success/10 text-success']"
            >
              <i class="fa-solid fa-circle-info mr-2"></i>
              {{ t('config.virtual_display_status_label') }} {{ currentDriverStatus }}
            </div>
            <p v-if="vdisplay" class="text-[11px] opacity-70 mt-2 leading-snug">
              {{ t('config.virtual_display_status_hint') }}
            </p>
          </div>
        </fieldset>
      </template>
    </PlatformLayout>
  </div>
</template>

<style scoped></style><|MERGE_RESOLUTION|>--- conflicted
+++ resolved
@@ -139,13 +139,12 @@
 
 const installSteamDrivers = boolProxy('install_steam_audio_drivers', 'true');
 const streamAudio = boolProxy('stream_audio', 'true');
-<<<<<<< HEAD
 const keepSinkDefault = boolProxy('keep_sink_default', 'true');
 const autoCaptureSink = boolProxy('auto_capture_sink', 'true');
 const headlessMode = boolProxy('headless_mode', 'false');
 const doubleRefreshrate = boolProxy('double_refreshrate', 'false');
 const isolatedVirtualDisplay = boolProxy('isolated_virtual_display_option', 'false');
-=======
+const legacyVirtualDisplay = boolProxy('legacy_virtual_display_mode', 'false');
 
 const VIRTUAL_DISPLAY_SELECTION = 'sunshine:sudovda_virtual_display';
 const lastPhysicalOutputName = ref('');
@@ -183,7 +182,6 @@
     }
   },
 });
->>>>>>> 5f61d489
 </script>
 
 <template>
@@ -363,6 +361,15 @@
             </div>
 
             <div class="space-y-1">
+              <n-checkbox v-model:checked="legacyVirtualDisplay">
+                {{ t('config.legacy_virtual_display_mode') }}
+              </n-checkbox>
+              <p class="text-[11px] opacity-70 leading-snug">
+                {{ t('config.legacy_virtual_display_mode_desc') }}
+              </p>
+            </div>
+
+            <div class="space-y-1">
               <n-checkbox v-model:checked="isolatedVirtualDisplay">
                 {{ t('config.isolated_virtual_display_option') }}
               </n-checkbox>
