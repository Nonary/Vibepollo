<script setup>
import { ref } from 'vue'
import Checkbox from "../../../Checkbox.vue";

const props = defineProps([
  'platform',
  'config',
])

const config = ref(props.config)
</script>

<template>
  <div id="nvidia-nvenc-encoder" class="config-page">
    <!-- Performance preset -->
    <div class="mb-3">
      <label for="nvenc_preset" class="form-label">{{ $t('config.nvenc_preset') }}</label>
      <select id="nvenc_preset" class="form-select" v-model="config.nvenc_preset">
        <option value="1">P1 {{ $t('config.nvenc_preset_1') }}</option>
        <option value="2">P2</option>
        <option value="3">P3</option>
        <option value="4">P4</option>
        <option value="5">P5</option>
        <option value="6">P6</option>
        <option value="7">P7 {{ $t('config.nvenc_preset_7') }}</option>
      </select>
      <div class="form-text">{{ $t('config.nvenc_preset_desc') }}</div>
    </div>

    <!-- Two-pass mode -->
    <div class="mb-3">
      <label for="nvenc_twopass" class="form-label">{{ $t('config.nvenc_twopass') }}</label>
      <select id="nvenc_twopass" class="form-select" v-model="config.nvenc_twopass">
        <option value="disabled">{{ $t('config.nvenc_twopass_disabled') }}</option>
        <option value="quarter_res">{{ $t('config.nvenc_twopass_quarter_res') }}</option>
        <option value="full_res">{{ $t('config.nvenc_twopass_full_res') }}</option>
      </select>
      <div class="form-text">{{ $t('config.nvenc_twopass_desc') }}</div>
    </div>

    <!-- Spatial AQ -->
    <div class="mb-3">
      <label for="nvenc_spatial_aq" class="form-label">{{ $t('config.nvenc_spatial_aq') }}</label>
      <select id="nvenc_spatial_aq" class="form-select" v-model="config.nvenc_spatial_aq">
        <option value="disabled">{{ $t('config.nvenc_spatial_aq_disabled') }}</option>
        <option value="enabled">{{ $t('config.nvenc_spatial_aq_enabled') }}</option>
      </select>
      <div class="form-text">{{ $t('config.nvenc_spatial_aq_desc') }}</div>
    </div>

    <!-- Single-frame VBV/HRD percentage increase -->
    <div class="mb-3">
      <label for="nvenc_vbv_increase" class="form-label">{{ $t('config.nvenc_vbv_increase') }}</label>
      <input type="number" min="0" max="400" class="form-control" id="nvenc_vbv_increase" placeholder="0"
             v-model="config.nvenc_vbv_increase" />
      <div class="form-text">
        {{ $t('config.nvenc_vbv_increase_desc') }}<br>
        <br>
        <a href="https://en.wikipedia.org/wiki/Video_buffering_verifier">VBV/HRD</a>
      </div>
    </div>

    <!-- Miscellaneous options -->
    <div class="mb-3 accordion">
      <div class="accordion-item">
        <h2 class="accordion-header">
          <button class="accordion-button" type="button" data-bs-toggle="collapse"
                  data-bs-target="#panelsStayOpen-collapseOne">
            {{ $t('config.misc') }}
          </button>
        </h2>
        <div id="panelsStayOpen-collapseOne" class="accordion-collapse collapse show"
             aria-labelledby="panelsStayOpen-headingOne">
          <div class="accordion-body">
            <!-- NVENC Realtime HAGS priority -->
            <Checkbox v-if="platform === 'windows'"
                      class="mb-3"
                      id="nvenc_realtime_hags"
                      locale-prefix="config"
                      v-model="config.nvenc_realtime_hags"
                      default="true"
            >
              <br>
              <br>
              <a href="https://devblogs.microsoft.com/directx/hardware-accelerated-gpu-scheduling/">HAGS</a>
            </Checkbox>

            <!-- Prefer lower encoding latency over power savings -->
            <Checkbox v-if="platform === 'windows'"
                      class="mb-3"
                      id="nvenc_latency_over_power"
                      locale-prefix="config"
                      v-model="config.nvenc_latency_over_power"
                      default="true"
            ></Checkbox>

            <!-- Present OpenGL/Vulkan on top of DXGI -->
            <Checkbox v-if="platform === 'windows'"
                      class="mb-3"
                      id="nvenc_opengl_vulkan_on_dxgi"
                      locale-prefix="config"
                      v-model="config.nvenc_opengl_vulkan_on_dxgi"
                      default="true"
            ></Checkbox>

            <!-- NVENC H264 CAVLC -->
<<<<<<< HEAD
            <div>
              <label for="nvenc_h264_cavlc" class="form-label">{{ $t('config.nvenc_h264_cavlc') }}</label>
              <select id="nvenc_h264_cavlc" class="form-select" v-model="config.nvenc_h264_cavlc">
                <option value="disabled">{{ $t('_common.disabled_def') }}</option>
                <option value="enabled">{{ $t('_common.enabled') }}</option>
              </select>
              <div class="form-text">{{ $t('config.nvenc_h264_cavlc_desc') }}</div>
            </div>

            <!-- NVENC Intra Refresh -->
            <div>
              <label for="nvenc_h264_cavlc" class="form-label">{{ $t('config.nvenc_intra_refresh') }}</label>
              <select id="nvenc_h264_cavlc" class="form-select" v-model="config.nvenc_intra_refresh">
                <option value="disabled">{{ $t('_common.auto') }}</option>
                <option value="enabled">{{ $t('_common.enabled') }}</option>
              </select>
              <div class="form-text">{{ $t('config.nvenc_intra_refresh_desc') }}</div>
            </div>
=======
            <Checkbox class="mb-3"
                      id="nvenc_h264_cavlc"
                      locale-prefix="config"
                      v-model="config.nvenc_h264_cavlc"
                      default="false"
            ></Checkbox>
>>>>>>> 820180c9
          </div>
        </div>
      </div>
    </div>
  </div>
</template>

<style scoped>

</style><|MERGE_RESOLUTION|>--- conflicted
+++ resolved
@@ -104,15 +104,12 @@
             ></Checkbox>
 
             <!-- NVENC H264 CAVLC -->
-<<<<<<< HEAD
-            <div>
-              <label for="nvenc_h264_cavlc" class="form-label">{{ $t('config.nvenc_h264_cavlc') }}</label>
-              <select id="nvenc_h264_cavlc" class="form-select" v-model="config.nvenc_h264_cavlc">
-                <option value="disabled">{{ $t('_common.disabled_def') }}</option>
-                <option value="enabled">{{ $t('_common.enabled') }}</option>
-              </select>
-              <div class="form-text">{{ $t('config.nvenc_h264_cavlc_desc') }}</div>
-            </div>
+            <Checkbox class="mb-3"
+                      id="nvenc_h264_cavlc"
+                      locale-prefix="config"
+                      v-model="config.nvenc_h264_cavlc"
+                      default="false"
+            ></Checkbox>
 
             <!-- NVENC Intra Refresh -->
             <div>
@@ -123,14 +120,6 @@
               </select>
               <div class="form-text">{{ $t('config.nvenc_intra_refresh_desc') }}</div>
             </div>
-=======
-            <Checkbox class="mb-3"
-                      id="nvenc_h264_cavlc"
-                      locale-prefix="config"
-                      v-model="config.nvenc_h264_cavlc"
-                      default="false"
-            ></Checkbox>
->>>>>>> 820180c9
           </div>
         </div>
       </div>
