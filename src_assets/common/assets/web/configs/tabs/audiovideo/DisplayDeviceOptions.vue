--- conflicted
+++ resolved
@@ -131,7 +131,6 @@
           <div class="bg-surface/40 px-4 py-3">
             <h3 class="text-sm font-medium">
               {{ $t('config.dd_options_header') }}
-<<<<<<< HEAD
             </h3>
           </div>
           <div class="p-4 space-y-4">
@@ -169,27 +168,7 @@
                 "
               />
             </div>
-=======
-            </button>
-          </h2>
-          <div id="panelsStayOpen-collapseOne" class="accordion-collapse collapse show"
-               aria-labelledby="panelsStayOpen-headingOne">
-            <div class="accordion-body">
-
-              <!-- Configuration option -->
-              <div class="mb-3">
-                <label for="dd_configuration_option" class="form-label">
-                  {{ $t('config.dd_configuration_option') }}
-                </label>
-                <select id="dd_configuration_option" class="form-select" v-model="config.dd_configuration_option">
-                  <option value="disabled">{{ $t('_common.disabled_def') }}</option>
-                  <option value="verify_only">{{ $t('config.dd_config_verify_only') }}</option>
-                  <option value="ensure_active">{{ $t('config.dd_config_ensure_active') }}</option>
-                  <option value="ensure_primary">{{ $t('config.dd_config_ensure_primary') }}</option>
-                  <option value="ensure_only_display">{{ $t('config.dd_config_ensure_only_display') }}</option>
-                </select>
-              </div>
->>>>>>> 920305d3
+
 
             <!-- Resolution option -->
             <div v-if="config.dd_configuration_option !== 'disabled'">
@@ -223,7 +202,6 @@
                 {{ $t('config.dd_resolution_option_ogs_desc') }}
               </p>
 
-<<<<<<< HEAD
               <div v-if="config.dd_resolution_option === 'manual'" class="mt-2 pl-4">
                 <p class="text-[11px] opacity-60">
                   {{ $t('config.dd_resolution_option_manual_desc') }}
@@ -235,20 +213,10 @@
                   class="monospace"
                   placeholder="2560x1440"
                 />
-=======
-                <!-- Manual resolution -->
-                <div class="mt-2 ps-4" v-if="config.dd_resolution_option === 'manual'">
-                  <div class="form-text">
-                    {{ $t('config.dd_manual_resolution') }}
-                  </div>
-                  <input type="text" class="form-control" id="dd_manual_resolution" placeholder="2560x1440"
-                         v-model="config.dd_manual_resolution" />
-                </div>
->>>>>>> 920305d3
               </div>
-            </div>
-
-<<<<<<< HEAD
+
+            </div>
+
             <!-- Refresh rate option -->
             <div v-if="config.dd_configuration_option !== 'disabled'">
               <label for="dd_refresh_rate_option" class="form-label">{{
@@ -272,28 +240,7 @@
                     .join('|')
                 "
               />
-=======
-              <!-- Refresh rate option -->
-              <div class="mb-3" v-if="config.dd_configuration_option !== 'disabled'">
-                <label for="dd_refresh_rate_option" class="form-label">
-                  {{ $t('config.dd_refresh_rate_option') }}
-                </label>
-                <select id="dd_refresh_rate_option" class="form-select" v-model="config.dd_refresh_rate_option">
-                  <option value="disabled">{{ $t('config.dd_refresh_rate_option_disabled') }}</option>
-                  <option value="auto">{{ $t('config.dd_refresh_rate_option_auto') }}</option>
-                  <option value="manual">{{ $t('config.dd_refresh_rate_option_manual') }}</option>
-                </select>
-
-                <!-- Manual refresh rate -->
-                <div class="mt-2 ps-4" v-if="config.dd_refresh_rate_option === 'manual'">
-                  <div class="form-text">
-                    {{ $t('config.dd_manual_refresh_rate') }}
-                  </div>
-                  <input type="text" class="form-control" id="dd_manual_refresh_rate" placeholder="59.9558"
-                         v-model="config.dd_manual_refresh_rate" />
-                </div>
-              </div>
->>>>>>> 920305d3
+
 
               <div v-if="config.dd_refresh_rate_option === 'manual'" class="mt-2 pl-4">
                 <p class="text-[11px] opacity-60">
@@ -418,7 +365,9 @@
                       class="monospace"
                       :placeholder="'60'"
                     />
+
                   </div>
+                  
                   <div v-if="getRemappingType() !== REFRESH_RATE_ONLY" class="col-span-3">
                     <n-input
                       v-model:value="value.final_resolution"
@@ -452,7 +401,7 @@
         </div>
       </div>
     </template>
-    <template #linux />
-    <template #macos />
+    <template #linux></template>
+    <template #macos></template>
   </PlatformLayout>
 </template>