--- conflicted
+++ resolved
@@ -158,29 +158,23 @@
           <!-- Render each option with the friendly/display name on top and the id underneath in monospace -->
           <template #option="{ option }">
             <div class="leading-tight">
-<<<<<<< HEAD
               <div class="flex items-center gap-2">
-                <span>{{ slot.option?.displayName || slot.option?.label }}</span>
-                <span
-                  v-if="slot.option?.isVirtual"
+                <span>{{ option?.displayName || option?.label }}</span>
+                <span
+                  v-if="option?.isVirtual"
                   class="text-[10px] px-1.5 py-0.5 rounded bg-purple-500/20 text-purple-400 border border-purple-500/30"
                 >
                   Virtual
                 </span>
                 <span
-                  v-if="slot.option?.isIsolated"
+                  v-if="option?.isIsolated"
                   class="text-[10px] px-1.5 py-0.5 rounded bg-blue-500/20 text-blue-400 border border-blue-500/30"
                 >
                   Isolated
                 </span>
               </div>
-              <div v-if="!slot.option?.hideIdentifier" class="text-[12px] opacity-60 font-mono">
-                {{ slot.option?.id || slot.option?.value }}
-=======
-              <div class="">{{ option?.displayName || option?.label }}</div>
-              <div class="text-[12px] opacity-60 font-mono">
+              <div v-if="!option?.hideIdentifier" class="text-[12px] opacity-60 font-mono">
                 {{ option?.id || option?.value }}
->>>>>>> 96054b7d
               </div>
             </div>
           </template>
@@ -188,29 +182,23 @@
           <!-- Show the selected value similarly: name then id -->
           <template #value="{ option }">
             <div class="leading-tight">
-<<<<<<< HEAD
               <div class="flex items-center gap-2">
-                <span>{{ slot.option?.displayName || slot.option?.label }}</span>
-                <span
-                  v-if="slot.option?.isVirtual"
+                <span>{{ option?.displayName || option?.label }}</span>
+                <span
+                  v-if="option?.isVirtual"
                   class="text-[10px] px-1.5 py-0.5 rounded bg-purple-500/20 text-purple-400 border border-purple-500/30"
                 >
                   Virtual
                 </span>
                 <span
-                  v-if="slot.option?.isIsolated"
+                  v-if="option?.isIsolated"
                   class="text-[10px] px-1.5 py-0.5 rounded bg-blue-500/20 text-blue-400 border border-blue-500/30"
                 >
                   Isolated
                 </span>
               </div>
-              <div v-if="!slot.option?.hideIdentifier" class="text-[12px] opacity-60 font-mono">
-                {{ slot.option?.id || slot.option?.value }}
-=======
-              <div class="">{{ option?.displayName || option?.label }}</div>
-              <div class="text-[12px] opacity-60 font-mono">
+              <div v-if="!option?.hideIdentifier" class="text-[12px] opacity-60 font-mono">
                 {{ option?.id || option?.value }}
->>>>>>> 96054b7d
               </div>
             </div>
           </template>
