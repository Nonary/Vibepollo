--- conflicted
+++ resolved
@@ -1,55 +1,6 @@
-<<<<<<< HEAD
-<script setup>
-import { ref, onMounted } from 'vue'
-import Checkbox from '../../Checkbox.vue'
-
-const props = defineProps({
-  platform: String,
-  config: Object,
-  globalPrepCmd: Array,
-  globalStateCmd: Array,
-  serverCmd: Array
-})
-
-const config = ref(props.config)
-const globalPrepCmd = ref(props.globalPrepCmd)
-const globalStateCmd = ref(props.globalStateCmd)
-const serverCmd = ref(props.serverCmd)
-
-const cmds = ref({
-  prep: globalPrepCmd,
-  state: globalStateCmd
-})
-
-const prepCmdTemplate = {
-  do: "",
-  undo: "",
-}
-
-const serverCmdTemplate = {
-  name: "",
-  cmd: ""
-}
-
-function addCmd(cmdArr, template, idx) {
-  const _tpl = Object.assign({}, template);
-
-  if (props.platform === 'windows') {
-    _tpl.elevated = false;
-  }
-  if (idx < 0) {
-    cmdArr.push(_tpl);
-  } else {
-    cmdArr.splice(idx, 0, _tpl);
-  }
-}
-
-function removeCmd(cmdArr, index) {
-  cmdArr.splice(index,1)
-=======
 <script setup lang="ts">
 import Checkbox from '@/Checkbox.vue';
-import { ref, computed } from 'vue';
+import { ref, computed, onMounted } from 'vue';
 import { useConfigStore } from '@/stores/config';
 import { storeToRefs } from 'pinia';
 import { NSelect, NInput, NButton, NInputNumber, NCheckbox } from 'naive-ui';
@@ -59,7 +10,7 @@
 const { config, metadata } = storeToRefs(store);
 const platform = computed(() => metadata.value?.platform || '');
 
-// Select options
+// Select options - Apollo includes Hungarian and Vietnamese
 const localeOptions = [
   { label: 'Български (Bulgarian)', value: 'bg' },
   { label: 'Čeština (Czech)', value: 'cs' },
@@ -69,6 +20,7 @@
   { label: 'English, US', value: 'en_US' },
   { label: 'Español (Spanish)', value: 'es' },
   { label: 'Français (French)', value: 'fr' },
+  { label: 'Magyar (Hungarian)', value: 'hu' },
   { label: 'Italiano (Italian)', value: 'it' },
   { label: '日本語 (Japanese)', value: 'ja' },
   { label: '한국어 (Korean)', value: 'ko' },
@@ -79,6 +31,7 @@
   { label: 'svenska (Swedish)', value: 'sv' },
   { label: 'Türkçe (Turkish)', value: 'tr' },
   { label: 'Українська (Ukranian)', value: 'uk' },
+  { label: 'Tiếng Việt (Vietnamese)', value: 'vi' },
   { label: '简体中文 (Chinese Simplified)', value: 'zh' },
   { label: '繁體中文 (Chinese Traditional)', value: 'zh_TW' },
 ];
@@ -88,6 +41,24 @@
   [0, 1, 2, 3, 4, 5, 6].map((v) => ({ label: t(`config.min_log_level_${v}`), value: v })),
 );
 
+const serverCmdTemplate = {
+  name: "",
+  cmd: ""
+};
+
+const serverCmd = computed({
+  get() {
+    return Array.isArray(config.value?.server_cmd) ? config.value.server_cmd : [];
+  },
+  set(val) {
+    if (config.value) {
+      store.updateOption('server_cmd', val);
+      if (store.markManualDirty) store.markManualDirty('server_cmd');
+    }
+  }
+});
+
+// Global prep commands
 function addCmd() {
   const template = {
     do: '',
@@ -110,12 +81,32 @@
   current.splice(index, 1);
   store.updateOption('global_prep_cmd', current);
   if (store.markManualDirty) store.markManualDirty('global_prep_cmd');
->>>>>>> ea9f5fec
+}
+
+// Server commands
+function addServerCmd(idx?: number) {
+  const _tpl = Object.assign({}, serverCmdTemplate);
+  if (platform.value === 'windows') {
+    (_tpl as any).elevated = false;
+  }
+  const current = [...serverCmd.value];
+  if (idx === undefined || idx < 0) {
+    current.push(_tpl);
+  } else {
+    current.splice(idx, 0, _tpl);
+  }
+  serverCmd.value = current;
+}
+
+function removeServerCmd(index: number) {
+  const current = [...serverCmd.value];
+  current.splice(index, 1);
+  serverCmd.value = current;
 }
 
 onMounted(() => {
   // Set default value for enable_pairing if not present
-  if (config.value.enable_pairing === undefined) {
+  if (config.value && config.value.enable_pairing === undefined) {
     config.value.enable_pairing = "enabled"
   }
 })
@@ -125,8 +116,7 @@
   <div id="general" class="config-page">
     <!-- Locale -->
     <div class="mb-6">
-      <label for="locale" class="form-label">{{ $t('config.locale') }}</label>
-
+      <label for="locale" class="form-label">{{ t('config.locale') }}</label>
       <n-select
         id="locale"
         v-model:value="config.locale"
@@ -134,57 +124,22 @@
         :data-search-options="localeOptions.map((o) => `${o.label}::${o.value ?? ''}`).join('|')"
       />
       <div class="text-[11px] opacity-60 mt-1">
-        {{ $t('config.locale_desc') }}
-      </div>
-
-      <select id="locale" class="form-select" v-model="config.locale">
-        <option value="bg">Български (Bulgarian)</option>
-        <option value="cs">Čeština (Czech)</option>
-        <option value="de">Deutsch (German)</option>
-        <option value="en">English</option>
-        <option value="en_GB">English, UK</option>
-        <option value="en_US">English, US</option>
-        <option value="es">Español (Spanish)</option>
-        <option value="fr">Français (French)</option>
-        <option value="hu">Magyar (Hungarian)</option>
-        <option value="it">Italiano (Italian)</option>
-        <option value="ja">日本語 (Japanese)</option>
-        <option value="ko">한국어 (Korean)</option>
-        <option value="pl">Polski (Polish)</option>
-        <option value="pt">Português (Portuguese)</option>
-        <option value="pt_BR">Português, Brasileiro (Portuguese, Brazilian)</option>
-        <option value="ru">Русский (Russian)</option>
-        <option value="sv">svenska (Swedish)</option>
-        <option value="tr">Türkçe (Turkish)</option>
-        <option value="uk">Українська (Ukranian)</option>
-        <option value="vi">Tiếng Việt (Vietnamese)</option>
-        <option value="zh">简体中文 (Chinese Simplified)</option>
-        <option value="zh_TW">繁體中文 (Chinese Traditional)</option>
-      </select>
-      <div class="form-text">{{ $t('config.locale_desc') }}</div>
-    </div>
-
-<<<<<<< HEAD
+        {{ t('config.locale_desc') }}
+      </div>
+    </div>
+
     <!-- Apollo Name -->
-    <div class="mb-3">
-      <label for="sunshine_name" class="form-label">{{ $t('config.sunshine_name') }}</label>
-      <input type="text" class="form-control" id="sunshine_name" placeholder="Apollo"
-             v-model="config.sunshine_name" />
-      <div class="form-text">{{ $t('config.sunshine_name_desc') }}</div>
-=======
-    <!-- Sunshine Name -->
-    <div class="mb-6">
-      <label for="sunshine_name" class="form-label">{{ $t('config.sunshine_name') }}</label>
+    <div class="mb-6">
+      <label for="sunshine_name" class="form-label">{{ t('config.sunshine_name') }}</label>
       <n-input
         id="sunshine_name"
         v-model:value="config.sunshine_name"
         type="text"
-        placeholder="Sunshine"
-      />
-      <div class="text-[11px] opacity-60 mt-1">
-        {{ $t('config.sunshine_name_desc') }}
-      </div>
->>>>>>> ea9f5fec
+        placeholder="Apollo"
+      />
+      <div class="text-[11px] opacity-60 mt-1">
+        {{ t('config.sunshine_name_desc') }}
+      </div>
     </div>
 
     <!-- Log Level -->
@@ -203,110 +158,15 @@
       </div>
     </div>
 
-<<<<<<< HEAD
-    <!-- Global Prep/State Commands -->
-    <div v-for="type in ['prep', 'state']" :id="`global_${type}_cmd`" class="mb-3 d-flex flex-column">
-      <label class="form-label">{{ $t(`config.global_${type}_cmd`) }}</label>
-      <div class="form-text pre-wrap">{{ $t(`config.global_${type}_cmd_desc`) }}</div>
-      <table class="table" v-if="cmds[type].length > 0">
-        <thead>
-        <tr>
-          <th scope="col"><i class="fas fa-play"></i> {{ $t('_common.do_cmd') }}</th>
-          <th scope="col"><i class="fas fa-undo"></i> {{ $t('_common.undo_cmd') }}</th>
-          <th scope="col" v-if="platform === 'windows'">
-            <i class="fas fa-shield-alt"></i> {{ $t('_common.run_as') }}
-          </th>
-          <th scope="col"></th>
-        </tr>
-        </thead>
-        <tbody>
-        <tr v-for="(c, i) in cmds[type]">
-          <td>
-            <input type="text" class="form-control monospace" v-model="c.do" />
-          </td>
-          <td>
-            <input type="text" class="form-control monospace" v-model="c.undo" />
-          </td>
-          <td v-if="platform === 'windows'" class="align-middle">
-            <Checkbox :id="type + '-cmd-admin-' + i"
-                      label="_common.elevated"
-                      desc=""
-                      default="false"
-                      v-model="c.elevated"
-            ></Checkbox>
-          </td>
-          <td class="text-end">
-            <button class="btn btn-danger me-2" @click="removeCmd(cmds[type], i)">
-              <i class="fas fa-trash"></i>
-            </button>
-            <button class="btn btn-success" @click="addCmd(cmds[type], prepCmdTemplate, i)">
-              <i class="fas fa-plus"></i>
-            </button>
-          </td>
-        </tr>
-        </tbody>
-      </table>
-      <button class="ms-0 mt-2 btn btn-success" style="margin: 0 auto" @click="addCmd(cmds[type], prepCmdTemplate, -1)">
-        &plus; {{ $t('config.add') }}
-      </button>
-    </div>
-
-    <!-- Server Commands -->
-    <div id="server_cmd" class="mb-3 d-flex flex-column">
-      <label class="form-label">{{ $t('config.server_cmd') }}</label>
-      <div class="form-text">{{ $t('config.server_cmd_desc') }}</div>
-      <div class="form-text">
-        <a href="https://github.com/ClassicOldSong/Apollo/wiki/Server-Commands" target="_blank">{{ $t('_common.learn_more') }}</a>
-      </div>
-      <table class="table" v-if="serverCmd.length > 0">
-        <thead>
-        <tr>
-          <th scope="col"><i class="fas fa-tag"></i> {{ $t('_common.cmd_name') }}</th>
-          <th scope="col"><i class="fas fa-terminal"></i> {{ $t('_common.cmd_val') }}</th>
-          <th scope="col" v-if="platform === 'windows'">
-            <i class="fas fa-shield-alt"></i> {{ $t('_common.run_as') }}
-          </th>
-          <th scope="col"></th>
-        </tr>
-        </thead>
-        <tbody>
-        <tr v-for="(c, i) in serverCmd">
-          <td>
-            <input type="text" class="form-control" v-model="c.name" />
-          </td>
-          <td>
-            <input type="text" class="form-control monospace" v-model="c.cmd" />
-          </td>
-          <td v-if="platform === 'windows'">
-            <div class="form-check">
-              <input type="checkbox" class="form-check-input" :id="'server-cmd-admin-' + i" v-model="c.elevated"/>
-              <label :for="'server-cmd-admin-' + i" class="form-check-label">{{ $t('_common.elevated') }}</label>
-            </div>
-          </td>
-          <td class="text-end">
-            <button class="btn btn-danger me-2" @click="removeCmd(serverCmd, i)">
-              <i class="fas fa-trash"></i>
-            </button>
-            <button class="btn btn-success" @click="addCmd(serverCmd, serverCmdTemplate, i)">
-              <i class="fas fa-plus"></i>
-            </button>
-          </td>
-        </tr>
-        </tbody>
-      </table>
-      <button class="ms-0 mt-2 btn btn-success" style="margin: 0 auto" @click="addCmd(serverCmd, serverCmdTemplate, -1)">
-        &plus; {{ $t('config.add') }}
-      </button>
-=======
     <!-- Global Prep Commands -->
     <div id="global_prep_cmd" class="mb-6 flex flex-col">
       <label class="block text-sm font-medium mb-1 text-dark dark:text-light">{{
-        $t('config.global_prep_cmd')
+        t('config.global_prep_cmd')
       }}</label>
       <div class="text-[11px] opacity-60 mt-1">
-        {{ $t('config.global_prep_cmd_desc') }}
-      </div>
-      <div v-if="config.global_prep_cmd.length > 0" class="mt-3 space-y-3">
+        {{ t('config.global_prep_cmd_desc') }}
+      </div>
+      <div v-if="config.global_prep_cmd && config.global_prep_cmd.length > 0" class="mt-3 space-y-3">
         <div
           v-for="(c, i) in config.global_prep_cmd"
           :key="i"
@@ -321,7 +181,7 @@
                 size="small"
                 @update:checked="store.markManualDirty()"
               >
-                {{ $t('_common.elevated') }}
+                {{ t('_common.elevated') }}
               </n-checkbox>
               <n-button secondary size="small" @click="removeCmd(i)">
                 <i class="fas fa-trash" />
@@ -333,7 +193,7 @@
           </div>
           <div class="grid grid-cols-1 gap-2">
             <div>
-              <label class="text-[11px] opacity-60">{{ $t('_common.do_cmd') }}</label>
+              <label class="text-[11px] opacity-60">{{ t('_common.do_cmd') }}</label>
               <n-input
                 v-model:value="c.do"
                 type="textarea"
@@ -343,7 +203,7 @@
               />
             </div>
             <div>
-              <label class="text-[11px] opacity-60">{{ $t('_common.undo_cmd') }}</label>
+              <label class="text-[11px] opacity-60">{{ t('_common.undo_cmd') }}</label>
               <n-input
                 v-model:value="c.undo"
                 type="textarea"
@@ -357,7 +217,7 @@
       </div>
       <div class="mt-4">
         <n-button primary class="mx-auto block" @click="addCmd">
-          &plus; {{ $t('config.add') }}
+          &plus; {{ t('config.add') }}
         </n-button>
       </div>
     </div>
@@ -367,7 +227,7 @@
       <label
         for="session_token_ttl_seconds"
         class="block text-sm font-medium mb-1 text-dark dark:text-light"
-        >{{ $t('config.session_token_ttl_seconds') }}</label
+        >{{ t('config.session_token_ttl_seconds') }}</label
       >
       <n-input-number
         id="session_token_ttl_seconds"
@@ -376,14 +236,14 @@
         :step="60"
       />
       <div class="text-[11px] opacity-60 mt-1">
-        {{ $t('config.session_token_ttl_seconds_desc') }}
+        {{ t('config.session_token_ttl_seconds_desc') }}
       </div>
     </div>
 
     <!-- Update Check Interval (seconds) -->
     <div class="mb-6">
       <label for="update_check_interval" class="form-label">{{
-        $t('config.update_check_interval')
+        t('config.update_check_interval')
       }}</label>
       <n-input-number
         id="update_check_interval"
@@ -392,9 +252,70 @@
         :step="60"
       />
       <div class="text-[11px] opacity-60 mt-1">
-        {{ $t('config.update_check_interval_desc') }}
-      </div>
->>>>>>> ea9f5fec
+        {{ t('config.update_check_interval_desc') }}
+      </div>
+    </div>
+
+    <!-- Server Commands -->
+    <div id="server_cmd" class="mb-6 flex flex-col">
+      <label class="block text-sm font-medium mb-1 text-dark dark:text-light">{{ t('config.server_cmd') }}</label>
+      <div class="text-[11px] opacity-60 mt-1">
+        {{ t('config.server_cmd_desc') }}
+      </div>
+      <div class="text-[11px] opacity-60 mt-1">
+        <a href="https://github.com/ClassicOldSong/Apollo/wiki/Server-Commands" target="_blank" class="underline">{{ t('_common.learn_more') }}</a>
+      </div>
+      <div v-if="serverCmd.length > 0" class="mt-3 space-y-3">
+        <div
+          v-for="(c, i) in serverCmd"
+          :key="i"
+          class="rounded-md border border-dark/10 dark:border-light/10 p-2"
+        >
+          <div class="flex items-center justify-between gap-2 mb-2">
+            <div class="text-xs opacity-70">Command {{ i + 1 }}</div>
+            <div class="flex items-center gap-2">
+              <n-checkbox
+                v-if="platform === 'windows'"
+                v-model:checked="c.elevated"
+                size="small"
+                @update:checked="store.markManualDirty()"
+              >
+                {{ t('_common.elevated') }}
+              </n-checkbox>
+              <n-button secondary size="small" @click="removeServerCmd(i)">
+                <i class="fas fa-trash" />
+              </n-button>
+              <n-button primary size="small" @click="addServerCmd(i)">
+                <i class="fas fa-plus" />
+              </n-button>
+            </div>
+          </div>
+          <div class="grid grid-cols-1 gap-2">
+            <div>
+              <label class="text-[11px] opacity-60">{{ t('_common.cmd_name') }}</label>
+              <n-input
+                v-model:value="c.name"
+                type="text"
+                @update:value="store.markManualDirty()"
+              />
+            </div>
+            <div>
+              <label class="text-[11px] opacity-60">{{ t('_common.cmd_val') }}</label>
+              <n-input
+                v-model:value="c.cmd"
+                type="text"
+                class="monospace"
+                @update:value="store.markManualDirty()"
+              />
+            </div>
+          </div>
+        </div>
+      </div>
+      <div class="mt-4">
+        <n-button primary class="mx-auto block" @click="addServerCmd()">
+          &plus; {{ t('config.add') }}
+        </n-button>
+      </div>
     </div>
 
     <!-- Enable Pairing -->
@@ -423,22 +344,6 @@
     />
 
     <!-- Enable system tray -->
-<<<<<<< HEAD
-    <Checkbox class="mb-3"
-              id="system_tray"
-              locale-prefix="config"
-              v-model="config.system_tray"
-              default="true"
-    ></Checkbox>
-
-    <!-- Hide Tray Controls -->
-    <Checkbox class="mb-3"
-              id="hide_tray_controls"
-              locale-prefix="config"
-              v-model="config.hide_tray_controls"
-              default="false"
-    ></Checkbox>
-=======
     <Checkbox
       id="system_tray"
       v-model="config.system_tray"
@@ -446,7 +351,15 @@
       locale-prefix="config"
       default="true"
     />
->>>>>>> ea9f5fec
+
+    <!-- Hide Tray Controls -->
+    <Checkbox
+      id="hide_tray_controls"
+      v-model="config.hide_tray_controls"
+      class="mb-3"
+      locale-prefix="config"
+      default="false"
+    />
   </div>
 </template>
 
