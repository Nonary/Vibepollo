<template>
  <div class="max-w-3xl mx-auto px-6 py-8 space-y-4">
    <!-- Toolbar aligned to card -->
    <div class="flex items-center justify-between">
      <h2 class="text-sm font-semibold uppercase tracking-wider">
        {{ $t('apps.applications_title') }}
      </h2>
      <!-- Toolbar: one Primary + one secondary, 8-pt spacing -->
      <n-space align="center" :size="16" class="items-center">
        <!-- Windows + Playnite secondary action -->
        <template v-if="isWindows">
          <n-button
            v-if="playniteEnabled"
            size="small"
            type="default"
            strong
            class="h-10 px-3 rounded-md"
            :loading="syncBusy"
            :disabled="syncBusy"
            @click="forceSync"
            :aria-label="$t('playnite.force_sync')"
          >
            <svg
              class="w-4 h-4 mr-2 inline-block"
              viewBox="0 0 24 24"
              fill="none"
              stroke="currentColor"
            >
              <path
                stroke-linecap="round"
                stroke-linejoin="round"
                stroke-width="1.6"
                d="M21 12a9 9 0 11-3.2-6.6M21 3v6h-6"
              />
            </svg>
            {{ $t('playnite.force_sync') }}
          </n-button>

          <!-- Setup Playnite when disabled -->
          <n-button
            v-else
            size="small"
            type="default"
            strong
            @click="gotoPlaynite"
            class="h-10 px-3"
          >
            <svg
              class="w-4 h-4 mr-2 inline-block"
              viewBox="0 0 24 24"
              fill="none"
              stroke="currentColor"
            >
              <path
                stroke-linecap="round"
                stroke-linejoin="round"
                stroke-width="1.6"
                d="M12 3v3m0 12v3m9-9h-3M6 12H3m13.95 5.657l-2.121-2.121M8.172 8.172 6.05 6.05m11.9 0-2.121 2.121M8.172 15.828 6.05 17.95"
              />
            </svg>
            {{ $t('playnite.setup_integration') }}
          </n-button>
        </template>

        <!-- Primary: Add -->
        <n-button type="primary" size="small" strong class="h-10 px-4 rounded-md" @click="openAdd">
          <svg
            class="w-4 h-4 mr-2 inline-block"
            viewBox="0 0 24 24"
            fill="none"
            stroke="currentColor"
          >
            <path
              stroke-linecap="round"
              stroke-linejoin="round"
              stroke-width="1.6"
              d="M12 5v14M5 12h14"
            />
          </svg>
          {{ $t('_common.add') }}
        </n-button>
      </n-space>
    </div>

    <!-- Redesigned list view -->
    <div
      class="rounded-2xl overflow-hidden border border-dark/10 dark:border-light/10 bg-light/80 dark:bg-surface/80 backdrop-blur"
    >
      <template v-if="orderedApps.length">
        <div
          class="px-6 py-3 text-[11px] uppercase tracking-wide opacity-60 flex items-center justify-between"
        >
          <span>{{ $t('apps.reorder_hint') }}</span>
          <span v-if="reorderDirty" class="font-medium text-primary">{{
            $t('apps.reorder_unsaved')
          }}</span>
        </div>
        <div class="divide-y divide-black/5 dark:divide-white/10">
          <div
            v-for="(app, i) in orderedApps"
            :key="appKey(app, i)"
            class="relative"
            :ref="(el) => setRowRef(el, i)"
            @dragover.prevent="handleDragOver(i, $event)"
            @drop.prevent="handleDrop($event)"
          >
            <div v-if="dragInsertIndex === i" class="drag-indicator" style="top: -1px"></div>
            <div
              class="app-row w-full text-left focus:outline-none focus-visible:ring-2 focus-visible:ring-primary/40"
              role="button"
              tabindex="0"
              draggable="true"
              @dragstart="handleDragStart(i, $event)"
              @dragend="handleDragEnd"
              @click="openEdit(app, i)"
              @keydown.enter.prevent="openEdit(app, i)"
              @keydown.space.prevent="openEdit(app, i)"
            >
              <div
                class="flex items-center gap-4 px-6 py-4 min-h-[56px] hover:bg-dark/10 dark:hover:bg-light/10"
                :class="{ 'dragging-row': draggingIndex === i }"
              >
                <div
                  class="drag-handle"
                  @click.stop
                  @pointerdown="handlePointerDown(i, $event)"
                  :aria-label="$t('apps.drag_handle_label')"
                  tabindex="-1"
                  role="button"
                >
                  <svg class="w-3.5 h-3.5" viewBox="0 0 24 24" fill="none" stroke="currentColor">
                    <path
                      stroke-linecap="round"
                      stroke-linejoin="round"
                      stroke-width="1.6"
                      d="M7 6h0m0 6h0m0 6h0m10-12h0m0 6h0m0 6h0"
                    />
                  </svg>
                </div>
                <div class="min-w-0 flex-1">
                  <div class="text-sm font-semibold truncate flex items-center gap-2">
                    <span class="truncate">{{ app.name || $t('apps.untitled') }}</span>
                    <!-- Playnite or Custom badges -->
                    <template v-if="app['playnite-id']">
                      <n-tag
                        size="small"
                        class="!px-2 !py-0.5 text-xs bg-slate-700 border-none text-slate-200"
                        >{{ $t('apps.playnite_badge') }}</n-tag
                      >
                      <span
                        v-if="app['playnite-managed'] === 'manual'"
                        class="text-[10px] opacity-70"
                        >{{ $t('apps.playnite_label_manual') }}</span
                      >
                      <span
                        v-else-if="(app['playnite-source'] || '') === 'recent'"
                        class="text-[10px] opacity-70"
                        >{{ $t('apps.playnite_label_recent') }}</span
                      >
                      <span
                        v-else-if="(app['playnite-source'] || '') === 'category'"
                        class="text-[10px] opacity-70"
                        >{{ $t('apps.playnite_label_category') }}</span
                      >
                      <span
                        v-else-if="(app['playnite-source'] || '') === 'recent+category'"
                        class="text-[10px] opacity-70"
                        >{{ $t('apps.playnite_label_recent_category') }}</span
                      >
                      <span v-else class="text-[10px] opacity-70">{{
                        $t('apps.playnite_label_managed')
                      }}</span>
                    </template>
                    <template v-else>
                      <n-tag
                        size="small"
                        class="!px-2 !py-0.5 text-xs bg-slate-700/70 border-none text-slate-200"
                        >{{ $t('apps.custom_badge') }}</n-tag
                      >
                    </template>
                  </div>
                  <div class="mt-0.5 text-[11px] opacity-60 truncate" v-if="app['working-dir']">
                    {{ app['working-dir'] }}
                  </div>
                </div>
                <div class="shrink-0 flex items-center gap-2 text-dark/50 dark:text-light/70">
                  <n-button
                    v-if="app.uuid"
                    size="small"
<<<<<<< HEAD
                    type="primary"
                    strong
                    class="h-8 px-3 rounded-md"
                    :loading="isLaunching(app.uuid)"
                    :disabled="isLaunching(app.uuid)"
                    @click.stop="launch(app)"
                    :aria-label="$t('apps.launch_now')"
                  >
                    <svg
                      class="w-4 h-4"
                      viewBox="0 0 24 24"
                      fill="currentColor"
                      aria-hidden
                    >
                      <path d="M8 5v14l11-7-11-7z" />
                    </svg>
                    <span class="ml-1 text-xs">{{ $t('apps.launch_now') }}</span>
                  </n-button>
                  <n-button
                    v-if="isCurrentApp(app.uuid)"
=======
                    class="!px-2 !py-0.5 text-xs bg-slate-700 border-none text-slate-200"
                    >Playnite</n-tag
                  >
                  <span v-if="app['playnite-managed'] === 'manual'" class="text-[10px] opacity-70"
                    >manual</span
                  >
                  <span
                    v-else-if="app['playnite-source']"
                    class="text-[10px] opacity-70"
                    >{{ String(app['playnite-source']).split('+').join(' + ') }}</span
                  >
                  <span v-else class="text-[10px] opacity-70">managed</span>
                </template>
                <template v-else>
                  <n-tag
>>>>>>> 5657b922
                    size="small"
                    type="error"
                    strong
                    class="h-8 px-3 rounded-md"
                    :loading="closingActive"
                    :disabled="closingActive"
                    @click.stop="closeActive(app)"
                    :aria-label="$t('troubleshooting.force_close')"
                  >
                    <svg
                      class="w-4 h-4"
                      viewBox="0 0 24 24"
                      fill="none"
                      stroke="currentColor"
                      aria-hidden
                    >
                      <path
                        stroke-linecap="round"
                        stroke-linejoin="round"
                        stroke-width="1.6"
                        d="M7 7l10 10M17 7 7 17"
                      />
                    </svg>
                    <span class="ml-1 text-xs">{{ $t('troubleshooting.force_close') }}</span>
                  </n-button>
                  <svg
                    class="w-4 h-4"
                    viewBox="0 0 24 24"
                    fill="none"
                    stroke="currentColor"
                    aria-hidden
                  >
                    <path
                      stroke-linecap="round"
                      stroke-linejoin="round"
                      stroke-width="1.6"
                      d="M9 6l6 6-6 6"
                    />
                  </svg>
                </div>
              </div>
            </div>
            <div v-if="dragInsertIndex === i + 1" class="drag-indicator" style="bottom: -1px"></div>
          </div>
        </div>
        <div
          v-if="orderedApps.length > 1"
          class="flex items-center justify-between px-6 py-4 border-t border-black/5 dark:border-white/10 bg-dark/5 dark:bg-light/5"
        >
          <div class="text-xs opacity-70">
            <span v-if="reorderDirty">{{ $t('apps.reorder_dirty_notice') }}</span>
            <span v-else>{{ $t('apps.reorder_clean_notice') }}</span>
          </div>
          <n-space :size="8" align="center">
            <n-button
              tertiary
              size="small"
              @click="alphabetize"
              :disabled="reorderSaving || orderedApps.length < 2"
            >
              {{ $t('apps.alphabetize') }}
            </n-button>
            <n-button
              size="small"
              type="default"
              strong
              @click="resetOrder"
              :disabled="reorderSaving || !reorderDirty"
            >
              {{ $t('apps.reorder_reset') }}
            </n-button>
            <n-button
              type="primary"
              size="small"
              strong
              @click="saveOrder"
              :loading="reorderSaving"
              :disabled="!reorderDirty"
            >
              {{ $t('apps.reorder_save') }}
            </n-button>
          </n-space>
        </div>
      </template>
      <div v-else class="px-6 py-10 text-center text-sm opacity-60">
        {{ $t('apps.none_configured') }}
      </div>
    </div>

    <AppEditModal
      v-model="showModal"
      :app="currentApp"
      :index="currentIndex"
      :key="
        modalKey +
        '|' +
        (currentIndex ?? -1) +
        '|' +
        (currentApp?.uuid || currentApp?.name || 'new')
      "
      @saved="reload"
      @deleted="reload"
    />
    <!-- Playnite integration removed for now -->
  </div>
</template>
<script setup lang="ts">
import {
  ref,
  onMounted,
  onBeforeUnmount,
  computed,
  watch,
  defineAsyncComponent,
  reactive,
} from 'vue';
const AppEditModal = defineAsyncComponent(() => import('@/components/AppEditModal.vue'));
import { useAppsStore } from '@/stores/apps';
import { storeToRefs } from 'pinia';
import { NButton, NSpace, NTag, useMessage } from 'naive-ui';
import { useConfigStore } from '@/stores/config';
import { http } from '@/http';
import { useRouter } from 'vue-router';
import { useAuthStore } from '@/stores/auth';
import type { App } from '@/stores/apps';
import { useI18n } from 'vue-i18n';

const appsStore = useAppsStore();
const { apps, currentAppUuid } = storeToRefs(appsStore);
const configStore = useConfigStore();
const auth = useAuthStore();
const router = useRouter();
const message = useMessage();
const { t } = useI18n();

const orderedApps = ref<App[]>([]);
const reorderDirty = ref(false);
const reorderSaving = ref(false);
const draggingIndex = ref<number | null>(null);
const dragInsertIndex = ref<number | null>(null);
const suppressClick = ref(false);
const rowRefs = ref<(HTMLElement | null)[]>([]);
const launching = reactive<Record<string, boolean>>({});
const closingActive = ref(false);

type PointerDragState = {
  pointerId: number;
  startY: number;
  index: number;
  started: boolean;
  source: HTMLElement | null;
};

const pointerDrag = ref<PointerDragState | null>(null);
let pointerListenersAttached = false;

watch(
  apps,
  (next) => {
    const list = Array.isArray(next) ? next : [];
    if (!reorderDirty.value) {
      orderedApps.value = list.slice();
      return;
    }

    const byUuid = new Map<string, App>();
    list.forEach((item) => {
      if (item && typeof item === 'object' && item.uuid) {
        byUuid.set(item.uuid, item);
      }
    });

    const updated: App[] = [];
    const seen = new Set<string>();

    orderedApps.value.forEach((item) => {
      if (item?.uuid && byUuid.has(item.uuid)) {
        updated.push(byUuid.get(item.uuid)!);
        seen.add(item.uuid);
      } else if (!item?.uuid) {
        updated.push(item);
      }
    });

    list.forEach((item) => {
      if (item?.uuid && !seen.has(item.uuid)) {
        updated.push(item);
      }
    });

    orderedApps.value = updated;
  },
  { immediate: true },
);

watch(reorderDirty, (dirty) => {
  if (!dirty) {
    orderedApps.value = (Array.isArray(apps.value) ? apps.value : []).slice();
  }
});

const syncBusy = ref(false);
const isWindows = computed(
  () => (configStore.metadata?.platform || '').toLowerCase() === 'windows',
);

const playniteInstalled = ref(false);
const playniteStatusReady = ref(false);
const playniteEnabled = computed(() => playniteInstalled.value);

const showModal = ref(false);
const modalKey = ref(0);
const currentApp = ref<App | null>(null);
const currentIndex = ref<number | null>(-1);

function setRowRef(el: Element | null, index: number): void {
  rowRefs.value[index] = el instanceof HTMLElement ? el : null;
}

function isLaunching(uuid?: string | null): boolean {
  return !!(uuid && launching[uuid]);
}

function isCurrentApp(uuid?: string | null): boolean {
  return typeof uuid === 'string' && uuid.length > 0 && currentAppUuid.value === uuid;
}

async function launch(app: App): Promise<void> {
  const uuid = typeof app?.uuid === 'string' ? app.uuid : '';
  if (!uuid) {
    message.error(t('apps.launch_missing_uuid'));
    return;
  }
  if (isLaunching(uuid)) {
    return;
  }
  launching[uuid] = true;
  try {
    const result = await appsStore.launchApp(uuid);
    if (result.ok) {
      message.success(t('apps.launch_success'));
      return;
    }
    if (result.canceled) {
      if (!auth.isAuthenticated) {
        auth.requireLogin({ bypassLogoutGuard: true });
      }
      return;
    }
    message.error(result.error || t('apps.launch_failed'));
  } catch (err) {
    const reason = err instanceof Error ? err.message : undefined;
    message.error(reason || t('apps.launch_failed'));
  } finally {
    launching[uuid] = false;
  }
}

async function closeActive(app: App): Promise<void> {
  if (!isCurrentApp(app?.uuid) || closingActive.value) {
    return;
  }
  closingActive.value = true;
  try {
    const result = await appsStore.closeActiveApp();
    if (result.ok) {
      message.success(t('troubleshooting.force_close_success'));
    } else {
      message.error(result.error || t('troubleshooting.force_close_error'));
    }
  } catch (err) {
    const reason = err instanceof Error ? err.message : undefined;
    message.error(reason || t('troubleshooting.force_close_error'));
  } finally {
    closingActive.value = false;
  }
}

function resetDragState(): void {
  cleanupPointerDrag();
  draggingIndex.value = null;
  dragInsertIndex.value = null;
  window.setTimeout(() => {
    suppressClick.value = false;
  }, 0);
}

function handleDragStart(index: number, event: DragEvent): void {
  if (reorderSaving.value) return;
  if (index < 0 || index >= orderedApps.value.length) return;
  draggingIndex.value = index;
  dragInsertIndex.value = index;
  suppressClick.value = true;
  const uuid = orderedApps.value[index]?.uuid;
  if (uuid) {
    event.dataTransfer?.setData('text/plain', uuid);
  }
  if (event.dataTransfer) {
    event.dataTransfer.effectAllowed = 'move';
  }
}

function handleDragOver(index: number, event: DragEvent): void {
  if (draggingIndex.value === null) return;
  event.preventDefault();
  const target = event.currentTarget as HTMLElement | null;
  if (!target) return;
  const rect = target.getBoundingClientRect();
  const offset = event.clientY - rect.top;
  const position = offset > rect.height / 2 ? index + 1 : index;
  if (dragInsertIndex.value !== position) {
    dragInsertIndex.value = position;
  }
  if (event.dataTransfer) {
    event.dataTransfer.dropEffect = 'move';
  }
}

function applyReorder(): void {
  const from = draggingIndex.value;
  let to = dragInsertIndex.value;
  if (from === null || to === null) {
    resetDragState();
    return;
  }
  const list = orderedApps.value.slice();
  if (from < 0 || from >= list.length) {
    resetDragState();
    return;
  }
  if (to > list.length) {
    to = list.length;
  }
  if (to === from || to === from + 1) {
    resetDragState();
    return;
  }
  const [moved] = list.splice(from, 1);
  if (!moved) {
    resetDragState();
    return;
  }
  if (to > from) {
    to -= 1;
  }
  list.splice(to, 0, moved);
  orderedApps.value = list;
  reorderDirty.value = true;
  resetDragState();
}

function handleDrop(event: DragEvent): void {
  if (draggingIndex.value === null || dragInsertIndex.value === null) {
    resetDragState();
    return;
  }
  event.preventDefault();
  applyReorder();
}

function handleDragEnd(): void {
  resetDragState();
}

function handlePointerDown(index: number, event: PointerEvent): void {
  if (event.pointerType === 'mouse') return;
  if (reorderSaving.value) return;
  if (pointerDrag.value) return;
  pointerDrag.value = {
    pointerId: event.pointerId,
    startY: event.clientY,
    index,
    started: false,
    source: event.currentTarget instanceof HTMLElement ? event.currentTarget : null,
  };
  event.preventDefault();
  attachPointerListeners();
  (event.currentTarget as HTMLElement | null)?.setPointerCapture?.(event.pointerId);
}

function handlePointerMove(event: PointerEvent): void {
  const state = pointerDrag.value;
  if (!state || event.pointerId !== state.pointerId) return;
  const delta = event.clientY - state.startY;
  if (!state.started) {
    if (Math.abs(delta) < 6) return;
    state.started = true;
    draggingIndex.value = state.index;
    dragInsertIndex.value = state.index;
    suppressClick.value = true;
  }
  event.preventDefault();
  updatePointerInsertIndex(event.clientY);
}

function handlePointerRelease(event: PointerEvent): void {
  const state = pointerDrag.value;
  if (!state || event.pointerId !== state.pointerId) return;
  const started = state.started;
  cleanupPointerDrag();
  if (started) {
    event.preventDefault();
    applyReorder();
  } else {
    resetDragState();
  }
}

function handlePointerCancel(event: PointerEvent): void {
  const state = pointerDrag.value;
  if (!state || event.pointerId !== state.pointerId) return;
  cleanupPointerDrag();
  resetDragState();
}

function updatePointerInsertIndex(clientY: number): void {
  const rows = rowRefs.value
    .map((el, idx) => ({ el, idx }))
    .filter((item): item is { el: HTMLElement; idx: number } => item.el instanceof HTMLElement);
  if (!rows.length) return;
  let position = rows[rows.length - 1]!.idx + 1;
  for (const { el, idx } of rows) {
    const rect = el.getBoundingClientRect();
    const midpoint = rect.top + rect.height / 2;
    if (clientY < midpoint) {
      position = idx;
      break;
    }
  }
  const maxPosition = orderedApps.value.length;
  if (position > maxPosition) {
    position = maxPosition;
  }
  if (dragInsertIndex.value !== position) {
    dragInsertIndex.value = position;
  }
}

function attachPointerListeners(): void {
  if (pointerListenersAttached) return;
  pointerListenersAttached = true;
  window.addEventListener('pointermove', handlePointerMove, { passive: false });
  window.addEventListener('pointerup', handlePointerRelease);
  window.addEventListener('pointercancel', handlePointerCancel);
}

function detachPointerListeners(): void {
  if (!pointerListenersAttached) return;
  pointerListenersAttached = false;
  window.removeEventListener('pointermove', handlePointerMove);
  window.removeEventListener('pointerup', handlePointerRelease);
  window.removeEventListener('pointercancel', handlePointerCancel);
}

function cleanupPointerDrag(): void {
  const state = pointerDrag.value;
  if (state?.source) {
    state.source.releasePointerCapture?.(state.pointerId);
  }
  pointerDrag.value = null;
  detachPointerListeners();
}

function resetOrder(): void {
  orderedApps.value = (Array.isArray(apps.value) ? apps.value : []).slice();
  reorderDirty.value = false;
  resetDragState();
}

function alphabetize(): void {
  if (orderedApps.value.length < 2) return;
  const snapshot = orderedApps.value.slice();
  const sorted = snapshot.slice().sort((a, b) => {
    const nameA = a?.name || '';
    const nameB = b?.name || '';
    return nameA.localeCompare(nameB, undefined, { sensitivity: 'base', numeric: true });
  });
  const changed = sorted.some((item, idx) => item !== snapshot[idx]);
  if (!changed) {
    message.info(t('apps.alphabetize_done'));
    return;
  }
  orderedApps.value = sorted;
  reorderDirty.value = true;
  resetDragState();
}

async function saveOrder(): Promise<void> {
  if (!reorderDirty.value || reorderSaving.value) return;
  const uuids = orderedApps.value
    .map((item) => item?.uuid)
    .filter((uuid): uuid is string => typeof uuid === 'string' && uuid.length > 0);
  if (!uuids.length) {
    message.warning(t('apps.reorder_none'));
    return;
  }
  reorderSaving.value = true;
  const result = await appsStore.reorderApps(uuids);
  if (result.ok) {
    message.success(t('apps.reorder_saved'));
    reorderDirty.value = false;
  } else {
    message.error(result.error || t('apps.reorder_save_failed'));
  }
  reorderSaving.value = false;
}

async function reload(): Promise<void> {
  reorderDirty.value = false;
  await appsStore.loadApps(true);
}

function openAdd(): void {
  currentApp.value = null;
  currentIndex.value = -1;
  showModal.value = true;
}

function openEdit(app: App, i: number): void {
  if (suppressClick.value) return;
  const uuid = app?.uuid;
  if (uuid) {
    const idx = apps.value.findIndex((item) => item?.uuid === uuid);
    currentIndex.value = idx >= 0 ? idx : i;
    currentApp.value = idx >= 0 ? apps.value[idx] : app;
  } else {
    currentIndex.value = i;
    currentApp.value = app;
  }
  showModal.value = true;
}
function appKey(app: App | null | undefined, index: number) {
  const id = app?.uuid || '';
  return `${app?.name || 'app'}|${id}|${index}`;
}

async function forceSync(): Promise<void> {
  syncBusy.value = true;
  try {
    await http.post('./api/playnite/force_sync', {}, { validateStatus: () => true });
    await reload();
  } catch {
  } finally {
    syncBusy.value = false;
  }
}

function gotoPlaynite(): void {
  try {
    router.push({ path: '/settings', query: { sec: 'playnite' } });
  } catch {}
}

async function fetchPlayniteStatus(): Promise<void> {
  if (!auth.isAuthenticated) return;
  try {
    const r = await http.get('/api/playnite/status', { validateStatus: () => true });
    if (
      r.status === 200 &&
      r.data &&
      typeof r.data === 'object' &&
      r.data !== null &&
      'installed' in (r.data as Record<string, unknown>)
    ) {
      // eslint-disable-next-line @typescript-eslint/no-explicit-any
      playniteInstalled.value = !!(r.data as any).installed;
    }
  } catch {
  } finally {
    playniteStatusReady.value = true;
  }
}

onMounted(async () => {
  try {
    await configStore.fetchConfig?.();
  } catch {}
  if (auth.isAuthenticated) {
    void fetchPlayniteStatus();
  } else {
    playniteStatusReady.value = false;
  }
  try {
    await appsStore.loadApps(true);
  } catch {}
});

auth.onLogin(() => {
  playniteStatusReady.value = false;
  void fetchPlayniteStatus();
});

onBeforeUnmount(() => {
  cleanupPointerDrag();
});
</script>
<style scoped>
.main-btn {
  display: inline-flex;
  align-items: center;
  gap: 6px;
  background: rgba(253, 184, 19, 0.9);
  color: #212121;
  font-size: 11px;
  font-weight: 500;
  padding: 6px 12px;
  border-radius: 6px;
}

.main-btn:hover {
  background: #fdb813;
}

.dark .main-btn {
  background: rgba(77, 163, 255, 0.85);
  color: #050b1e;
}

.dark .main-btn:hover {
  background: #4da3ff;
}
/* Row chevron styling adapts via text color set inline */
.drag-handle {
  display: inline-flex;
  align-items: center;
  justify-content: center;
  width: 2.25rem;
  height: 2.25rem;
  border-radius: 9999px;
  color: rgba(0, 0, 0, 0.35);
  cursor: grab;
  transition:
    background-color 0.2s ease,
    color 0.2s ease;
}

.drag-handle:hover {
  background-color: rgba(0, 0, 0, 0.06);
}

.drag-handle:active {
  cursor: grabbing;
}

.app-row {
  cursor: grab;
}

.app-row:active {
  cursor: grabbing;
}

:global(.dark) .drag-handle {
  color: rgba(255, 255, 255, 0.45);
}

:global(.dark) .drag-handle:hover {
  background-color: rgba(255, 255, 255, 0.08);
}

.drag-indicator {
  pointer-events: none;
  position: absolute;
  left: 24px;
  right: 24px;
  height: 2px;
  border-radius: 999px;
  background: rgba(253, 184, 19, 0.85);
}

:global(.dark) .drag-indicator {
  background: rgba(77, 163, 255, 0.85);
}

.dragging-row {
  opacity: 0.7;
}
</style><|MERGE_RESOLUTION|>--- conflicted
+++ resolved
@@ -153,6 +153,11 @@
                         >{{ $t('apps.playnite_label_manual') }}</span
                       >
                       <span
+                        v-else-if="(app['playnite-source'] || '') === 'installed'"
+                        class="text-[10px] opacity-70"
+                        >{{ $t('apps.playnite_label_installed') }}</span
+                      >
+                      <span
                         v-else-if="(app['playnite-source'] || '') === 'recent'"
                         class="text-[10px] opacity-70"
                         >{{ $t('apps.playnite_label_recent') }}</span
@@ -187,7 +192,6 @@
                   <n-button
                     v-if="app.uuid"
                     size="small"
-<<<<<<< HEAD
                     type="primary"
                     strong
                     class="h-8 px-3 rounded-md"
@@ -208,23 +212,6 @@
                   </n-button>
                   <n-button
                     v-if="isCurrentApp(app.uuid)"
-=======
-                    class="!px-2 !py-0.5 text-xs bg-slate-700 border-none text-slate-200"
-                    >Playnite</n-tag
-                  >
-                  <span v-if="app['playnite-managed'] === 'manual'" class="text-[10px] opacity-70"
-                    >manual</span
-                  >
-                  <span
-                    v-else-if="app['playnite-source']"
-                    class="text-[10px] opacity-70"
-                    >{{ String(app['playnite-source']).split('+').join(' + ') }}</span
-                  >
-                  <span v-else class="text-[10px] opacity-70">managed</span>
-                </template>
-                <template v-else>
-                  <n-tag
->>>>>>> 5657b922
                     size="small"
                     type="error"
                     strong
@@ -438,7 +425,7 @@
 const showModal = ref(false);
 const modalKey = ref(0);
 const currentApp = ref<App | null>(null);
-const currentIndex = ref<number | null>(-1);
+const currentIndex = ref<number>(-1);
 
 function setRowRef(el: Element | null, index: number): void {
   rowRefs.value[index] = el instanceof HTMLElement ? el : null;
@@ -749,7 +736,7 @@
   if (uuid) {
     const idx = apps.value.findIndex((item) => item?.uuid === uuid);
     currentIndex.value = idx >= 0 ? idx : i;
-    currentApp.value = idx >= 0 ? apps.value[idx] : app;
+    currentApp.value = idx >= 0 && apps.value[idx] ? (apps.value[idx] as App) : app;
   } else {
     currentIndex.value = i;
     currentApp.value = app;
