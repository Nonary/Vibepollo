{
  "_common": {
    "apply": "Apply",
    "auto": "Automatic",
    "autodetect": "Autodetect (recommended)",
    "beta": "(beta)",
    "cancel": "Cancel",
    "cmd_name": "Command Name",
    "cmd_val": "Command Value",
    "disabled": "Disabled",
    "disabled_def": "Disabled (default)",
    "dismiss": "Dismiss",
    "do_cmd": "Do Command",
    "elevated": "Elevated",
    "enabled": "Enabled",
    "enabled_def": "Enabled (default)",
    "error": "Error!",
    "learn_more": "Learn More",
    "note": "Note:",
    "password": "Password",
    "run_as": "Run as Admin",
    "save": "Save",
    "see_more": "See More",
    "success": "Success!",
    "undo_cmd": "Undo Command",
    "username": "Username",
    "warning": "Warning!"
  },
  "apps": {
    "actions": "Actions",
    "add_cmds": "Add Commands",
    "add_new": "Add New",
    "app_name": "Application Name",
    "app_name_desc": "Application Name, as shown on Moonlight",
    "applications_desc": "Applications are refreshed only when Client is restarted",
    "applications_title": "Applications",
    "auto_detach": "Continue streaming if the application exits quickly",
    "auto_detach_desc": "This will attempt to automatically detect launcher-type apps that close quickly after launching another program or instance of themselves. When a launcher-type app is detected, it is treated as a detached app.",
    "cmd": "Command",
    "cmd_desc": "The main application to start. If blank, no application will be started.",
    "cmd_note": "If the path to the command executable contains spaces, you must enclose it in quotes.",
    "cmd_prep_desc": "A list of commands to be run before/after this application. If any of the prep-commands fail, starting the application is aborted.",
    "cmd_prep_name": "Command Preparations",
    "covers_found": "Covers Found",
    "delete": "Delete",
    "detached_cmds": "Detached Commands",
    "detached_cmds_add": "Add Detached Command",
    "detached_cmds_desc": "A list of commands to be run in the background.",
    "detached_cmds_note": "If the path to the command executable contains spaces, you must enclose it in quotes.",
    "edit": "Edit",
    "env_app_id": "App ID",
    "env_app_name": "App Name",
    "env_client_audio_config": "The Audio Configuration requested by the client (2.0/5.1/7.1)",
    "env_client_enable_sops": "The client has requested the option to optimize the game for optimal streaming (true/false)",
    "env_client_fps": "The FPS requested by the client (int)",
    "env_client_gcmap": "The requested gamepad mask, in a bitset/bitfield format (int)",
    "env_client_hdr": "HDR is enabled by the client (true/false)",
    "env_client_height": "The Height requested by the client (int)",
    "env_client_host_audio": "The client has requested host audio (true/false)",
    "env_client_width": "The Width requested by the client (int)",
    "env_client_uid": "UID of the client starting the stream (string)",
    "env_client_name": "Name of the client starting the stream (string)",
    "env_displayplacer_example": "Example - displayplacer for Resolution Automation:",
    "env_qres_example": "Example - QRes for Resolution Automation:",
    "env_qres_path": "qres path",
    "env_var_name": "Var Name",
    "env_vars_about": "About Environment Variables",
    "env_vars_desc": "All commands get these environment variables by default:",
    "env_xrandr_example": "Example - Xrandr for Resolution Automation:",
    "exit_timeout": "Exit Timeout",
    "exit_timeout_desc": "Number of seconds to wait for all app processes to gracefully exit when requested to quit. If unset, the default is to wait up to 5 seconds. If set to zero or a negative value, the app will be immediately terminated.",
    "find_cover": "Find Cover",
    "global_prep_desc": "Enable/Disable the execution of Global Prep Commands for this application.",
    "global_prep_name": "Global Prep Commands",
    "image": "Image",
    "image_desc": "Application icon/picture/image path that will be sent to client. Image must be a PNG file. If not set, Apollo will send default box image.",
    "launch": "Launch",
    "launch_warning": "Are you sure you want to launch this app? This will terminate the currently running app.",
    "launch_success": "App launched successfully!",
    "launch_failed": "App launch failed: ",
    "loading": "Loading...",
    "name": "Name",
    "output_desc": "The file where the output of the command is stored, if it is not specified, the output is ignored",
    "output_name": "Output",
    "run_as_desc": "This can be necessary for some applications that require administrator permissions to run properly. Might cause URL schemes to fail.",
    "wait_all": "Continue streaming until all app processes exit",
    "wait_all_desc": "This will continue streaming until all processes started by the app have terminated. When unchecked, streaming will stop when the initial app process exits, even if other app processes are still running.",
    "working_dir": "Working Directory",
    "working_dir_desc": "The working directory that should be passed to the process. For example, some applications use the working directory to search for configuration files. If not set, Apollo will default to the parent directory of the command",
    "virtual_display": "Always use Virtual Display",
    "virtual_display_desc": "Always use virtual display on this app, overriding client request. Please make sure the SudoVDA driver is installed and enabled.",
    "virtual_display_primary": "Enforce Virtual Display Primary",
    "virtual_display_primary_desc": "Automatically set the virtual display as primary display when the app starts. Virtual display will always be set to primary when client requests to use virtual display. (Recommended to keep on)",
    "resolution_scale_factor": "Resolution Scale Factor",
    "resolution_scale_factor_desc": "Scale the client requested resolution based on this factor. e.g. 2000x1000 with a factor of 120% will become 2400x1200. Overrides client requested factor when the number isn't 100%. This option won't affect client requested streaming resolution.",
    "use_app_identity": "Use App Identity",
    "use_app_identity_desc": "Use the app's own identity while creating virtual displays instead of client's. This is useful when you want display configuration for each APP separately."
  },
  "client_card": {
    "clients": "Clients",
    "clients_desc": "Clients that are specifically tuned to work the best with Apollo",
    "generic_moonlight_clients_desc": "Generic Moonlight clients are still usable with Apollo."
  },
  "config": {
    "adapter_name": "Adapter Name",
    "adapter_name_desc_linux_1": "Manually specify a GPU to use for capture.",
    "adapter_name_desc_linux_2": "to find all devices capable of VAAPI",
    "adapter_name_desc_linux_3": "Replace ``renderD129`` with the device from above to lists the name and capabilities of the device. To be supported by Apollo, it needs to have at the very minimum:",
    "adapter_name_desc_windows": "Manually specify a GPU to use for capture. If unset, the GPU is chosen automatically. We strongly recommend leaving this field blank to use automatic GPU selection! Note: This GPU must have a display connected and powered on. The appropriate values can be found using the following command:",
    "adapter_name_placeholder_windows": "Radeon RX 580 Series",
    "add": "Add",
    "address_family": "Address Family",
    "address_family_both": "IPv4+IPv6",
    "address_family_desc": "Set the address family used by Apollo",
    "address_family_ipv4": "IPv4 only",
    "always_send_scancodes": "Always Send Scancodes",
    "always_send_scancodes_desc": "Sending scancodes enhances compatibility with games and apps but may result in incorrect keyboard input from certain clients that aren't using a US English keyboard layout. Enable if keyboard input is not working at all in certain applications. Disable if keys on the client are generating the wrong input on the host.",
    "amd_coder": "AMF Coder (H264)",
    "amd_coder_desc": "Allows you to select the entropy encoding to prioritize quality or encoding speed. H.264 only.",
    "amd_enforce_hrd": "AMF Hypothetical Reference Decoder (HRD) Enforcement",
    "amd_enforce_hrd_desc": "Increases the constraints on rate control to meet HRD model requirements. This greatly reduces bitrate overflows, but may cause encoding artifacts or reduced quality on certain cards.",
    "amd_preanalysis": "AMF Preanalysis",
    "amd_preanalysis_desc": "This enables rate-control preanalysis, which may increase quality at the expense of increased encoding latency.",
    "amd_quality": "AMF Quality",
    "amd_quality_balanced": "balanced -- balanced (default)",
    "amd_quality_desc": "This controls the balance between encoding speed and quality.",
    "amd_quality_group": "AMF Quality Settings",
    "amd_quality_quality": "quality -- prefer quality",
    "amd_quality_speed": "speed -- prefer speed",
    "amd_rc": "AMF Rate Control",
    "amd_rc_cbr": "cbr -- constant bitrate (recommended if HRD is enabled)",
    "amd_rc_cqp": "cqp -- constant qp mode",
    "amd_rc_desc": "This controls the rate control method to ensure we are not exceeding the client bitrate target. 'cqp' is not suitable for bitrate targeting, and other options besides 'vbr_latency' depend on HRD Enforcement to help constrain bitrate overflows.",
    "amd_rc_group": "AMF Rate Control Settings",
    "amd_rc_vbr_latency": "vbr_latency -- latency constrained variable bitrate (recommended if HRD is disabled; default)",
    "amd_rc_vbr_peak": "vbr_peak -- peak constrained variable bitrate",
    "amd_usage": "AMF Usage",
    "amd_usage_desc": "This sets the base encoding profile. All options presented below will override a subset of the usage profile, but there are additional hidden settings applied that cannot be configured elsewhere.",
    "amd_usage_lowlatency": "lowlatency - low latency (fastest)",
    "amd_usage_lowlatency_high_quality": "lowlatency_high_quality - low latency, high quality (fast)",
    "amd_usage_transcoding": "transcoding -- transcoding (slowest)",
    "amd_usage_ultralowlatency": "ultralowlatency - ultra low latency (fastest; default)",
    "amd_usage_webcam": "webcam -- webcam (slow)",
    "amd_vbaq": "AMF Variance Based Adaptive Quantization (VBAQ)",
    "amd_vbaq_desc": "The human visual system is typically less sensitive to artifacts in highly textured areas. In VBAQ mode, pixel variance is used to indicate the complexity of spatial textures, allowing the encoder to allocate more bits to smoother areas. Enabling this feature leads to improvements in subjective visual quality with some content.",
    "apply_note": "Click 'Apply' to restart Apollo and apply changes. This will terminate any running sessions.",
    "audio_sink": "Audio Sink",
    "audio_sink_desc_linux": "The name of the audio sink used for Audio Loopback. If you do not specify this variable, pulseaudio will select the default monitor device. You can find the name of the audio sink using either command:",
    "audio_sink_desc_macos": "The name of the audio sink used for Audio Loopback. Apollo can only access microphones on macOS due to system limitations. To stream system audio using Soundflower or BlackHole.",
    "audio_sink_desc_windows": "The audio device to be used when audio output is allowed on host by the client.\nIf unset, the device is chosen automatically.\nYou can get the Device ID using the following command:",
    "audio_sink_placeholder_macos": "BlackHole 2ch",
    "audio_sink_placeholder_windows": "Speakers (High Definition Audio Device)",
    "auto_capture_sink": "Auto capture current sink",
    "auto_capture_sink_desc": "Auto capture current sink after default audio sink changed.",
    "av1_mode": "AV1 Support",
    "av1_mode_0": "Apollo will advertise support for AV1 based on encoder capabilities (recommended)",
    "av1_mode_1": "Apollo will not advertise support for AV1",
    "av1_mode_2": "Apollo will advertise support for AV1 Main 8-bit profile",
    "av1_mode_3": "Apollo will advertise support for AV1 Main 8-bit and 10-bit (HDR) profiles",
    "av1_mode_desc": "Allows the client to request AV1 Main 8-bit or 10-bit video streams. AV1 is more CPU-intensive to encode, so enabling this may reduce performance when using software encoding.",
    "back_button_timeout": "Home/Guide Button Emulation Timeout",
    "back_button_timeout_desc": "If the Back/Select button is held down for the specified number of milliseconds, a Home/Guide button press is emulated. If set to a value < 0 (default), holding the Back/Select button will not emulate the Home/Guide button.",
    "capture": "Force a Specific Capture Method",
    "capture_desc": "On automatic mode Apollo will use the first one that works. NvFBC requires patched nvidia drivers.",
    "cert": "Certificate",
    "cert_desc": "The certificate used for the web UI and Moonlight client pairing. For best compatibility, this should have an RSA-2048 public key.",
    "channels": "Maximum Connected Clients",
    "channels_desc_1": "Apollo can allow a single streaming session to be shared with multiple clients simultaneously.",
    "channels_desc_2": "Some hardware encoders may have limitations that reduce performance with multiple streams.",
    "coder_cabac": "cabac -- context adaptive binary arithmetic coding - higher quality",
    "coder_cavlc": "cavlc -- context adaptive variable-length coding - faster decode",
    "configuration": "Configuration",
    "controller": "Enable Gamepad Input",
    "controller_desc": "Allows guests to control the host system with a gamepad / controller",
    "credentials_file": "Credentials File",
    "credentials_file_desc": "Store Username/Password separately from Apollo's state file.",
    "ds4_back_as_touchpad_click": "Map Back/Select to Touchpad Click",
    "ds4_back_as_touchpad_click_desc": "When forcing DS4 emulation, map Back/Select to Touchpad Click",
    "enable_pairing": "Enable Pairing",
    "enable_pairing_desc": "Enable pairing for the Moonlight client. This allows the client to authenticate with the host and establish a secure connection.",
    "encoder": "Force a Specific Encoder",
    "encoder_desc": "Force a specific encoder, otherwise Apollo will select the best available option. Note: If you specify a hardware encoder on Windows, it must match the GPU where the display is connected.",
    "encoder_software": "Software",
    "external_ip": "External IP",
    "external_ip_desc": "If no external IP address is given, Apollo will automatically detect external IP",
    "fallback_mode": "Fallback Display Mode",
    "fallback_mode_desc": "Apollo will use this mode when the client does not provide a mode or when the app is launched through the web UI. Format: [Width]x[Height]x[FPS]",
    "fallback_mode_error": "Invalid fallback mode. Format: [Width]x[Height]x[FPS]",
    "fec_percentage": "FEC Percentage",
    "fec_percentage_desc": "Percentage of error correcting packets per data packet in each video frame. Higher values can correct for more network packet loss, but at the cost of increasing bandwidth usage.",
    "ffmpeg_auto": "auto -- let ffmpeg decide (default)",
    "file_apps": "Apps File",
    "file_apps_desc": "The file where current apps of Apollo are stored.",
    "file_state": "State File",
    "file_state_desc": "The file where current state of Apollo is stored",
    "follow_client_hdr": "Follow Client's HDR config",
    "follow_client_hdr_desc": "Automatically enable/disable HDR of the streaming display according to client's request.(Do not recommended)",
    "gamepad": "Emulated Gamepad Type",
    "gamepad_auto": "Automatic selection options",
    "gamepad_desc": "Choose which type of gamepad to emulate on the host",
    "gamepad_ds4": "DS4 (PS4)",
    "gamepad_ds5": "DS5 (PS5)",
    "gamepad_switch": "Nintendo Pro (Switch)",
    "gamepad_manual": "Manual DS4 options",
    "gamepad_x360": "X360 (Xbox 360)",
    "gamepad_xone": "XOne (Xbox One)",
    "global_prep_cmd": "Command Preparations",
    "global_prep_cmd_desc": "Configure a list of commands to be executed before or after running any application. If any of the specified preparation commands fail, the application launch process will be aborted.",
    "headless_mode": "Headless Mode",
    "headless_mode_desc": "Start Apollo in headless mode. When enabled, all apps will start in virtual display.",
    "hevc_mode": "HEVC Support",
    "hevc_mode_0": "Apollo will advertise support for HEVC based on encoder capabilities (recommended)",
    "hevc_mode_1": "Apollo will not advertise support for HEVC",
    "hevc_mode_2": "Apollo will advertise support for HEVC Main profile",
    "hevc_mode_3": "Apollo will advertise support for HEVC Main and Main10 (HDR) profiles",
    "hevc_mode_desc": "Allows the client to request HEVC Main or HEVC Main10 video streams. HEVC is more CPU-intensive to encode, so enabling this may reduce performance when using software encoding.",
    "hide_tray_controls": "Hide tray control options",
    "hide_tray_controls_desc": "Do not show \"Force Stop\", \"Restart\" and \"Quit\" in tray menu.",
    "high_resolution_scrolling": "High Resolution Scrolling Support",
    "high_resolution_scrolling_desc": "When enabled, Apollo will pass through high resolution scroll events from Moonlight clients. This can be useful to disable for older applications that scroll too fast with high resolution scroll events.",
    "install_steam_audio_drivers": "Install Steam Audio Drivers",
    "install_steam_audio_drivers_desc": "If Steam is installed, this will automatically install the Steam Streaming Speakers driver to support 5.1/7.1 surround sound and muting host audio.",
    "keep_sink_default": "Keep virtual sink as default",
    "keep_sink_default_desc": "Whether to force selected virtual sink as default (effective when host audio output is disabled).",
    "key_repeat_delay": "Key Repeat Delay",
    "key_repeat_delay_desc": "Control how fast keys will repeat themselves. The initial delay in milliseconds before repeating keys.",
    "key_repeat_frequency": "Key Repeat Frequency",
    "key_repeat_frequency_desc": "How often keys repeat every second. This configurable option supports decimals.",
    "key_rightalt_to_key_windows": "Map Right Alt key to Windows key",
    "key_rightalt_to_key_win_desc": "It may be possible that you cannot send the Windows Key from Moonlight directly. In those cases it may be useful to make Apollo think the Right Alt key is the Windows key",
    "keyboard": "Enable Keyboard Input",
    "keyboard_desc": "Allows guests to control the host system with the keyboard",
    "lan_encryption_mode": "LAN Encryption Mode",
    "lan_encryption_mode_1": "Enabled for supported clients",
    "lan_encryption_mode_2": "Required for all clients",
    "lan_encryption_mode_desc": "This determines when encryption will be used when streaming over your local network. Encryption can reduce streaming performance, particularly on less powerful hosts and clients.",
    "locale": "Locale",
    "locale_desc": "The locale used for Apollo's user interface.",
    "log_level": "Log Level",
    "log_level_0": "Verbose",
    "log_level_1": "Debug",
    "log_level_2": "Info",
    "log_level_3": "Warning",
    "log_level_4": "Error",
    "log_level_5": "Fatal",
    "log_level_6": "None",
    "log_level_desc": "The minimum log level printed to standard out",
    "log_path": "Logfile Path",
    "log_path_desc": "The file where the current logs of Apollo are stored.",
    "min_fps_factor": "Minimum FPS Factor",
    "min_fps_factor_desc": "Apollo will use this factor to calculate the minimum time between frames. Increasing this value slightly may help when streaming mostly static content. Higher values will consume more bandwidth.",
    "min_threads": "Minimum CPU Thread Count",
    "min_threads_desc": "Increasing the value slightly reduces encoding efficiency, but the tradeoff is usually worth it to gain the use of more CPU cores for encoding. The ideal value is the lowest value that can reliably encode at your desired streaming settings on your hardware.",
    "misc": "Miscellaneous options",
    "motion_as_ds4": "Emulate a DS4 gamepad if the client gamepad reports motion sensors are present",
    "motion_as_ds4_desc": "If disabled, motion sensors will not be taken into account during gamepad type selection.",
    "mouse": "Enable Mouse Input",
    "mouse_desc": "Allows guests to control the host system with the mouse",
    "native_pen_touch": "Native Pen/Touch Support",
    "native_pen_touch_desc": "When enabled, Apollo will pass through native pen/touch events from Moonlight clients. This can be useful to disable for older applications without native pen/touch support.",
    "notify_pre_releases": "PreRelease Notifications",
    "notify_pre_releases_desc": "Whether to be notified of new pre-release versions of Apollo",
    "nvenc_h264_cavlc": "Prefer CAVLC over CABAC in H.264",
    "nvenc_h264_cavlc_desc": "Simpler form of entropy coding. CAVLC needs around 10% more bitrate for same quality. Only relevant for really old decoding devices.",
    "nvenc_intra_refresh": "Intra Refresh",
    "nvenc_intra_refresh_desc": "Enable Intra Refresh for some clients to render correctly continuously (e.g. Xbox Client)",
    "nvenc_latency_over_power": "Prefer lower encoding latency over power savings",
    "nvenc_latency_over_power_desc": "Apollo requests maximum GPU clock speed while streaming to reduce encoding latency. Disabling it is not recommended since this can lead to significantly increased encoding latency.",
    "nvenc_opengl_vulkan_on_dxgi": "Present OpenGL/Vulkan on top of DXGI",
    "nvenc_opengl_vulkan_on_dxgi_desc": "Apollo can't capture fullscreen OpenGL and Vulkan programs at full frame rate unless they present on top of DXGI. This is system-wide setting that is reverted on Apollo program exit.",
    "nvenc_preset": "Performance preset",
    "nvenc_preset_1": "(fastest, default)",
    "nvenc_preset_7": "(slowest)",
    "nvenc_preset_desc": "Higher numbers improve compression (quality at given bitrate) at the cost of increased encoding latency. Recommended to change only when limited by network or decoder, otherwise similar effect can be accomplished by increasing bitrate.",
    "nvenc_realtime_hags": "Use realtime priority in hardware accelerated gpu scheduling",
    "nvenc_realtime_hags_desc": "Currently NVIDIA drivers may freeze in encoder when HAGS is enabled, realtime priority is used and VRAM utilization is close to maximum. Disabling this option lowers the priority to high, sidestepping the freeze at the cost of reduced capture performance when the GPU is heavily loaded.",
    "nvenc_spatial_aq": "Spatial AQ",
    "nvenc_spatial_aq_desc": "Assign higher QP values to flat regions of the video. Recommended to enable when streaming at lower bitrates.",
    "nvenc_spatial_aq_disabled": "Disabled (faster, default)",
    "nvenc_spatial_aq_enabled": "Enabled (slower)",
    "nvenc_twopass": "Two-pass mode",
    "nvenc_twopass_desc": "Adds preliminary encoding pass. This allows to detect more motion vectors, better distribute bitrate across the frame and more strictly adhere to bitrate limits. Disabling it is not recommended since this can lead to occasional bitrate overshoot and subsequent packet loss.",
    "nvenc_twopass_disabled": "Disabled (fastest, not recommended)",
    "nvenc_twopass_full_res": "Full resolution (slower)",
    "nvenc_twopass_quarter_res": "Quarter resolution (faster, default)",
    "nvenc_vbv_increase": "Single-frame VBV/HRD percentage increase",
    "nvenc_vbv_increase_desc": "By default Apollo uses single-frame VBV/HRD, which means any encoded video frame size is not expected to exceed requested bitrate divided by requested frame rate. Relaxing this restriction can be beneficial and act as low-latency variable bitrate, but may also lead to packet loss if the network doesn't have buffer headroom to handle bitrate spikes. Maximum accepted value is 400, which corresponds to 5x increased encoded video frame upper size limit.",
    "origin_web_ui_allowed": "Origin Web UI Allowed",
    "origin_web_ui_allowed_desc": "The origin of the remote endpoint address that is not denied access to Web UI",
    "origin_web_ui_allowed_lan": "Only those in LAN may access Web UI",
    "origin_web_ui_allowed_pc": "Only localhost may access Web UI",
    "origin_web_ui_allowed_wan": "Anyone may access Web UI",
<<<<<<< HEAD
    "output_name_desc_unix": "During Apollo startup, you should see the list of detected displays. Note: You need to use the id value inside the parenthesis. Below is an example; the actual output can be found in the Troubleshooting tab.",
    "output_name_desc_windows": "Manually specify a display to use for capture. If unset, the primary display is captured. Note: If you specified a GPU above, this display must be connected to that GPU. The appropriate values can be found using the following command:",
=======
    "output_name_desc_unix": "During Sunshine startup, you should see the list of detected displays. Note: You need to use the id value inside the parenthesis. Below is an example; the actual output can be found in the Troubleshooting tab.",
    "output_name_desc_windows": "Manually specify a display device id to use for capture. If unset, the primary display is captured. Note: If you specified a GPU above, this display must be connected to that GPU. During Sunshine startup, you should see the list of detected displays. Below is an example; the actual output can be found in the Troubleshooting tab.",
>>>>>>> 1543f584
    "output_name_unix": "Display number",
    "output_name_windows": "Display Device Id",
    "ping_timeout": "Ping Timeout",
    "ping_timeout_desc": "How long to wait in milliseconds for data from moonlight before shutting down the stream",
    "pkey": "Private Key",
    "pkey_desc": "The private key used for the web UI and Moonlight client pairing. For best compatibility, this should be an RSA-2048 private key.",
    "port": "Port",
    "port_alert_1": "Apollo cannot use ports below 1024!",
    "port_alert_2": "Ports above 65535 are not available!",
    "port_desc": "Set the family of ports used by Apollo",
    "port_http_port_note": "Use this port to connect with Moonlight.",
    "port_note": "Note",
    "port_port": "Port",
    "port_protocol": "Protocol",
    "port_tcp": "TCP",
    "port_udp": "UDP",
    "port_warning": "Exposing the Web UI to the internet is a security risk! Proceed at your own risk!",
    "port_web_ui": "Web UI",
    "qp": "Quantization Parameter",
    "qp_desc": "Some devices may not support Constant Bit Rate. For those devices, QP is used instead. Higher value means more compression, but less quality.",
    "qsv_coder": "QuickSync Coder (H264)",
    "qsv_preset": "QuickSync Preset",
    "qsv_preset_fast": "fast (low quality)",
    "qsv_preset_faster": "faster (lower quality)",
    "qsv_preset_medium": "medium (default)",
    "qsv_preset_slow": "slow (good quality)",
    "qsv_preset_slower": "slower (better quality)",
    "qsv_preset_slowest": "slowest (best quality)",
    "qsv_preset_veryfast": "fastest (lowest quality)",
    "qsv_slow_hevc": "Allow Slow HEVC Encoding",
    "qsv_slow_hevc_desc": "This can enable HEVC encoding on older Intel GPUs, at the cost of higher GPU usage and worse performance.",
    "restart_note": "Apollo is restarting to apply changes.",
    "server_cmd": "Server Commands",
    "server_cmd_desc": "Configure a list of commands to be executed when called from client during streaming.",
    "set_vdisplay_primary": "Enforce Virtual Display Primary",
    "set_vdisplay_primary_desc": "Automatically set the virtual display as primary display when the app starts. Virtual display will always be set to primary when client requests to use virtual display. (Recommended to keep on)",
    "sunshine_name": "Apollo Name",
    "sunshine_name_desc": "The name displayed by Moonlight. If not specified, the PC's hostname is used",
    "sw_preset": "SW Presets",
    "sw_preset_desc": "Optimize the trade-off between encoding speed (encoded frames per second) and compression efficiency (quality per bit in the bitstream). Defaults to superfast.",
    "sw_preset_fast": "fast",
    "sw_preset_faster": "faster",
    "sw_preset_medium": "medium",
    "sw_preset_slow": "slow",
    "sw_preset_slower": "slower",
    "sw_preset_superfast": "superfast (default)",
    "sw_preset_ultrafast": "ultrafast",
    "sw_preset_veryfast": "veryfast",
    "sw_preset_veryslow": "veryslow",
    "sw_tune": "SW Tune",
    "sw_tune_animation": "animation -- good for cartoons; uses higher deblocking and more reference frames",
    "sw_tune_desc": "Tuning options, which are applied after the preset. Defaults to zerolatency.",
    "sw_tune_fastdecode": "fastdecode -- allows faster decoding by disabling certain filters",
    "sw_tune_film": "film -- use for high quality movie content; lowers deblocking",
    "sw_tune_grain": "grain -- preserves the grain structure in old, grainy film material",
    "sw_tune_stillimage": "stillimage -- good for slideshow-like content",
    "sw_tune_zerolatency": "zerolatency -- good for fast encoding and low-latency streaming (default)",
    "touchpad_as_ds4": "Emulate a DS4 gamepad if the client gamepad reports a touchpad is present",
    "touchpad_as_ds4_desc": "If disabled, touchpad presence will not be taken into account during gamepad type selection.",
    "upnp": "UPnP",
    "upnp_desc": "Automatically configure port forwarding for streaming over the Internet",
    "vaapi_strict_rc_buffer": "Strictly enforce frame bitrate limits for H.264/HEVC on AMD GPUs",
    "vaapi_strict_rc_buffer_desc": "Enabling this option can avoid dropped frames over the network during scene changes, but video quality may be reduced during motion.",
    "virtual_sink": "Virtual Sink",
    "virtual_sink_desc": "The audio device to be used when audio output isn't allowed on host by the client.\nIf unset, the device is chosen automatically.\nWe strongly recommend leaving this field blank to use automatic device selection!",
    "virtual_sink_placeholder": "Steam Streaming Speakers",
    "vt_coder": "VideoToolbox Coder",
    "vt_realtime": "VideoToolbox Realtime Encoding",
    "vt_software": "VideoToolbox Software Encoding",
    "vt_software_allowed": "Allowed",
    "vt_software_forced": "Forced",
    "wan_encryption_mode": "WAN Encryption Mode",
    "wan_encryption_mode_1": "Enabled for supported clients (default)",
    "wan_encryption_mode_2": "Required for all clients",
    "wan_encryption_mode_desc": "This determines when encryption will be used when streaming over the Internet. Encryption can reduce streaming performance, particularly on less powerful hosts and clients."
  },
  "login": {
    "save_password": "Remember Password"
  },
  "index": {
    "description": "Apollo is a self-hosted game stream host for Moonlight.",
    "download": "Download",
    "installed_version_not_stable": "You are running a pre-release version of Apollo. You may experience bugs or other issues. Please report any issues you encounter. Thank you for helping to make Apollo a better software!",
    "loading_latest": "Loading latest release...",
    "new_pre_release": "A new Pre-Release Version is Available!",
    "new_stable": "A new Stable Version is Available!",
    "startup_errors": "<b>Attention!</b> Apollo detected these errors during startup. We <b>STRONGLY RECOMMEND</b> fixing them before streaming.",
    "version_dirty": "Thank you for helping to make Apollo a better software!",
    "version_latest": "You are running the latest version of Apollo",
    "welcome": "Hello, Apollo!"
  },
  "navbar": {
    "applications": "Applications",
    "configuration": "Configuration",
    "home": "Home",
    "password": "Change Password",
    "pin": "Pin",
    "theme_auto": "Auto",
    "theme_dark": "Dark",
    "theme_light": "Light",
    "toggle_theme": "Theme",
    "troubleshoot": "Troubleshooting"
  },
  "password": {
    "confirm_password": "Confirm Password",
    "current_creds": "Current Credentials",
    "new_creds": "New Credentials",
    "new_username_desc": "If not specified, the username will not change",
    "password_change": "Password Change",
    "success_msg": "Password has been changed successfully! This page will reload soon, your browser will ask you for the new credentials."
  },
  "permissions": {
    "input_controller": "Controller Input",
    "input_touch": "Touch Input",
    "input_pen": "Pen Input",
    "input_mouse": "Mouse Input",
    "input_kbd": "Keyboard Input",
    "clipboard_set": "Clipboard Set",
    "clipboard_read": "Clipboard Read",
    "file_upload": "File Upload",
    "file_dwnload": "File Download",
    "server_cmd": "Server Command",
    "list": "List Apps",
    "view": "View Streams",
    "launch": "Launch Apps"
  },
  "pin": {
    "device_name": "Optional: Device Name",
    "pair_failure": "Pairing Failed: Check if the PIN is typed correctly",
    "pair_success": "Success! Please check Moonlight to continue",
    "pair_success_check_perm": "Pair success! Please grant necessary permissions to the client manually below.",
    "pin_pairing": "PIN Pairing",
    "send": "Send",
    "warning_msg": "Make sure you have access to the client you are pairing with. This software can give total control to your computer, so be careful!",
    "otp_pairing": "OTP Pairing",
    "generate_pin": "Generate PIN",
    "otp_passphrase": "One Time Passphrase",
    "otp_expired": "EXPIRED",
    "otp_expired_msg": "OTP expired. Please request a new one.",
    "otp_success": "PIN request success, the PIN is available within 3 minutes.",
    "otp_msg": "OTP pairing is only available for the latest Artemis clients. Please use legacy pairing method for other clients.",
    "otp_pair_now": "PIN generated successfully, do you want to pair now?",
    "device_management": "Device Management",
    "device_management_desc": "Manage your paired devices and their permissions.",
    "device_management_warning": "The first paired device will have full permissions by default. Other newly paired devices will have limited permissions set by default.",
    "save_client_error": "Error while saving client: ",
    "unpair_all": "Unpair All",
    "unpair_all_success": "All devices unpaired.",
    "unpair_all_error": "Error while unpairing",
    "unpair_single_no_devices": "There are no paired devices.",
    "unpair_single_success": "However, the device(s) may still be in an active session. Use the 'Force Close' button above to end any open sessions.",
    "unpair_single_unknown": "Unknown Client"
  },
  "resource_card": {
    "github_discussions": "GitHub Discussions",
    "legal": "Legal",
    "legal_desc": "By continuing to use this software you agree to the terms and conditions in the following documents.",
    "license": "License",
    "lizardbyte_website": "LizardByte Website",
    "resources": "Resources",
    "resources_desc": "Resources for Apollo!",
    "third_party_notice": "Third Party Notice"
  },
  "troubleshooting": {
    "force_close": "Force Close",
    "force_close_desc": "If Moonlight complains about an app currently running, force closing the app should fix the issue.",
    "force_close_error": "Error while closing Application",
    "force_close_success": "Application Closed Successfully!",
    "logs": "Logs",
    "logs_desc": "See the logs uploaded by Apollo",
    "logs_find": "Find...",
    "restart_apollo": "Restart Apollo",
    "restart_apollo_desc": "If Apollo isn't working properly, you can try restarting it. This will terminate any running sessions.",
    "restart_apollo_success": "Apollo is restarting",
    "quit_apollo": "Quit Apollo",
    "quit_apollo_desc": "Exit Apollo. This will terminate any running sessions.",
    "quit_apollo_success": "Apollo has exited.",
    "quit_apollo_success_ongoing": "Apollo is quitting...",
    "quit_apollo_confirm": "Do you really want to quit Apollo? You'll not be able to start Apollo again if you have no other methods to operate your computer.",
    "troubleshooting": "Troubleshooting"
  },
  "welcome": {
    "confirm_password": "Confirm password",
    "create_creds": "Before Getting Started, we need you to make a new username and password for accessing the Web UI.",
    "create_creds_alert": "The credentials below are needed to access Apollo's Web UI. Keep them safe, since you will never see them again!",
    "greeting": "Welcome to Apollo!",
    "login": "Login",
    "welcome_success": "This page will reload soon, your browser will ask you for the new credentials",
    "login_success": "This page will reload soon."
  }
}<|MERGE_RESOLUTION|>--- conflicted
+++ resolved
@@ -290,13 +290,8 @@
     "origin_web_ui_allowed_lan": "Only those in LAN may access Web UI",
     "origin_web_ui_allowed_pc": "Only localhost may access Web UI",
     "origin_web_ui_allowed_wan": "Anyone may access Web UI",
-<<<<<<< HEAD
     "output_name_desc_unix": "During Apollo startup, you should see the list of detected displays. Note: You need to use the id value inside the parenthesis. Below is an example; the actual output can be found in the Troubleshooting tab.",
-    "output_name_desc_windows": "Manually specify a display to use for capture. If unset, the primary display is captured. Note: If you specified a GPU above, this display must be connected to that GPU. The appropriate values can be found using the following command:",
-=======
-    "output_name_desc_unix": "During Sunshine startup, you should see the list of detected displays. Note: You need to use the id value inside the parenthesis. Below is an example; the actual output can be found in the Troubleshooting tab.",
     "output_name_desc_windows": "Manually specify a display device id to use for capture. If unset, the primary display is captured. Note: If you specified a GPU above, this display must be connected to that GPU. During Sunshine startup, you should see the list of detected displays. Below is an example; the actual output can be found in the Troubleshooting tab.",
->>>>>>> 1543f584
     "output_name_unix": "Display number",
     "output_name_windows": "Display Device Id",
     "ping_timeout": "Ping Timeout",
