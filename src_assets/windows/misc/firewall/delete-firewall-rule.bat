--- conflicted
+++ resolved
@@ -1,24 +1,6 @@
-<<<<<<< HEAD
 @echo off
 
 set RULE_NAME=Apollo
 
 rem Delete the rule
-netsh advfirewall firewall delete rule name=%RULE_NAME%
-=======
-@echo off
-setlocal
-
-set "RULE_NAME=Sunshine"
-
-rem Check if the rule exists; if not, exit successfully (idempotent)
-netsh advfirewall firewall show rule name="%RULE_NAME%" | findstr /C:"No rules match the specified criteria." >nul 2>&1
-if %ERRORLEVEL%==0 (
-  echo Firewall rule "%RULE_NAME%" not found. Nothing to remove.
-  exit /b 0
-)
-
-rem Delete the rule; propagate the actual exit code on failure
-netsh advfirewall firewall delete rule name="%RULE_NAME%"
-exit /b %ERRORLEVEL%
->>>>>>> ea9f5fec
+netsh advfirewall firewall delete rule name=%RULE_NAME%