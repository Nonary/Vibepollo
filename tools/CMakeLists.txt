--- conflicted
+++ resolved
@@ -29,7 +29,6 @@
         ${PLATFORM_LIBRARIES})
 target_compile_options(sunshinesvc PRIVATE ${SUNSHINE_COMPILE_OPTIONS})
 
-<<<<<<< HEAD
 # Playnite launcher: per-launch helper that hosts a private IPC server
 add_executable(playnite-launcher playnite_launcher.cpp)
 set_target_properties(playnite-launcher PROPERTIES CXX_STANDARD 23)
@@ -78,7 +77,7 @@
         wtsapi32
         ${PLATFORM_LIBRARIES})
 target_compile_options(sunshine_wgc_capture PRIVATE ${SUNSHINE_COMPILE_OPTIONS})
-=======
+
 # Display settings helper: detached helper that applies/reverts display settings via IPC
 add_executable(sunshine_display_helper
         display_settings_helper.cpp
@@ -93,5 +92,4 @@
         wtsapi32
         advapi32
         ${PLATFORM_LIBRARIES})
-target_compile_options(sunshine_display_helper PRIVATE ${SUNSHINE_COMPILE_OPTIONS})
->>>>>>> 920305d3
+target_compile_options(sunshine_display_helper PRIVATE ${SUNSHINE_COMPILE_OPTIONS})