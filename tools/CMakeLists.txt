cmake_minimum_required(VERSION 3.20)

project(sunshine_tools)

include_directories(${CMAKE_SOURCE_DIR})

add_executable(dxgi-info dxgi.cpp)
set_target_properties(dxgi-info PROPERTIES CXX_STANDARD 23)
target_link_libraries(dxgi-info
        ${CMAKE_THREAD_LIBS_INIT}
        dxgi
        ${PLATFORM_LIBRARIES})
target_compile_options(dxgi-info PRIVATE ${SUNSHINE_COMPILE_OPTIONS})

<<<<<<< HEAD
add_executable(audio-info audio.cpp utils.cpp)
set_target_properties(audio-info PROPERTIES CXX_STANDARD 20)
=======
add_executable(audio-info audio.cpp)
set_target_properties(audio-info PROPERTIES CXX_STANDARD 23)
>>>>>>> 48c2c524
target_link_libraries(audio-info
        ${Boost_LIBRARIES}
        ${CMAKE_THREAD_LIBS_INIT}
        ksuser
        ${PLATFORM_LIBRARIES})
target_compile_options(audio-info PRIVATE ${SUNSHINE_COMPILE_OPTIONS})

add_executable(sunshinesvc sunshinesvc.cpp)
set_target_properties(sunshinesvc PROPERTIES CXX_STANDARD 23)
target_link_libraries(sunshinesvc
        ${CMAKE_THREAD_LIBS_INIT}
        wtsapi32
        ${PLATFORM_LIBRARIES})
target_compile_options(sunshinesvc PRIVATE ${SUNSHINE_COMPILE_OPTIONS})<|MERGE_RESOLUTION|>--- conflicted
+++ resolved
@@ -12,13 +12,8 @@
         ${PLATFORM_LIBRARIES})
 target_compile_options(dxgi-info PRIVATE ${SUNSHINE_COMPILE_OPTIONS})
 
-<<<<<<< HEAD
 add_executable(audio-info audio.cpp utils.cpp)
-set_target_properties(audio-info PROPERTIES CXX_STANDARD 20)
-=======
-add_executable(audio-info audio.cpp)
 set_target_properties(audio-info PROPERTIES CXX_STANDARD 23)
->>>>>>> 48c2c524
 target_link_libraries(audio-info
         ${Boost_LIBRARIES}
         ${CMAKE_THREAD_LIBS_INIT}
