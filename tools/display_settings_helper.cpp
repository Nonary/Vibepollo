/**
 * @file tools/display_settings_helper.cpp
 * @brief Detached helper to apply/revert Windows display settings via IPC.
 */

#ifdef _WIN32

  // standard
  #include <algorithm>
  #include <atomic>
  #include <chrono>
  #include <condition_variable>
  #include <cstdint>
  #include <cctype>
  #include <array>
  #include <cstdio>
  #include <cstdlib>
  #include <cstring>
  #include <cwchar>
  #include <cmath>
  #include <filesystem>
  #include <functional>
  #include <memory>
  #include <mutex>
  #include <optional>
  #include <set>
  #include <span>
  #include <stop_token>
  #include <string>
  #include <thread>
  #include <unordered_map>
  #include <utility>
  #include <vector>

// third-party (libdisplaydevice)
  #include "src/logging.h"
  #include "src/platform/windows/ipc/pipes.h"

  #include <display_device/json.h>
  #include <display_device/logging.h>
  #include <display_device/noop_audio_context.h>
  #include <display_device/noop_settings_persistence.h>
  #include <display_device/windows/settings_manager.h>
  #include <display_device/windows/settings_utils.h>
  #include <display_device/windows/win_api_layer.h>
  #include <display_device/windows/win_api_utils.h>
  #include <display_device/windows/win_display_device.h>
  #include <nlohmann/json.hpp>

  // platform
  #ifndef SECURITY_WIN32
    #define SECURITY_WIN32
  #endif

  #include <comdef.h>
  #include <dbt.h>
  #include <devguid.h>
  #include <lmcons.h>
  #include <powrprof.h>
  #include <secext.h>
  #include <shlobj.h>
  #include <taskschd.h>
  #include <windows.h>
  #include <winerror.h>
  #include <wtsapi32.h>

namespace {
  static const GUID kMonitorInterfaceGuid = {0xe6f07b5f, 0xee97, 0x4a90, {0xb0, 0x76, 0x33, 0xf5, 0x7b, 0xf4, 0xea, 0xa7}};
}

using namespace std::chrono_literals;
namespace bl = boost::log;

namespace {

  constexpr DWORD kInvalidSessionId = static_cast<DWORD>(-1);

  std::wstring query_session_account(DWORD session_id) {
    if (session_id == kInvalidSessionId) {
      return {};
    }

    auto fetch_session_string = [&](WTS_INFO_CLASS info_class) -> std::wstring {
      LPWSTR buffer = nullptr;
      DWORD bytes = 0;
      if (!WTSQuerySessionInformationW(WTS_CURRENT_SERVER_HANDLE, session_id, info_class, &buffer, &bytes)) {
        return {};
      }

      std::wstring value;
      if (buffer && *buffer != L'\0') {
        value.assign(buffer);
      }

      if (buffer) {
        WTSFreeMemory(buffer);
      }

      return value;
    };

    std::wstring user = fetch_session_string(WTSUserName);
    if (user.empty()) {
      return {};
    }

    std::wstring domain = fetch_session_string(WTSDomainName);
    if (!domain.empty()) {
      return domain + L"\\" + user;
    }

    return user;
  }

  std::wstring build_restore_task_name(const std::wstring &username) {
    return L"VibeshineDisplayRestore";
  }

  // Trigger a more robust Explorer/shell refresh so that desktop/taskbar icons
  // and other shell-controlled UI elements pick up DPI/metrics changes that
  // can occur after monitor topology/primary swaps. Avoids wrong-sized icons
  // without restarting Explorer.
  inline void refresh_shell_after_display_change() {
    // 1) Ask the shell to refresh associations/images and flush notifications.
    //    SHCNF_FLUSHNOWAIT avoids blocking if the shell is busy.
    SHChangeNotify(SHCNE_ASSOCCHANGED, SHCNF_IDLIST | SHCNF_FLUSHNOWAIT, nullptr, nullptr);

    // 2) Force a reload of system icons. This does not change user settings
    //    but prompts Explorer to re-query default icons and sizes.
    SystemParametersInfoW(SPI_SETICONS, 0, nullptr, SPIF_SENDCHANGE);

    // Helper to safely broadcast a message with a short timeout so we don't hang
    // if any app stops responding.
    auto broadcast = [](UINT msg, WPARAM wParam, LPARAM lParam) {
      DWORD_PTR result = 0;
      SendMessageTimeoutW(HWND_BROADCAST, msg, wParam, lParam, SMTO_ABORTIFHUNG | SMTO_NORMAL, 100, &result);
    };

    // 3) Broadcast targeted setting changes that commonly trigger Explorer to
    //    refresh icon metrics and shell state.
    static const wchar_t kShellState[] = L"ShellState";
    static const wchar_t kIconMetrics[] = L"IconMetrics";
    broadcast(WM_SETTINGCHANGE, 0, reinterpret_cast<LPARAM>(kShellState));
    broadcast(WM_SETTINGCHANGE, 0, reinterpret_cast<LPARAM>(kIconMetrics));

    // 4) Broadcast a display change with current depth and resolution to nudge
    //    windows that cache DPI-dependent icon resources.
    HDC hdc = GetDC(nullptr);
    int bpp = 32;
    if (hdc) {
      const int planes = GetDeviceCaps(hdc, PLANES);
      const int bits = GetDeviceCaps(hdc, BITSPIXEL);
      if (planes > 0 && bits > 0) {
        bpp = planes * bits;
      }
      ReleaseDC(nullptr, hdc);
    }
    const LPARAM res = MAKELPARAM(GetSystemMetrics(SM_CXSCREEN), GetSystemMetrics(SM_CYSCREEN));
    broadcast(WM_DISPLAYCHANGE, static_cast<WPARAM>(bpp), res);
  }

  // Simple framed protocol: [u32 length][u8 type][payload...]
  enum class MsgType : uint8_t {
    Apply = 1,  // payload: JSON SingleDisplayConfiguration
    Revert = 2,  // no payload
    Reset = 3,  // clear persistence (best-effort)
    ExportGolden = 4,  // no payload; export current settings snapshot as golden restore
    ApplyResult = 6,  // payload: [u8 success][optional message...]
    Disarm = 7,  // cancel any pending restore requests/watchdogs
    SnapshotCurrent = 8,  // snapshot current session state (rotate current->previous) without applying
    Ping = 0xFE,  // no payload, reply with Pong
    Stop = 0xFF  // no payload, terminate process
  };

  inline void send_framed_content(platf::dxgi::AsyncNamedPipe &pipe, MsgType type, std::span<const uint8_t> payload = {}) {
    std::vector<uint8_t> out;
    out.reserve(1 + payload.size());
    out.push_back(static_cast<uint8_t>(type));
    out.insert(out.end(), payload.begin(), payload.end());
    pipe.send(out);
  }

  // Wrap SettingsManager for easy use in this helper
  class DisplayController {
  public:
    DisplayController() = default;

    // Enumerate all currently available display device IDs (active or inactive).
    std::set<std::string> enum_all_device_ids() const {
      std::set<std::string> ids;
      for (const auto &d : enumerate_devices(display_device::DeviceEnumerationDetail::Minimal)) {
        ids.insert(d.m_device_id);
      }
      return ids;
    }

    // Validate whether a snapshot's topology is currently applicable.
    bool is_topology_valid(const display_device::DisplaySettingsSnapshot &snap) const {
      if (!ensure_initialized()) {
        return false;
      }
      try {
        return m_dd->isTopologyValid(snap.m_topology);
      } catch (...) {
        return false;
      }
    }

    bool apply(
      const display_device::SingleDisplayConfiguration &cfg,
      const std::optional<display_device::ActiveTopology> &base_topology
    ) {
      if (!ensure_initialized()) {
        return false;
      }
      try {
        if (base_topology && m_dd->isTopologyValid(*base_topology)) {
          (void) m_dd->setTopology(*base_topology);
        }
      } catch (...) {
      }
      using enum display_device::SettingsManagerInterface::ApplyResult;
      const auto res = m_sm->applySettings(cfg);
      BOOST_LOG(info) << "ApplySettings result: " << static_cast<int>(res);
      return res == Ok;
    }

    bool apply(const display_device::SingleDisplayConfiguration &cfg) {
      return apply(cfg, std::nullopt);
    }

    // Revert display configuration; returns whether reverted OK.
    bool revert() {
      if (!ensure_initialized()) {
        return false;
      }
      using enum display_device::SettingsManagerInterface::RevertResult;
      const auto res = m_sm->revertSettings();
      BOOST_LOG(info) << "RevertSettings result: " << static_cast<int>(res);
      return res == Ok;
    }

    // Reset persistence file; best-effort noop persistence returns true.
    bool reset_persistence() {
      if (!ensure_initialized()) {
        return false;
      }
      return m_sm->resetPersistence();
    }

    bool set_display_origin(const std::string &device_id, const display_device::Point &origin) {
      if (!ensure_initialized()) {
        return false;
      }
      try {
        return m_dd->setDisplayOrigin(device_id, origin);
      } catch (...) {
        return false;
      }
    }

    bool configuration_matches_current_state(const display_device::SingleDisplayConfiguration &cfg) const {
      if (!ensure_initialized()) {
        return false;
      }
      if (cfg.m_device_id.empty()) {
        return false;
      }

      try {
        // Use targeted APIs instead of enumAvailableDevices() which enumerates all devices.
        // getCurrentDisplayModes/getCurrentHdrStates use queryDisplayConfig() to get active
        // config and search for specific devices - much faster than full enumeration.
        const std::set<std::string> device_ids {cfg.m_device_id};

        // Check resolution and refresh rate if specified in config
        if (cfg.m_resolution || cfg.m_refresh_rate) {
          auto modes = m_dd->getCurrentDisplayModes(device_ids);
          auto it = modes.find(cfg.m_device_id);
          if (it == modes.end()) {
            return false;  // Device not active or not found
          }
          const auto &mode = it->second;

          if (cfg.m_resolution) {
            if (mode.m_resolution.m_width != cfg.m_resolution->m_width ||
                mode.m_resolution.m_height != cfg.m_resolution->m_height) {
              return false;
            }
          }

          if (cfg.m_refresh_rate) {
            auto desired = floating_to_double(*cfg.m_refresh_rate);
            display_device::FloatingPoint actual_fp = mode.m_refresh_rate;
            auto actual = floating_to_double(actual_fp);
            if (!desired || !actual || !nearly_equal(*desired, *actual)) {
              return false;
            }
          }
        }

        // Check HDR state if specified in config
        if (cfg.m_hdr_state) {
          auto hdr_states = m_dd->getCurrentHdrStates(device_ids);
          auto it = hdr_states.find(cfg.m_device_id);
          if (it == hdr_states.end() || !it->second || *it->second != *cfg.m_hdr_state) {
            return false;
          }
        }

        return true;
      } catch (...) {
        return false;
      }
    }

    // Capture a full snapshot of current settings.
    display_device::DisplaySettingsSnapshot snapshot() const {
      display_device::DisplaySettingsSnapshot snap;
      if (!ensure_initialized()) {
        return snap;
      }
      try {
        // Topology - snapshot is taken before virtual displays are created,
        // so no filtering is needed.
        snap.m_topology = m_dd->getCurrentTopology();

        // Flatten device ids present in topology
        std::set<std::string> device_ids;
        for (const auto &grp : snap.m_topology) {
          device_ids.insert(grp.begin(), grp.end());
        }
        // Fall back to all enumerated devices if needed
        if (device_ids.empty()) {
          collect_all_device_ids(device_ids);
        }

        // Modes and HDR
        snap.m_modes = m_dd->getCurrentDisplayModes(device_ids);
        snap.m_hdr_states = m_dd->getCurrentHdrStates(device_ids);

        // Primary device
        const auto primary = find_primary_in_set(device_ids);
        if (primary) {
          snap.m_primary_device = *primary;
        }
      } catch (...) {
        // best-effort snapshot
      }
      return snap;
    }

    // Validate whether a proposed topology is acceptable by the OS using SDC_VALIDATE.
    bool validate_topology_with_os(const display_device::ActiveTopology &topo) const {
      if (!ensure_initialized()) {
        return false;
      }
      try {
        if (!m_dd->isTopologyValid(topo)) {
          return false;
        }
        const auto original_data = m_wapi->queryDisplayConfig(display_device::QueryType::All);
        if (!original_data) {
          return false;
        }
        const auto path_data = display_device::win_utils::collectSourceDataForMatchingPaths(*m_wapi, original_data->m_paths);
        if (path_data.empty()) {
          return false;
        }
        auto paths = display_device::win_utils::makePathsForNewTopology(topo, path_data, original_data->m_paths);
        if (paths.empty()) {
          return false;
        }
        UINT32 flags = SDC_VALIDATE | SDC_TOPOLOGY_SUPPLIED | SDC_ALLOW_PATH_ORDER_CHANGES | SDC_VIRTUAL_MODE_AWARE;
        LONG result = m_wapi->setDisplayConfig(paths, {}, flags);
        if (result == ERROR_GEN_FAILURE) {
          flags = SDC_VALIDATE | SDC_USE_SUPPLIED_DISPLAY_CONFIG | SDC_VIRTUAL_MODE_AWARE;
          result = m_wapi->setDisplayConfig(paths, {}, flags);
        }
        if (result != ERROR_SUCCESS) {
          BOOST_LOG(warning) << "Topology validation failed: " << result;
          return false;
        }
        return true;
      } catch (...) {
        return false;
      }
    }

    bool soft_test_display_settings(
      const display_device::SingleDisplayConfiguration &cfg,
      const std::optional<display_device::ActiveTopology> &base_topology
    ) const {
      if (!ensure_initialized()) {
        return false;
      }
      try {
        auto topo_before = base_topology.value_or(m_dd->getCurrentTopology());
        if (!m_dd->isTopologyValid(topo_before)) {
          return false;
        }
        const auto devices = enumerate_devices(display_device::DeviceEnumerationDetail::Minimal);
        auto initial = display_device::win_utils::computeInitialState(std::nullopt, topo_before, devices);
        if (!initial) {
          return false;
        }
        const auto [new_topology, device_to_configure, additional_devices] = display_device::win_utils::computeNewTopologyAndMetadata(
          cfg.m_device_prep,
          cfg.m_device_id,
          *initial
        );

        if (m_dd->isTopologyTheSame(topo_before, new_topology)) {
          return true;
        }
        return validate_topology_with_os(new_topology);
      } catch (...) {
        return false;
      }
    }

    bool soft_test_display_settings(const display_device::SingleDisplayConfiguration &cfg) const {
      return soft_test_display_settings(cfg, std::nullopt);
    }

    std::optional<display_device::ActiveTopology> compute_expected_topology(
      const display_device::SingleDisplayConfiguration &cfg,
      const std::optional<display_device::ActiveTopology> &base_topology
    ) const {
      if (!ensure_initialized()) {
        return std::nullopt;
      }
      try {
        auto topo_before = base_topology.value_or(m_dd->getCurrentTopology());
        if (!m_dd->isTopologyValid(topo_before)) {
          return std::nullopt;
        }
        const auto devices = enumerate_devices(display_device::DeviceEnumerationDetail::Minimal);
        auto initial = display_device::win_utils::computeInitialState(std::nullopt, topo_before, devices);
        if (!initial) {
          return std::nullopt;
        }
        const auto [new_topology, device_to_configure, additional_devices] = display_device::win_utils::computeNewTopologyAndMetadata(
          cfg.m_device_prep,
          cfg.m_device_id,
          *initial
        );
        return new_topology;
      } catch (...) {
        return std::nullopt;
      }
    }

    std::optional<display_device::ActiveTopology> compute_expected_topology(const display_device::SingleDisplayConfiguration &cfg) const {
      return compute_expected_topology(cfg, std::nullopt);
    }

    bool is_topology_the_same(const display_device::ActiveTopology &a, const display_device::ActiveTopology &b) const {
      if (!ensure_initialized()) {
        return false;
      }
      try {
        return m_dd->isTopologyTheSame(a, b);
      } catch (...) {
        return false;
      }
    }

    // Apply the HDR blank workaround synchronously (call from a background thread)
    void blank_hdr_states(std::chrono::milliseconds delay) {
      if (!ensure_initialized()) {
        return;
      }
      try {
        display_device::win_utils::blankHdrStates(*m_dd, delay);
      } catch (...) {
        // ignore errors; best effort
      }
    }

    // Compute a simple signature string from snapshot for change detection/logging.
    std::string signature(const display_device::DisplaySettingsSnapshot &snap) const {
      // Build a stable textual representation
      std::string s;
      s.reserve(1024);
      // Topology
      s += "T:";
      for (auto grp : snap.m_topology) {
        std::sort(grp.begin(), grp.end());
        s += "[";
        for (const auto &id : grp) {
          s += id;
          s += ",";
        }
        s += "]";
      }
      // Modes
      s += ";M:";
      for (const auto &kv : snap.m_modes) {
        s += kv.first;
        s += "=";
        s += std::to_string(kv.second.m_resolution.m_width);
        s += "x";
        s += std::to_string(kv.second.m_resolution.m_height);
        s += "@";
        s += std::to_string(kv.second.m_refresh_rate.m_numerator);
        s += "/";
        s += std::to_string(kv.second.m_refresh_rate.m_denominator);
        s += ";";
      }
      // HDR
      s += ";H:";
      for (const auto &kh : snap.m_hdr_states) {
        s += kh.first;
        s += "=";
        // Avoid ambiguous null; use explicit string for readability
        if (!kh.second.has_value()) {
          s += "unknown";
        } else {
          s += (*kh.second == display_device::HdrState::Enabled) ? "on" : "off";
        }
        s += ";";
      }
      // Primary
      s += ";P:";
      s += snap.m_primary_device;
      return s;
    }

    // Convenience: current topology signature for change detection watchers.
    std::string current_topology_signature() const {
      return signature(snapshot());
    }

    // Save snapshot to file as JSON-like format.
    bool save_display_settings_snapshot_to_file(const std::filesystem::path &path) const {
      auto snap = snapshot();
      const auto snapshot_exclusions = snapshot_exclusions_copy();
      auto is_excluded = [&](const std::string &device_id) {
        if (snapshot_exclusions.empty()) {
          return false;
        }
        const auto norm = normalize_device_id(device_id);
        return std::find(snapshot_exclusions.begin(), snapshot_exclusions.end(), norm) != snapshot_exclusions.end();
      };
      if (!is_topology_valid(snap)) {
        BOOST_LOG(warning) << "Skipping display snapshot save; topology is invalid or empty for path="
                           << path.string();
        return false;
      }
      if (snap.m_modes.empty()) {
        BOOST_LOG(warning) << "Skipping display snapshot save; mode set is empty for path=" << path.string();
        return false;
      }
      // Filter out devices without display_name (e.g., dummy plugs not properly attached to Windows).
      // These should not be saved as restore targets.
      {
        auto devices = enumerate_devices(display_device::DeviceEnumerationDetail::Minimal);
        std::set<std::string> valid_device_ids;
        for (const auto &d : devices) {
          if (!d.m_display_name.empty()) {
            const auto id = d.m_device_id.empty() ? d.m_display_name : d.m_device_id;
            valid_device_ids.insert(id);
          }
        }

        if (!snapshot_exclusions.empty()) {
          std::set<std::string> filtered_ids;
          std::vector<std::string> excluded_now;
          for (const auto &id : valid_device_ids) {
            if (is_excluded(id)) {
              excluded_now.push_back(id);
              continue;
            }
            filtered_ids.insert(id);
          }
          if (!excluded_now.empty()) {
            std::string joined;
            for (size_t i = 0; i < excluded_now.size(); ++i) {
              if (i > 0) {
                joined += ", ";
              }
              joined += excluded_now[i];
            }
            BOOST_LOG(info) << "Display snapshot: excluding devices from snapshot: [" << joined << "]";
          }
          valid_device_ids.swap(filtered_ids);
          if (valid_device_ids.empty()) {
            BOOST_LOG(warning) << "Skipping display snapshot save; all devices are excluded for path="
                               << path.string();
            return false;
          }
        }

        // Filter topology groups, removing devices without valid display_name
        display_device::ActiveTopology filtered_topology;
        for (const auto &grp : snap.m_topology) {
          std::vector<std::string> filtered_grp;
          for (const auto &device_id : grp) {
            if (valid_device_ids.count(device_id)) {
              filtered_grp.push_back(device_id);
            }
          }
          if (!filtered_grp.empty()) {
            filtered_topology.push_back(std::move(filtered_grp));
          }
        }

        if (filtered_topology.empty()) {
          BOOST_LOG(warning) << "Skipping display snapshot save; no devices with valid display_name for path="
                             << path.string();
          return false;
        }

        // Update snapshot with filtered data
        snap.m_topology = std::move(filtered_topology);

        // Filter modes and hdr_states to only include valid devices
        for (auto it = snap.m_modes.begin(); it != snap.m_modes.end();) {
          if (!valid_device_ids.count(it->first)) {
            it = snap.m_modes.erase(it);
          } else {
            ++it;
          }
        }
        for (auto it = snap.m_hdr_states.begin(); it != snap.m_hdr_states.end();) {
          if (!valid_device_ids.count(it->first)) {
            it = snap.m_hdr_states.erase(it);
          } else {
            ++it;
          }
        }

        // Clear primary if it was filtered out
        if (!valid_device_ids.count(snap.m_primary_device)) {
          snap.m_primary_device.clear();
        }
      }
      std::error_code ec;
      std::filesystem::create_directories(path.parent_path(), ec);
      FILE *f = _wfopen(path.wstring().c_str(), L"wb");
      if (!f) {
        return false;
      }
      auto guard = std::unique_ptr<FILE, int (*)(FILE *)>(f, fclose);
      std::string out;
      out += "{\n  \"topology\": [";
      for (size_t i = 0; i < snap.m_topology.size(); ++i) {
        const auto &grp = snap.m_topology[i];
        out += "[";
        for (size_t j = 0; j < grp.size(); ++j) {
          out += "\"" + grp[j] + "\"";
          if (j + 1 < grp.size()) {
            out += ",";
          }
        }
        out += "]";
        if (i + 1 < snap.m_topology.size()) {
          out += ",";
        }
      }
      out += "],\n  \"modes\": {";
      size_t k = 0;
      for (const auto &kv : snap.m_modes) {
        out += "\n    \"" + kv.first + "\": { \"w\": " + std::to_string(kv.second.m_resolution.m_width) + ", \"h\": " + std::to_string(kv.second.m_resolution.m_height) + ", \"num\": " + std::to_string(kv.second.m_refresh_rate.m_numerator) + ", \"den\": " + std::to_string(kv.second.m_refresh_rate.m_denominator) + " }";
        if (++k < snap.m_modes.size()) {
          out += ",";
        }
      }
      out += "\n  },\n  \"hdr\": {";
      k = 0;
      for (const auto &kh : snap.m_hdr_states) {
        out += "\n    \"" + kh.first + "\": ";
        if (!kh.second.has_value()) {
          out += "null";
        } else {
          out += (*kh.second == display_device::HdrState::Enabled) ? "\"on\"" : "\"off\"";
        }
        if (++k < snap.m_hdr_states.size()) {
          out += ",";
        }
      }
      out += "\n  },\n  \"primary\": \"" + snap.m_primary_device + "\"\n}";
      const auto written = fwrite(out.data(), 1, out.size(), f);
      return written == out.size();
    }

    // Save a provided snapshot to file (without validation/filtering).
    bool save_snapshot_to_file(const display_device::DisplaySettingsSnapshot &snap, const std::filesystem::path &path) const {
      std::error_code ec;
      std::filesystem::create_directories(path.parent_path(), ec);
      FILE *f = _wfopen(path.wstring().c_str(), L"wb");
      if (!f) {
        return false;
      }
      auto guard = std::unique_ptr<FILE, int (*)(FILE *)>(f, fclose);
      std::string out;
      out += "{\n  \"topology\": [";
      for (size_t i = 0; i < snap.m_topology.size(); ++i) {
        const auto &grp = snap.m_topology[i];
        out += "[";
        for (size_t j = 0; j < grp.size(); ++j) {
          out += "\"" + grp[j] + "\"";
          if (j + 1 < grp.size()) {
            out += ",";
          }
        }
        out += "]";
        if (i + 1 < snap.m_topology.size()) {
          out += ",";
        }
      }
      out += "],\n  \"modes\": {";
      size_t k = 0;
      for (const auto &kv : snap.m_modes) {
        out += "\n    \"" + kv.first + "\": { \"w\": " + std::to_string(kv.second.m_resolution.m_width) + ", \"h\": " + std::to_string(kv.second.m_resolution.m_height) + ", \"num\": " + std::to_string(kv.second.m_refresh_rate.m_numerator) + ", \"den\": " + std::to_string(kv.second.m_refresh_rate.m_denominator) + " }";
        if (++k < snap.m_modes.size()) {
          out += ",";
        }
      }
      out += "\n  },\n  \"hdr\": {";
      k = 0;
      for (const auto &kh : snap.m_hdr_states) {
        out += "\n    \"" + kh.first + "\": ";
        if (!kh.second.has_value()) {
          out += "null";
        } else {
          out += (*kh.second == display_device::HdrState::Enabled) ? "\"on\"" : "\"off\"";
        }
        if (++k < snap.m_hdr_states.size()) {
          out += ",";
        }
      }
      out += "\n  },\n  \"primary\": \"" + snap.m_primary_device + "\"\n}";
      const auto written = fwrite(out.data(), 1, out.size(), f);
      return written == out.size();
    }

    // Load snapshot from file.
    std::optional<display_device::DisplaySettingsSnapshot> load_display_settings_snapshot(const std::filesystem::path &path) const {
      std::error_code ec;
      if (!std::filesystem::exists(path, ec)) {
        return std::nullopt;
      }
      FILE *f = _wfopen(path.wstring().c_str(), L"rb");
      if (!f) {
        return std::nullopt;
      }
      auto guard = std::unique_ptr<FILE, int (*)(FILE *)>(f, fclose);
      std::string data;
      char buf[4096];
      while (size_t n = fread(buf, 1, sizeof(buf), f)) {
        data.append(buf, n);
      }

      display_device::DisplaySettingsSnapshot snap;
      const auto prim = find_str_section(data, "primary");
      const auto topo_s = find_str_section(data, "topology");
      const auto modes_s = find_str_section(data, "modes");
      const auto hdr_s = find_str_section(data, "hdr");
      parse_primary_field(prim, snap);
      parse_topology_field(topo_s, snap);
      parse_modes_field(modes_s, snap);
      parse_hdr_field(hdr_s, snap);

      // Filter snapshot using current exclusion list and devices with a valid display_name.
      std::set<std::string> valid_devices_norm;
      std::vector<std::string> filtered_out_excluded;
      const auto exclusions = snapshot_exclusions_copy();
      std::set<std::string> exclusions_norm;
      for (auto id : exclusions) {
        exclusions_norm.insert(normalize_device_id(std::move(id)));
      }

      for (const auto &d : enumerate_devices(display_device::DeviceEnumerationDetail::Minimal)) {
        if (d.m_display_name.empty()) {
          continue;
        }
        auto id = d.m_device_id.empty() ? d.m_display_name : d.m_device_id;
        auto norm = normalize_device_id(id);
        if (!exclusions_norm.empty() && exclusions_norm.count(norm)) {
          filtered_out_excluded.push_back(id);
          continue;
        }
        valid_devices_norm.insert(std::move(norm));
      }

      if (valid_devices_norm.empty()) {
        BOOST_LOG(warning) << "Snapshot load rejected: no valid devices available for path=" << path.string();
        return std::nullopt;
      }

      auto is_allowed = [&](const std::string &device_id) {
        const auto norm = normalize_device_id(device_id);
        if (!valid_devices_norm.count(norm)) {
          return false;
        }
        return exclusions_norm.empty() || !exclusions_norm.count(norm);
      };

      display_device::ActiveTopology filtered_topology;
      for (const auto &grp : snap.m_topology) {
        std::vector<std::string> filtered_grp;
        for (const auto &device_id : grp) {
          if (is_allowed(device_id)) {
            filtered_grp.push_back(device_id);
          } else if (!exclusions_norm.empty() && exclusions_norm.count(normalize_device_id(device_id))) {
            filtered_out_excluded.push_back(device_id);
          }
        }
        if (!filtered_grp.empty()) {
          filtered_topology.push_back(std::move(filtered_grp));
        }
      }

      if (filtered_topology.empty()) {
        BOOST_LOG(warning) << "Snapshot load rejected: all devices filtered for path=" << path.string();
        return std::nullopt;
      }

      snap.m_topology = std::move(filtered_topology);

      for (auto it = snap.m_modes.begin(); it != snap.m_modes.end();) {
        if (!is_allowed(it->first)) {
          it = snap.m_modes.erase(it);
        } else {
          ++it;
        }
      }
      for (auto it = snap.m_hdr_states.begin(); it != snap.m_hdr_states.end();) {
        if (!is_allowed(it->first)) {
          it = snap.m_hdr_states.erase(it);
        } else {
          ++it;
        }
      }
      if (!snap.m_primary_device.empty() && !is_allowed(snap.m_primary_device)) {
        snap.m_primary_device.clear();
      }

      if (!filtered_out_excluded.empty()) {
        std::sort(filtered_out_excluded.begin(), filtered_out_excluded.end());
        filtered_out_excluded.erase(std::unique(filtered_out_excluded.begin(), filtered_out_excluded.end()), filtered_out_excluded.end());
        std::string joined;
        for (size_t i = 0; i < filtered_out_excluded.size(); ++i) {
          if (i > 0) {
            joined += ", ";
          }
          joined += filtered_out_excluded[i];
        }
        BOOST_LOG(info) << "Snapshot load: excluded devices filtered from " << path.string() << ": [" << joined << "]";
      }

      return snap;
    }

    // Apply snapshot best-effort.
    bool apply_snapshot(const display_device::DisplaySettingsSnapshot &snap) {
      if (!ensure_initialized()) {
        return false;
      }
      try {
        (void) m_dd->setTopology(snap.m_topology);
        (void) m_dd->setDisplayModesTemporary(snap.m_modes);
        (void) m_dd->setHdrStates(snap.m_hdr_states);
        if (!snap.m_primary_device.empty()) {
          (void) m_dd->setAsPrimary(snap.m_primary_device);
        }
        return true;
      } catch (...) {
        return false;
      }
    }

    void set_snapshot_exclusions(const std::vector<std::string> &ids) {
      std::lock_guard<std::mutex> lock(snapshot_exclude_mutex_);
      snapshot_exclude_devices_.clear();
      std::set<std::string> unique;
      for (auto id : ids) {
        id = normalize_device_id(std::move(id));
        if (!id.empty()) {
          unique.insert(std::move(id));
        }
      }
      snapshot_exclude_devices_.assign(unique.begin(), unique.end());
    }

    std::vector<std::string> snapshot_exclusions_copy_public() const {
      return snapshot_exclusions_copy();
    }

  private:
    enum class InitState : uint8_t {
      Uninitialized,
      Ready,
      Failed
    };

    bool ensure_initialized() const {
      auto state = m_init_state.load(std::memory_order_acquire);
      if (state == InitState::Ready) {
        return true;
      }
      if (state == InitState::Failed) {
        return false;
      }

      std::call_once(m_init_once, [this]() noexcept {
        try {
          auto wapi = std::make_shared<display_device::WinApiLayer>();
          auto dd = std::make_shared<display_device::WinDisplayDevice>(wapi);
          auto sm = std::make_unique<display_device::SettingsManager>(
            dd,
            std::make_shared<display_device::NoopAudioContext>(),
            std::make_unique<display_device::PersistentState>(std::make_shared<display_device::NoopSettingsPersistence>()),
            display_device::WinWorkarounds {}
          );
          m_wapi = std::move(wapi);
          m_dd = std::move(dd);
          m_sm = std::move(sm);
          m_init_state.store(InitState::Ready, std::memory_order_release);
        } catch (...) {
          BOOST_LOG(error) << "Display helper: failed to initialize display controller stack.";
          m_init_state.store(InitState::Failed, std::memory_order_release);
        }
      });

      return m_init_state.load(std::memory_order_acquire) == InitState::Ready;
    }

    mutable std::once_flag m_init_once;
    mutable std::atomic<InitState> m_init_state {InitState::Uninitialized};
    mutable std::shared_ptr<display_device::WinApiLayer> m_wapi;
    mutable std::shared_ptr<display_device::WinDisplayDevice> m_dd;
    mutable std::unique_ptr<display_device::SettingsManager> m_sm;
    mutable std::mutex snapshot_exclude_mutex_;
    std::vector<std::string> snapshot_exclude_devices_;

    static std::string normalize_device_id(std::string id) {
      id.erase(id.begin(), std::find_if(id.begin(), id.end(), [](unsigned char ch) { return !std::isspace(ch); }));
      id.erase(std::find_if(id.rbegin(), id.rend(), [](unsigned char ch) { return !std::isspace(ch); }).base(), id.end());
      std::transform(id.begin(), id.end(), id.begin(), [](unsigned char c) { return static_cast<char>(std::tolower(c)); });
      return id;
    }

    std::vector<std::string> snapshot_exclusions_copy() const {
      std::lock_guard<std::mutex> lock(snapshot_exclude_mutex_);
      return snapshot_exclude_devices_;
    }

    void collect_all_device_ids(std::set<std::string> &out) const {
      for (const auto &d : enumerate_devices(display_device::DeviceEnumerationDetail::Minimal)) {
        out.insert(d.m_device_id);
      }
    }

  public:
    display_device::EnumeratedDeviceList enumerate_devices(display_device::DeviceEnumerationDetail detail) const {
      if (!ensure_initialized()) {
        return {};
      }
      try {
        return m_dd->enumAvailableDevices(detail);
      } catch (...) {
        return {};
      }
    }

  private:
    std::optional<std::string> find_primary_in_set(const std::set<std::string> &ids) const {
      if (!ensure_initialized()) {
        return std::nullopt;
      }
      for (const auto &id : ids) {
        if (m_dd->isPrimary(id)) {
          return id;
        }
      }
      return std::nullopt;
    }

    // Parsing helpers to keep cyclomatic complexity low.
    static std::string find_str_section(const std::string &data, const std::string &key) {
      auto p = data.find("\"" + key + "\"");
      if (p == std::string::npos) {
        return {};
      }
      p = data.find(':', p);
      if (p == std::string::npos) {
        return {};
      }
      return data.substr(p + 1);
    }

    static std::optional<double> floating_to_double(const display_device::FloatingPoint &value) {
      if (std::holds_alternative<double>(value)) {
        return std::get<double>(value);
      }
      const auto &rat = std::get<display_device::Rational>(value);
      if (rat.m_denominator == 0) {
        return std::nullopt;
      }
      return static_cast<double>(rat.m_numerator) / static_cast<double>(rat.m_denominator);
    }

    static bool nearly_equal(double lhs, double rhs) {
      const double diff = std::abs(lhs - rhs);
      const double scale = std::max({1.0, std::abs(lhs), std::abs(rhs)});
      return diff <= scale * 1e-4;
    }

    std::optional<display_device::EnumeratedDevice::Info> get_device_info_minimal(const std::string &device_id) const {
      if (!ensure_initialized()) {
        return std::nullopt;
      }
      try {
        auto devices = m_dd->enumAvailableDevices(display_device::DeviceEnumerationDetail::Minimal);
        for (const auto &device : devices) {
          if (device.m_device_id == device_id && device.m_info) {
            return device.m_info;
          }
        }
      } catch (...) {
      }
      return std::nullopt;
    }

    bool info_matches_config(
      const display_device::EnumeratedDevice::Info &info,
      const display_device::SingleDisplayConfiguration &cfg
    ) const {
      if (cfg.m_resolution) {
        if (info.m_resolution.m_width != cfg.m_resolution->m_width ||
            info.m_resolution.m_height != cfg.m_resolution->m_height) {
          return false;
        }
      }

      if (cfg.m_refresh_rate) {
        auto desired = floating_to_double(*cfg.m_refresh_rate);
        auto actual = floating_to_double(info.m_refresh_rate);
        if (!desired || !actual || !nearly_equal(*desired, *actual)) {
          return false;
        }
      }

      if (cfg.m_hdr_state) {
        if (!info.m_hdr_state || *info.m_hdr_state != *cfg.m_hdr_state) {
          return false;
        }
      }

      return true;
    }

    static void parse_primary_field(const std::string &prim, display_device::DisplaySettingsSnapshot &snap) {
      auto q1 = prim.find('"');
      auto q2 = prim.find('"', q1 == std::string::npos ? 0 : q1 + 1);
      if (q1 != std::string::npos && q2 != std::string::npos && q2 > q1) {
        snap.m_primary_device = prim.substr(q1 + 1, q2 - q1 - 1);
      }
    }

    static void parse_topology_field(const std::string &topo_s, display_device::DisplaySettingsSnapshot &snap) {
      snap.m_topology.clear();
      size_t i = topo_s.find('[');
      if (i == std::string::npos) {
        return;
      }
      ++i;  // skip [
      while (i < topo_s.size() && topo_s[i] != ']') {
        while (i < topo_s.size() && topo_s[i] != '[' && topo_s[i] != ']') {
          ++i;
        }
        if (i >= topo_s.size() || topo_s[i] == ']') {
          break;
        }
        ++i;  // skip [
        std::vector<std::string> grp;
        while (i < topo_s.size() && topo_s[i] != ']') {
          while (i < topo_s.size() && topo_s[i] != '"' && topo_s[i] != ']') {
            ++i;
          }
          if (i >= topo_s.size() || topo_s[i] == ']') {
            break;
          }
          auto q1 = i + 1;
          auto q2 = topo_s.find('"', q1);
          if (q2 == std::string::npos) {
            break;
          }
          grp.emplace_back(topo_s.substr(q1, q2 - q1));
          i = q2 + 1;
        }
        while (i < topo_s.size() && topo_s[i] != ']') {
          ++i;
        }
        if (i < topo_s.size() && topo_s[i] == ']') {
          ++i;  // skip ]
        }
        snap.m_topology.emplace_back(std::move(grp));
      }
    }

    static unsigned int parse_num_field(const std::string &obj, const char *key) {
      auto p = obj.find(key);
      if (p == std::string::npos) {
        return 0;
      }
      p = obj.find(':', p);
      if (p == std::string::npos) {
        return 0;
      }
      return static_cast<unsigned int>(std::stoul(obj.substr(p + 1)));
    }

    static void parse_modes_field(const std::string &modes_s, display_device::DisplaySettingsSnapshot &snap) {
      snap.m_modes.clear();
      size_t i = modes_s.find('{');
      if (i == std::string::npos) {
        return;
      }
      ++i;
      while (i < modes_s.size() && modes_s[i] != '}') {
        while (i < modes_s.size() && modes_s[i] != '"' && modes_s[i] != '}') {
          ++i;
        }
        if (i >= modes_s.size() || modes_s[i] == '}') {
          break;
        }
        auto q1 = i + 1;
        auto q2 = modes_s.find('"', q1);
        if (q2 == std::string::npos) {
          break;
        }
        std::string id = modes_s.substr(q1, q2 - q1);
        i = modes_s.find('{', q2);
        if (i == std::string::npos) {
          break;
        }
        auto end = modes_s.find('}', i);
        if (end == std::string::npos) {
          break;
        }
        auto obj = modes_s.substr(i, end - i);
        display_device::DisplayMode dm;
        dm.m_resolution.m_width = parse_num_field(obj, "\"w\"");
        dm.m_resolution.m_height = parse_num_field(obj, "\"h\"");
        dm.m_refresh_rate.m_numerator = parse_num_field(obj, "\"num\"");
        dm.m_refresh_rate.m_denominator = parse_num_field(obj, "\"den\"");
        snap.m_modes.emplace(id, dm);
        i = end + 1;
      }
    }

    static void parse_hdr_field(const std::string &hdr_s, display_device::DisplaySettingsSnapshot &snap) {
      snap.m_hdr_states.clear();
      size_t i = hdr_s.find('{');
      if (i == std::string::npos) {
        return;
      }
      ++i;
      while (i < hdr_s.size() && hdr_s[i] != '}') {
        while (i < hdr_s.size() && hdr_s[i] != '"' && hdr_s[i] != '}') {
          ++i;
        }
        if (i >= hdr_s.size() || hdr_s[i] == '}') {
          break;
        }
        auto q1 = i + 1;
        auto q2 = hdr_s.find('"', q1);
        if (q2 == std::string::npos) {
          break;
        }
        std::string id = hdr_s.substr(q1, q2 - q1);
        i = hdr_s.find(':', q2);
        if (i == std::string::npos) {
          break;
        }
        ++i;
        while (i < hdr_s.size() && (hdr_s[i] == ' ' || hdr_s[i] == '"')) {
          ++i;
        }
        std::optional<display_device::HdrState> val;
        if (hdr_s.compare(i, 2, "on") == 0) {
          val = display_device::HdrState::Enabled;
        } else if (hdr_s.compare(i, 3, "off") == 0) {
          val = display_device::HdrState::Disabled;
        } else {
          val = std::nullopt;
        }
        snap.m_hdr_states.emplace(id, val);
        while (i < hdr_s.size() && hdr_s[i] != ',' && hdr_s[i] != '}') {
          ++i;
        }
        if (i < hdr_s.size() && hdr_s[i] == ',') {
          ++i;
        }
      }
    }
  };

  constexpr std::chrono::milliseconds kApplyDisconnectGrace {5000};

  class DisplayDeviceLogBridge {
  public:
    DisplayDeviceLogBridge() = default;

    void install() {
      display_device::Logger::get().setCustomCallback(
        [this](display_device::Logger::LogLevel level, std::string message) {
          handle_log(level, std::move(message));
        }
      );
    }

  private:
    void handle_log(display_device::Logger::LogLevel level, std::string message) {
      const auto now = std::chrono::steady_clock::now();
      const std::string key = std::to_string(static_cast<int>(level)) + "|" + message;

      {
        std::lock_guard lk(mutex_);
        auto it = last_emit_.find(key);
        if (it != last_emit_.end()) {
          if ((now - it->second) < throttle_window_) {
            return;
          }
          it->second = now;
        } else {
          if (last_emit_.size() >= max_entries_) {
            prune(now);
          }
          last_emit_.emplace(key, now);
        }
      }

      forward(level, message);
    }

    void prune(std::chrono::steady_clock::time_point now) {
      for (auto it = last_emit_.begin(); it != last_emit_.end();) {
        if ((now - it->second) > prune_window_) {
          it = last_emit_.erase(it);
        } else {
          ++it;
        }
      }
      if (last_emit_.size() >= max_entries_) {
        last_emit_.clear();
      }
    }

    void forward(display_device::Logger::LogLevel level, const std::string &message) {
      const auto prefixed = std::string("display_device: ") + message;
      switch (level) {
        case display_device::Logger::LogLevel::verbose:
        case display_device::Logger::LogLevel::debug:
          BOOST_LOG(debug) << prefixed;
          break;
        case display_device::Logger::LogLevel::info:
          BOOST_LOG(info) << prefixed;
          break;
        case display_device::Logger::LogLevel::warning:
          BOOST_LOG(warning) << prefixed;
          break;
        case display_device::Logger::LogLevel::error:
          BOOST_LOG(error) << prefixed;
          break;
        case display_device::Logger::LogLevel::fatal:
          BOOST_LOG(fatal) << prefixed;
          break;
      }
    }

    std::mutex mutex_;
    std::unordered_map<std::string, std::chrono::steady_clock::time_point> last_emit_;
    static constexpr std::chrono::seconds throttle_window_ {15};
    static constexpr std::chrono::seconds prune_window_ {60};
    static constexpr size_t max_entries_ {256};
  };

  DisplayDeviceLogBridge &dd_log_bridge() {
    static DisplayDeviceLogBridge bridge;
    return bridge;
  }

  class DisplayEventPump {
  public:
    using Callback = std::function<void(const char *)>;

    void start(Callback cb) {
      stop();
      callback_ = std::move(cb);
      worker_ = std::jthread(&DisplayEventPump::thread_proc, this);
    }

    void stop() {
      if (worker_.joinable()) {
        if (HWND hwnd = hwnd_.load(std::memory_order_acquire)) {
          PostMessageW(hwnd, WM_CLOSE, 0, 0);
        }
        worker_.request_stop();
        worker_.join();
      }
      callback_ = nullptr;
      hwnd_.store(nullptr, std::memory_order_release);
    }

    ~DisplayEventPump() {
      stop();
    }

  private:
    static LRESULT CALLBACK wnd_proc(HWND hwnd, UINT msg, WPARAM wParam, LPARAM lParam) {
      if (msg == WM_NCCREATE) {
        auto *create = reinterpret_cast<CREATESTRUCTW *>(lParam);
        auto *self = static_cast<DisplayEventPump *>(create->lpCreateParams);
        SetWindowLongPtrW(hwnd, GWLP_USERDATA, reinterpret_cast<LONG_PTR>(self));
        self->hwnd_.store(hwnd, std::memory_order_release);
        return TRUE;
      }

      auto *self = reinterpret_cast<DisplayEventPump *>(GetWindowLongPtrW(hwnd, GWLP_USERDATA));
      if (!self) {
        return DefWindowProcW(hwnd, msg, wParam, lParam);
      }

      switch (msg) {
        case WM_DISPLAYCHANGE:
          self->signal("wm_displaychange");
          break;
        case WM_DEVICECHANGE:
          if (wParam == DBT_DEVNODES_CHANGED || wParam == DBT_DEVICEARRIVAL || wParam == DBT_DEVICEREMOVECOMPLETE) {
            self->signal("wm_devicechange");
          }
          break;
        case WM_POWERBROADCAST:
          if (wParam == PBT_POWERSETTINGCHANGE) {
            const auto *ps = reinterpret_cast<const POWERBROADCAST_SETTING *>(lParam);
            if (ps && ps->PowerSetting == GUID_MONITOR_POWER_ON) {
              if (ps->DataLength == sizeof(DWORD)) {
                const DWORD state = *reinterpret_cast<const DWORD *>(ps->Data);
                if (state != 0) {
                  self->signal("power_monitor_on");
                }
              }
            }
          }
          break;
        case WM_DESTROY:
          self->cleanup_notifications();
          PostQuitMessage(0);
          break;
        default:
          break;
      }
      return DefWindowProcW(hwnd, msg, wParam, lParam);
    }

    void signal(const char *reason) {
      auto cb = callback_;
      if (cb) {
        try {
          cb(reason);
        } catch (...) {}
      }
    }

    void cleanup_notifications() {
      if (power_cookie_) {
        UnregisterPowerSettingNotification(power_cookie_);
        power_cookie_ = nullptr;
      }
      if (device_cookie_) {
        UnregisterDeviceNotification(device_cookie_);
        device_cookie_ = nullptr;
      }
    }

    void thread_proc(std::stop_token st) {
      const auto hinst = GetModuleHandleW(nullptr);
      const wchar_t *klass = L"SunshineDisplayEventWindow";

      WNDCLASSEXW wc = {};
      wc.cbSize = sizeof(wc);
      wc.lpfnWndProc = &DisplayEventPump::wnd_proc;
      wc.hInstance = hinst;
      wc.lpszClassName = klass;
      RegisterClassExW(&wc);

      HWND hwnd = CreateWindowExW(0, klass, L"", 0, 0, 0, 0, 0, HWND_MESSAGE, nullptr, hinst, this);
      if (!hwnd) {
        return;
      }

      power_cookie_ = RegisterPowerSettingNotification(hwnd, &GUID_MONITOR_POWER_ON, DEVICE_NOTIFY_WINDOW_HANDLE);

      DEV_BROADCAST_DEVICEINTERFACE_W dbi = {};
      dbi.dbcc_size = sizeof(dbi);
      dbi.dbcc_devicetype = DBT_DEVTYP_DEVICEINTERFACE;
      dbi.dbcc_classguid = kMonitorInterfaceGuid;
      device_cookie_ = RegisterDeviceNotificationW(hwnd, &dbi, DEVICE_NOTIFY_WINDOW_HANDLE);

      MSG msg;
      while (!st.stop_requested()) {
        const BOOL res = GetMessageW(&msg, nullptr, 0, 0);
        if (res == -1) {
          break;
        }
        if (res == 0) {
          break;
        }
        TranslateMessage(&msg);
        DispatchMessageW(&msg);
      }

      cleanup_notifications();
      if (hwnd) {
        DestroyWindow(hwnd);
      }
      hwnd_.store(nullptr, std::memory_order_release);
      UnregisterClassW(klass, hinst);
    }

    std::jthread worker_;
    Callback callback_;
    std::atomic<HWND> hwnd_ {nullptr};
    HPOWERNOTIFY power_cookie_ {nullptr};
    HDEVNOTIFY device_cookie_ {nullptr};
  };

  bool create_restore_scheduled_task();
  bool delete_restore_scheduled_task();

  struct ServiceState {
    enum class RestoreWindow {
      Primary,
      Event
    };

    DisplayController controller;
    DisplayEventPump event_pump;
    std::atomic<bool> event_pump_running {false};
    std::mutex restore_event_mutex;
    std::condition_variable restore_event_cv;
    bool restore_event_flag {false};
    std::atomic<long long> restore_active_until_ms {0};
    std::atomic<long long> last_restore_event_ms {0};
    std::atomic<bool> restore_stage_running {false};
    std::atomic<RestoreWindow> restore_active_window {RestoreWindow::Event};
    std::atomic<bool> retry_apply_on_topology {false};
    std::atomic<bool> retry_revert_on_topology {false};
    std::optional<display_device::SingleDisplayConfiguration> last_cfg;
    std::atomic<bool> exit_after_revert {false};
    std::atomic<bool> *running_flag {nullptr};
    std::jthread delayed_reapply_thread;  // Best-effort re-apply timer
    std::jthread hdr_blank_thread;  // Async HDR workaround thread (one-shot)
    std::jthread post_apply_thread;  // Async post-apply tasks (shell refresh, re-apply, HDR blank)
    std::filesystem::path golden_path;  // file to store golden snapshot
    std::filesystem::path session_path;  // legacy single-file path (migration only)
    std::filesystem::path session_current_path;  // file to store current session baseline snapshot (first apply)
    std::filesystem::path session_previous_path;  // file to persist last known-good baseline across runs
    std::atomic<bool> session_saved {false};
    // Track last APPLY to suppress revert-on-topology within a grace window
    std::atomic<long long> last_apply_ms {0};
    // If a REVERT was requested directly by Sunshine, bypass grace
    std::atomic<bool> direct_revert_bypass_grace {false};
    // Track whether a revert/restore is currently pending
    std::atomic<bool> restore_requested {false};
    std::atomic<uint64_t> restore_cancel_generation {0};
    // Guard: if a session restore succeeded recently, suppress Golden for a cooldown
    std::atomic<long long> last_session_restore_success_ms {0};
    // When true, prefer golden snapshot over session snapshots during restore (reduces stuck virtual screens)
    std::atomic<bool> always_restore_from_golden {false};

    // Polling-based restore loop state (replaces topology-change-triggered retries)
    std::jthread restore_poll_thread;
    std::atomic<bool> restore_poll_active {false};
    std::atomic<uint64_t> next_connection_epoch {1};
    std::atomic<uint64_t> active_connection_epoch {0};
    std::atomic<uint64_t> restore_origin_epoch {0};
    std::atomic<bool> heartbeat_monitor_active {false};
    std::atomic<long long> heartbeat_optional_until_ms {0};
    std::atomic<long long> last_heartbeat_ms {0};
    std::atomic<bool> heartbeat_revert_armed {false};
    std::atomic<long long> heartbeat_revert_deadline_ms {0};

    static constexpr auto kRestoreWindowPrimary = std::chrono::minutes(2);
    static constexpr auto kRestoreWindowEvent = std::chrono::seconds(30);
    static constexpr auto kRestoreEventDebounce = std::chrono::milliseconds(500);
    static constexpr auto kHeartbeatOptionalWindow = std::chrono::seconds(30);
    static constexpr auto kHeartbeatMissWindow = std::chrono::seconds(30);
    static constexpr auto kHeartbeatRecoveryWindow = std::chrono::minutes(2);
    static constexpr auto kVerificationSettleDelay = std::chrono::milliseconds(250);
    std::atomic<size_t> restore_backoff_index {0};
    std::atomic<long long> restore_next_allowed_ms {0};
    static constexpr std::array<std::chrono::seconds, 8> kRestoreBackoffProfile {
      std::chrono::seconds(0),
      std::chrono::seconds(1),
      std::chrono::seconds(3),
      std::chrono::seconds(5),
      std::chrono::seconds(10),
      std::chrono::seconds(15),
      std::chrono::seconds(20),
      std::chrono::seconds(30)
    };
    // IPC command queue to decouple pipe reads from heavy display operations
    std::mutex command_queue_mutex;
    std::condition_variable command_queue_cv;
    std::deque<std::vector<uint8_t>> command_queue;
    std::atomic<bool> command_worker_stop {false};
    std::jthread command_worker;
    std::atomic<uint64_t> command_worker_epoch {0};
    std::mutex async_join_mutex;  // Guards async joiners used to avoid blocking the command loop
    std::vector<std::jthread> async_join_threads;

    static long long steady_now_ms() {
      return std::chrono::duration_cast<std::chrono::milliseconds>(
               std::chrono::steady_clock::now().time_since_epoch()
      )
        .count();
    }

    void begin_heartbeat_monitoring() {
      const auto now = steady_now_ms();
      heartbeat_monitor_active.store(true, std::memory_order_release);
      last_heartbeat_ms.store(now, std::memory_order_release);
      heartbeat_optional_until_ms.store(
        now + std::chrono::duration_cast<std::chrono::milliseconds>(kHeartbeatOptionalWindow).count(),
        std::memory_order_release
      );
      heartbeat_revert_armed.store(false, std::memory_order_release);
      heartbeat_revert_deadline_ms.store(0, std::memory_order_release);
    }

    void end_heartbeat_monitoring() {
      heartbeat_monitor_active.store(false, std::memory_order_release);
      heartbeat_revert_armed.store(false, std::memory_order_release);
      heartbeat_optional_until_ms.store(0, std::memory_order_release);
      heartbeat_revert_deadline_ms.store(0, std::memory_order_release);
      last_heartbeat_ms.store(0, std::memory_order_release);
    }

    void record_heartbeat_ping() {
      if (!heartbeat_monitor_active.load(std::memory_order_acquire)) {
        return;
      }
      const auto now = steady_now_ms();
      last_heartbeat_ms.store(now, std::memory_order_release);
      if (heartbeat_revert_armed.exchange(false, std::memory_order_acq_rel)) {
        heartbeat_revert_deadline_ms.store(0, std::memory_order_release);
        BOOST_LOG(info) << "Heartbeat restored; cancelling pending revert countdown.";
      }
    }

    bool check_heartbeat_timeout() {
      if (!heartbeat_monitor_active.load(std::memory_order_acquire)) {
        return false;
      }
      const auto now = steady_now_ms();
      const auto optional_until = heartbeat_optional_until_ms.load(std::memory_order_acquire);
      if (optional_until > 0 && now < optional_until) {
        return false;
      }
      const auto last_ping = last_heartbeat_ms.load(std::memory_order_acquire);
      const auto since_last = now - last_ping;
      const auto miss_threshold = std::chrono::duration_cast<std::chrono::milliseconds>(kHeartbeatMissWindow).count();
      if (!heartbeat_revert_armed.load(std::memory_order_acquire)) {
        if (since_last < miss_threshold) {
          return false;
        }
        const auto recovery_ms = std::chrono::duration_cast<std::chrono::milliseconds>(kHeartbeatRecoveryWindow).count();
        heartbeat_revert_deadline_ms.store(now + recovery_ms, std::memory_order_release);
        heartbeat_revert_armed.store(true, std::memory_order_release);
        BOOST_LOG(warning) << "Heartbeat missing for " << (since_last / 1000.0)
                           << "s; allowing up to " << (recovery_ms / 1000.0)
                           << "s for Sunshine to reconnect before restoring display configuration.";
        return false;
      }
      const auto deadline = heartbeat_revert_deadline_ms.load(std::memory_order_acquire);
      if (deadline != 0 && now >= deadline) {
        heartbeat_monitor_active.store(false, std::memory_order_release);
        heartbeat_revert_armed.store(false, std::memory_order_release);
        heartbeat_revert_deadline_ms.store(0, std::memory_order_release);
        return true;
      }
      return false;
    }

    void reset_restore_backoff() {
      restore_backoff_index.store(0, std::memory_order_release);
      restore_next_allowed_ms.store(0, std::memory_order_release);
    }

    void request_restore_cancel() {
      restore_cancel_generation.fetch_add(1, std::memory_order_acq_rel);
      signal_restore_event(nullptr);
    }

    void register_restore_failure() {
      size_t idx = restore_backoff_index.load(std::memory_order_acquire);
      if (idx + 1 < kRestoreBackoffProfile.size()) {
        ++idx;
      }
      const auto delay = kRestoreBackoffProfile[idx];
      const auto now = steady_now_ms();
      restore_backoff_index.store(idx, std::memory_order_release);
      restore_next_allowed_ms.store(
        now + std::chrono::duration_cast<std::chrono::milliseconds>(delay).count(),
        std::memory_order_release
      );
      if (delay.count() > 0) {
        BOOST_LOG(info) << "Restore polling: scheduling next attempt in " << delay.count() << "s.";
      }
    }

    bool await_restore_backoff(std::stop_token st) {
      constexpr auto kStep = std::chrono::milliseconds(200);
      while (!st.stop_requested()) {
        if (!restore_requested.load(std::memory_order_acquire)) {
          return false;
        }
        const auto allowed = restore_next_allowed_ms.load(std::memory_order_acquire);
        if (allowed == 0) {
          return true;
        }
        const auto now = steady_now_ms();
        if (now >= allowed) {
          return true;
        }
        const auto remaining = allowed - now;
        const auto sleep_ms = std::clamp<long long>(remaining, 1, kStep.count());
        std::this_thread::sleep_for(std::chrono::milliseconds(sleep_ms));
      }
      return false;
    }

    // Move the current session snapshot to the previous slot (overwrite) so we keep
    // one level of history for the restore chain.
    bool promote_current_snapshot_to_previous(const char *reason = nullptr) {
      std::error_code ec_exist;
      if (!std::filesystem::exists(session_current_path, ec_exist) || ec_exist) {
        return false;
      }

      std::error_code ec_dir;
      std::filesystem::create_directories(session_previous_path.parent_path(), ec_dir);
      (void) ec_dir;

      std::error_code ec_rm_prev;
      std::filesystem::remove(session_previous_path, ec_rm_prev);
      (void) ec_rm_prev;

      std::error_code ec_move;
      std::filesystem::rename(session_current_path, session_previous_path, ec_move);
      bool ok = !ec_move;
      if (ec_move) {
        std::error_code ec_copy;
        std::filesystem::copy_file(
          session_current_path,
          session_previous_path,
          std::filesystem::copy_options::overwrite_existing,
          ec_copy
        );
        ok = !ec_copy;
        if (ok) {
          std::error_code ec_rm_cur;
          std::filesystem::remove(session_current_path, ec_rm_cur);
          (void) ec_rm_cur;
        }
      }

      const char *why = reason ? reason : "rotation";
      BOOST_LOG(ok ? info : warning) << "Session snapshot promotion (" << why
                                     << ") current->previous result=" << (ok ? "true" : "false");
      return ok;
    }

    // Capture the current display state to the "current" snapshot slot.
    bool capture_current_snapshot(const char *reason = nullptr) {
      const bool saved = controller.save_display_settings_snapshot_to_file(session_current_path);
      session_saved.store(saved, std::memory_order_release);
      const char *why = reason ? reason : "apply";
      BOOST_LOG(info) << "Saved current session snapshot (" << why << "): " << (saved ? "true" : "false");
      return saved;
    }

    void prepare_session_topology() {
      if (session_saved.load(std::memory_order_acquire)) {
        return;
      }
      std::error_code ec_exist;
      const bool exists = std::filesystem::exists(session_path, ec_exist);
      if (exists && !ec_exist) {
        session_saved.store(true, std::memory_order_release);
        BOOST_LOG(info) << "Session baseline already exists; preserving existing snapshot: "
                        << session_path.string();
        return;
      }
      const bool saved = controller.save_display_settings_snapshot_to_file(session_path);
      session_saved.store(saved, std::memory_order_release);
      BOOST_LOG(info) << "Saved session baseline snapshot to file: "
                      << (saved ? "true" : "false");
    }

    void ensure_session_state(const display_device::ActiveTopology &expected_topology) {
      if (session_saved.load(std::memory_order_acquire)) {
        return;
      }
      std::error_code ec_exist;
      if (std::filesystem::exists(session_path, ec_exist) && !ec_exist) {
        session_saved.store(true, std::memory_order_release);
        return;
      }

      const auto actual = controller.snapshot().m_topology;
      const bool matches_expected = controller.is_topology_the_same(actual, expected_topology);

      std::error_code ec_prev;
      const bool has_prev = std::filesystem::exists(session_previous_path, ec_prev) && !ec_prev;
      if (has_prev && matches_expected) {
        auto prev = controller.load_display_settings_snapshot(session_previous_path);
        if (prev && !controller.is_topology_the_same(prev->m_topology, expected_topology)) {
          std::error_code ec_copy;
          std::filesystem::copy_file(session_previous_path, session_path, std::filesystem::copy_options::overwrite_existing, ec_copy);
          if (!ec_copy) {
            BOOST_LOG(info) << "Promoted previous session snapshot to current.";
            session_saved.store(true, std::memory_order_release);
            return;
          }
          BOOST_LOG(warning) << "Failed to promote previous → current (copy error); will snapshot current instead.";
        }
      }

      const bool saved = controller.save_display_settings_snapshot_to_file(session_path);
      session_saved.store(saved, std::memory_order_release);
      BOOST_LOG(info) << "Saved session baseline snapshot (fresh) to file: " << (saved ? "true" : "false");
    }

    // Read a stable snapshot: two identical consecutive reads within the deadline
    bool read_stable_snapshot(
      display_device::DisplaySettingsSnapshot &out,
      std::chrono::milliseconds deadline = 2000ms,
      std::chrono::milliseconds interval = 150ms,
      std::stop_token st = {}
    ) {
      auto t0 = std::chrono::steady_clock::now();
      auto have_last = false;
      display_device::DisplaySettingsSnapshot last;
      while (std::chrono::steady_clock::now() - t0 < deadline) {
        if (st.stop_possible() && st.stop_requested()) {
          return false;
        }
        auto cur = controller.snapshot();
        // Heuristic: treat completely empty topology+modes as transient
        const bool emptyish = cur.m_topology.empty() && cur.m_modes.empty();
        if (have_last && !emptyish && (cur == last)) {
          out = std::move(cur);
          return true;
        }
        last = std::move(cur);
        have_last = true;
        if (st.stop_possible() && st.stop_requested()) {
          return false;
        }
        std::this_thread::sleep_for(interval);
      }
      return false;
    }

    void schedule_hdr_blank_if_needed(bool enabled) {
      cancel_hdr_blank();
      if (!enabled) {
        return;
      }
      hdr_blank_thread = std::jthread(&ServiceState::hdr_blank_proc, this);
    }

    void cancel_hdr_blank() {
      if (hdr_blank_thread.joinable()) {
        hdr_blank_thread.request_stop();
        hdr_blank_thread.join();
      }
    }

    static void hdr_blank_proc(std::stop_token st, ServiceState *self) {
      using namespace std::chrono_literals;
      // Fire soon after apply; delay is baked into blank_hdr_states
      if (st.stop_requested()) {
        return;
      }
      // Use fixed 1 second delay per requirements
      self->controller.blank_hdr_states(1000ms);
    }

    // Strict comparator: require full structural equality; allow Unknown==Unknown for HDR
    static bool equal_snapshots_strict(const display_device::DisplaySettingsSnapshot &a, const display_device::DisplaySettingsSnapshot &b) {
      return a == b;
    }

    static std::set<std::string> snapshot_device_set(const display_device::DisplaySettingsSnapshot &s) {
      std::set<std::string> out;
      for (const auto &grp : s.m_topology) {
        for (const auto &id : grp) {
          out.insert(id);
        }
      }
      if (out.empty()) {
        for (const auto &kv : s.m_modes) {
          out.insert(kv.first);
        }
      }
      return out;
    }

    static std::set<std::string> topology_device_set(const display_device::ActiveTopology &topology) {
      std::set<std::string> out;
      for (const auto &grp : topology) {
        out.insert(grp.begin(), grp.end());
      }
      return out;
    }

    bool should_skip_session_snapshot(
      const display_device::SingleDisplayConfiguration &cfg,
      const display_device::DisplaySettingsSnapshot &snap
    ) {
      using Prep = display_device::SingleDisplayConfiguration::DevicePreparation;
      if (cfg.m_device_prep != Prep::EnsureOnlyDisplay) {
        return false;
      }
      auto expected_topology = controller.compute_expected_topology(cfg);
      if (!expected_topology) {
        return false;
      }
      if (!controller.is_topology_the_same(snap.m_topology, *expected_topology)) {
        return false;
      }
      const auto expected_devices = topology_device_set(*expected_topology);
      if (expected_devices.empty()) {
        return false;
      }
      const auto snap_devices = snapshot_device_set(snap);
      if (snap_devices != expected_devices) {
        return false;
      }
      const auto all_devices = controller.enum_all_device_ids();
      for (const auto &id : all_devices) {
        if (!expected_devices.contains(id)) {
          return true;
        }
      }
      return false;
    }

    static bool equal_monitors_only(const display_device::DisplaySettingsSnapshot &a, const display_device::DisplaySettingsSnapshot &b) {
      return snapshot_device_set(a) == snapshot_device_set(b);
    }

    // Quiet period: ensure no changes for the specified duration
    bool quiet_period(
      std::chrono::milliseconds duration = 750ms,
      std::chrono::milliseconds interval = 150ms,
      std::stop_token st = {}
    ) {
      display_device::DisplaySettingsSnapshot base;
      if (!read_stable_snapshot(base, 2000ms, 150ms, st)) {
        return false;
      }
      auto t0 = std::chrono::steady_clock::now();
      while (std::chrono::steady_clock::now() - t0 < duration) {
        if (st.stop_possible() && st.stop_requested()) {
          return false;
        }
        display_device::DisplaySettingsSnapshot cur;
        if (!read_stable_snapshot(cur, 2000ms, 150ms, st)) {
          return false;
        }
        if (!(cur == base)) {
          // topology changed during quiet period
          return false;
        }
        if (st.stop_possible() && st.stop_requested()) {
          return false;
        }
        std::this_thread::sleep_for(interval);
      }
      return true;
    }

    void signal_restore_event(
      const char *reason = nullptr,
      RestoreWindow window = RestoreWindow::Event,
      bool force_start = false
    ) {
      if (!restore_requested.load(std::memory_order_acquire)) {
        return;
      }

      if (force_start || reason) {
        reset_restore_backoff();
      }

      if (!force_start && reason && restore_stage_running.load(std::memory_order_acquire)) {
        BOOST_LOG(debug) << "Dropping restore event while stage loop active: " << reason;
        return;
      }

      const auto now = std::chrono::steady_clock::now();
      const auto now_ms = std::chrono::duration_cast<std::chrono::milliseconds>(now.time_since_epoch()).count();
      const auto debounce_window_ms = std::chrono::duration_cast<std::chrono::milliseconds>(kRestoreEventDebounce).count();
      const auto window_duration = (window == RestoreWindow::Primary) ? kRestoreWindowPrimary : kRestoreWindowEvent;
      const auto desired_until = now + window_duration;
      const auto desired_until_ms = std::chrono::duration_cast<std::chrono::milliseconds>(desired_until.time_since_epoch()).count();

      bool should_signal = true;

      if (force_start) {
        restore_active_until_ms.store(desired_until_ms, std::memory_order_release);
        restore_active_window.store(window, std::memory_order_release);
        last_restore_event_ms.store(now_ms, std::memory_order_release);
        if (reason) {
          BOOST_LOG(info) << "Restore event signalled: " << reason;
        }
      } else if (reason) {
        const auto last_event = last_restore_event_ms.load(std::memory_order_acquire);
        if (last_event != 0 && (now_ms - last_event) < debounce_window_ms) {
          should_signal = false;
        } else {
          last_restore_event_ms.store(now_ms, std::memory_order_release);
          BOOST_LOG(info) << "Restore event signalled: " << reason;
          const auto current_until_ms = restore_active_until_ms.load(std::memory_order_acquire);
          if (current_until_ms == 0 || now_ms >= current_until_ms || desired_until_ms > current_until_ms) {
            restore_active_until_ms.store(desired_until_ms, std::memory_order_release);
            restore_active_window.store(window, std::memory_order_release);
          }
        }
      }

      if (!should_signal) {
        return;
      }

      {
        std::lock_guard lk(restore_event_mutex);
        restore_event_flag = true;
      }
      restore_event_cv.notify_all();
    }

    bool wait_for_restore_event(std::stop_token st, std::chrono::milliseconds fallback) {
      std::unique_lock lk(restore_event_mutex);
      auto pred = [&]() {
        return restore_event_flag || st.stop_requested();
      };
      if (!restore_event_flag) {
        restore_event_cv.wait_for(lk, fallback, pred);
      }
      if (restore_event_flag) {
        restore_event_flag = false;
        return true;
      }
      return false;
    }

    // Helper to access known-present devices: union of active (modes keys)
    // and all enumerated devices (captures inactive but connected displays).
    std::set<std::string> known_present_devices() {
      std::set<std::string> result;
      try {
        // Active devices (have modes)
        const auto snap = controller.snapshot();
        for (const auto &kv : snap.m_modes) {
          result.insert(kv.first);
        }
        // Enumerated devices (active or inactive)
        const auto all = controller.enum_all_device_ids();
        result.insert(all.begin(), all.end());
        // Fallback to topology flatten if the above produced nothing
        if (result.empty()) {
          for (const auto &grp : snap.m_topology) {
            result.insert(grp.begin(), grp.end());
          }
        }
      } catch (...) {}
      return result;
    }

    // Golden cooldown and device presence pre-checks
    bool should_skip_golden(const display_device::DisplaySettingsSnapshot &golden) {
      const auto now_ms = std::chrono::duration_cast<std::chrono::milliseconds>(
                            std::chrono::steady_clock::now().time_since_epoch()
      )
                            .count();
      const auto last_ok = last_session_restore_success_ms.load(std::memory_order_acquire);
      if (last_ok != 0 && (now_ms - last_ok) < 60'000) {
        BOOST_LOG(info) << "Skipping golden: recent session restore success guard active.";
        return true;
      }
      // Ensure all devices in golden exist now
      std::set<std::string> golden_devices;
      for (const auto &grp : golden.m_topology) {
        for (const auto &id : grp) {
          golden_devices.insert(id);
        }
      }
      if (golden_devices.empty()) {
        // be conservative if snapshot malformed
        return true;
      }
      const auto present = known_present_devices();
      for (const auto &id : golden_devices) {
        if (!present.contains(id)) {
          BOOST_LOG(info) << "Skipping golden: device not present: " << id;
          return true;
        }
      }
      return false;
    }

    void clear_session_restore_snapshots_after_golden() {
      std::error_code ec_cur;
      const bool removed_current = std::filesystem::remove(session_current_path, ec_cur);
      std::error_code ec_prev;
      const bool removed_previous = std::filesystem::remove(session_previous_path, ec_prev);
      session_saved.store(false, std::memory_order_release);

      BOOST_LOG(info) << "Golden restore cleanup: removed current=" << (removed_current && !ec_cur ? "true" : "false")
                      << ", previous=" << (removed_previous && !ec_prev ? "true" : "false");

      if (ec_cur) {
        BOOST_LOG(warning) << "Golden restore cleanup: failed to remove current session snapshot '"
                           << session_current_path.string() << "' (ec=" << ec_cur.value() << ")";
      }
      if (ec_prev) {
        BOOST_LOG(warning) << "Golden restore cleanup: failed to remove previous session snapshot '"
                           << session_previous_path.string() << "' (ec=" << ec_prev.value() << ")";
      }
    }

    // Apply the golden snapshot (if available) and verify the system now matches it.
    // Performs up to two attempts (initial + one retry) with short pauses to allow
    // Windows to settle. Returns true only if the post-apply signature exactly
    // matches the golden snapshot signature.
    bool apply_golden_and_confirm(std::stop_token st, uint64_t guard_generation) {
      auto golden = controller.load_display_settings_snapshot(golden_path);
      if (!golden) {
        BOOST_LOG(warning) << "Golden restore snapshot not found; cannot perform revert.";
        return false;
      }
      if (should_skip_golden(*golden)) {
        return false;
      }

      const auto before_sig = controller.signature(controller.snapshot());

      const auto should_cancel = [&]() {
        if (restore_cancel_generation.load(std::memory_order_acquire) != guard_generation) {
          return true;
        }
        if (!restore_requested.load(std::memory_order_acquire)) {
          return true;
        }
        return st.stop_possible() && st.stop_requested();
      };

      // Attempt 1
      if (should_cancel()) {
        return false;
      }
      (void) controller.apply_snapshot(*golden);
      display_device::DisplaySettingsSnapshot cur;
      const bool got_stable = read_stable_snapshot(cur, 2000ms, 150ms, st);
      if (should_cancel()) {
        return false;
      }
      bool ok = got_stable && equal_snapshots_strict(cur, *golden) && quiet_period(750ms, 150ms, st);
      BOOST_LOG(info) << "Golden restore attempt #1: before_sig=" << before_sig
                      << ", current_sig=" << controller.signature(cur)
                      << ", golden_sig=" << controller.signature(*golden)
                      << ", match=" << (ok ? "true" : "false");
      if (ok) {
        BOOST_LOG(info) << "Golden restore confirmed; clearing session restore snapshots.";
        clear_session_restore_snapshots_after_golden();
        return true;
      }

      // Attempt 2 (double-check) after a short delay
      if (should_cancel()) {
        return false;
      }
      std::this_thread::sleep_for(700ms);
      if (should_cancel()) {
        return false;
      }
      (void) controller.apply_snapshot(*golden);
      display_device::DisplaySettingsSnapshot cur2;
      const bool got_stable2 = read_stable_snapshot(cur2, 2000ms, 150ms, st);
      if (should_cancel()) {
        return false;
      }
      ok = got_stable2 && equal_snapshots_strict(cur2, *golden) && quiet_period(750ms, 150ms, st);
      BOOST_LOG(info) << "Golden restore attempt #2: current_sig=" << controller.signature(cur2)
                      << ", golden_sig=" << controller.signature(*golden)
                      << ", match=" << (ok ? "true" : "false");
      if (ok) {
        BOOST_LOG(info) << "Golden restore confirmed (retry); clearing session restore snapshots.";
        clear_session_restore_snapshots_after_golden();
      }
      return ok;
    }

    // Apply a session snapshot (current/previous) and verify the system now matches it.
    bool apply_session_snapshot_from_path(
      const std::filesystem::path &path,
      const char *label,
      std::stop_token st,
      uint64_t guard_generation,
      bool &attempted
    ) {
      attempted = false;
      auto base = controller.load_display_settings_snapshot(path);
      if (!base) {
        BOOST_LOG(info) << (label ? label : "session") << " snapshot not available.";
        return false;
      }
      attempted = true;
      if (!controller.is_topology_valid(*base)) {
        BOOST_LOG(info) << (label ? label : "session") << " snapshot rejected due to invalid topology.";
        return false;
      }

      const auto before_sig = controller.signature(controller.snapshot());

      const auto should_cancel = [&]() {
        if (restore_cancel_generation.load(std::memory_order_acquire) != guard_generation) {
          return true;
        }
        if (!restore_requested.load(std::memory_order_acquire)) {
          return true;
        }
        return st.stop_possible() && st.stop_requested();
      };

      if (should_cancel()) {
        return false;
      }
      (void) controller.apply_snapshot(*base);
      display_device::DisplaySettingsSnapshot cur;
      const bool got_stable = read_stable_snapshot(cur, 2000ms, 150ms, st);
      if (should_cancel()) {
        return false;
      }
      bool ok = got_stable && equal_snapshots_strict(cur, *base) && quiet_period(750ms, 150ms, st);
      BOOST_LOG(info) << "Session restore (" << (label ? label : "session") << ") attempt #1: before_sig="
                      << before_sig << ", current_sig=" << controller.signature(cur)
                      << ", baseline_sig=" << controller.signature(*base)
                      << ", match=" << (ok ? "true" : "false");
      if (!ok) {
        if (should_cancel()) {
          return false;
        }
        std::this_thread::sleep_for(700ms);
        if (should_cancel()) {
          return false;
        }
        (void) controller.apply_snapshot(*base);
        display_device::DisplaySettingsSnapshot cur2;
        const bool got_stable2 = read_stable_snapshot(cur2, 2000ms, 150ms, st);
        if (should_cancel()) {
          return false;
        }
        ok = got_stable2 && equal_snapshots_strict(cur2, *base) && quiet_period(750ms, 150ms, st);
        BOOST_LOG(info) << "Session restore (" << (label ? label : "session")
                        << ") attempt #2: current_sig=" << controller.signature(cur2)
                        << ", baseline_sig=" << controller.signature(*base) << ", match=" << (ok ? "true" : "false");
      }

      if (ok) {
        const auto now_ms = std::chrono::duration_cast<std::chrono::milliseconds>(
                              std::chrono::steady_clock::now().time_since_epoch()
        )
                              .count();
        last_session_restore_success_ms.store(now_ms, std::memory_order_release);
      }
      return ok;
    }

    // Attempt a restore once if a valid topology is present. Returns true on
    // confirmed success, false otherwise.
    // When always_restore_from_golden is true, golden snapshot is preferred with session
    // snapshots as fallback. Otherwise, prefers session baseline chain, then golden.
    bool try_restore_once_if_valid(std::stop_token st, uint64_t guard_generation) {
      const auto cancelled = [&]() {
        if (restore_cancel_generation.load(std::memory_order_acquire) != guard_generation) {
          return true;
        }
        if (!restore_requested.load(std::memory_order_acquire)) {
          return true;
        }
        return st.stop_possible() && st.stop_requested();
      };

      if (cancelled()) {
        return false;
      }

      const bool golden_first = always_restore_from_golden.load(std::memory_order_acquire);

      // Lambda to try golden restore
      auto try_golden = [&]() -> bool {
        if (cancelled()) {
          return false;
        }
        if (auto golden = controller.load_display_settings_snapshot(golden_path)) {
          if (cancelled()) {
            return false;
          }
          if (controller.validate_topology_with_os(golden->m_topology)) {
            if (apply_golden_and_confirm(st, guard_generation)) {
              return true;
            }
          }
        }
        return false;
      };

      // Lambda to try session snapshots (current then previous)
      auto try_session_snapshots = [&]() -> bool {
        bool attempted_current = false;
        const bool restored_current = apply_session_snapshot_from_path(
          session_current_path,
          "current",
          st,
          guard_generation,
          attempted_current
        );
        if (restored_current) {
          (void) promote_current_snapshot_to_previous("restore success");
          return true;
        }

        bool attempted_previous = false;
        const bool restored_previous = apply_session_snapshot_from_path(
          session_previous_path,
          "previous",
          st,
          guard_generation,
          attempted_previous
        );
        if (restored_previous) {
          if (attempted_current) {
            std::error_code ec_rm_bad;
            (void) std::filesystem::remove(session_current_path, ec_rm_bad);
          }
          return true;
        }
        (void) attempted_previous;
        return false;
      };

      if (golden_first) {
        // Prefer golden snapshot, fallback to session snapshots
        BOOST_LOG(info) << "Restore: using golden-first strategy (always_restore_from_golden=true)";
        if (try_golden()) {
          return true;
        }
        // Golden failed, try session snapshots as fallback
        return try_session_snapshots();
      } else {
        // Default: prefer session snapshots, fallback to golden
        if (try_session_snapshots()) {
          return true;
        }
        return try_golden();
      }
    }

    // Start a background polling loop that checks every ~3s whether the
    // requested restore topology is valid; if so, perform the restore and
    // confirm success. Logging is throttled (~15 minutes) to avoid noise.
    void ensure_restore_polling(
      RestoreWindow window = RestoreWindow::Primary,
      const char *reason = "initial",
      bool force_start = true
    ) {
      if (!restore_requested.load(std::memory_order_acquire)) {
        return;
      }

      bool pump_expected = false;
      if (event_pump_running.compare_exchange_strong(pump_expected, true, std::memory_order_acq_rel)) {
        event_pump.start([this](const char *event_reason) {
          if (!restore_requested.load(std::memory_order_acquire)) {
            return;
          }
          const char *why = event_reason ? event_reason : "event";
          if (!restore_poll_active.load(std::memory_order_acquire)) {
            ensure_restore_polling(RestoreWindow::Event, why, true);
          } else {
            signal_restore_event(why, RestoreWindow::Event);
          }
        });
      }

      bool expected = false;
      if (!restore_poll_active.compare_exchange_strong(expected, true, std::memory_order_acq_rel)) {
        const char *label = reason ? reason : ((window == RestoreWindow::Primary) ? "initial" : "event");
        signal_restore_event(label, window, force_start);
        BOOST_LOG(debug) << "Restore loop already active; window updated to "
                         << ((window == RestoreWindow::Primary) ? "primary" : "event");
        return;
      }

      const char *label = reason ? reason : ((window == RestoreWindow::Primary) ? "initial" : "event");
      signal_restore_event(label, window, force_start);
      restore_poll_thread = std::jthread(&ServiceState::restore_poll_proc, this);
    }

    void stop_restore_polling() {
      restore_poll_active.store(false, std::memory_order_release);
      request_restore_cancel();
      event_pump.stop();
      event_pump_running.store(false, std::memory_order_release);
      reset_restore_backoff();
      restore_active_until_ms.store(0, std::memory_order_release);
      last_restore_event_ms.store(0, std::memory_order_release);
      restore_active_window.store(RestoreWindow::Event, std::memory_order_release);
      restore_stage_running.store(false, std::memory_order_release);
      stop_and_async_join(restore_poll_thread, "restore-poll");
      restore_requested.store(false, std::memory_order_release);
      restore_origin_epoch.store(0, std::memory_order_release);
    }

    void disarm_restore_requests(const char *reason = nullptr) {
      const bool had_pending = restore_requested.load(std::memory_order_acquire);
      stop_restore_polling();
      delete_restore_scheduled_task();
      direct_revert_bypass_grace.store(false, std::memory_order_release);
      exit_after_revert.store(false, std::memory_order_release);
      if (reason) {
        BOOST_LOG(info) << reason << " (pending_restore=" << (had_pending ? "true" : "false") << ")";
      } else if (had_pending) {
        BOOST_LOG(info) << "Restore requests disarmed.";
      }
    }

    uint64_t begin_connection_epoch() {
      const auto epoch = next_connection_epoch.fetch_add(1, std::memory_order_acq_rel);
      active_connection_epoch.store(epoch, std::memory_order_release);
      return epoch;
    }

    uint64_t current_connection_epoch() const {
      return active_connection_epoch.load(std::memory_order_acquire);
    }

    bool is_connection_epoch_current(uint64_t epoch) const {
      return current_connection_epoch() == epoch;
    }

    void clear_restore_origin() {
      restore_origin_epoch.store(0, std::memory_order_release);
    }

    bool should_exit_after_restore() const {
      const auto origin = restore_origin_epoch.load(std::memory_order_acquire);
      if (origin == 0) {
        return true;
      }
      return origin == current_connection_epoch();
    }

    static void restore_poll_proc(std::stop_token st, ServiceState *self) {
      using namespace std::chrono_literals;
      const auto kPoll = 3s;
      const auto kLogThrottle = std::chrono::minutes(15);
      auto last_log = std::chrono::steady_clock::now() - kLogThrottle;  // allow immediate log
      const auto guard_generation = self->restore_cancel_generation.load(std::memory_order_acquire);
      auto cancelled = [&]() {
        if (st.stop_requested()) {
          return true;
        }
        if (self->restore_cancel_generation.load(std::memory_order_acquire) != guard_generation) {
          return true;
        }
        if (!self->restore_requested.load(std::memory_order_acquire)) {
          return true;
        }
        return false;
      };

      auto run_restore_cleanup = [&](const char *context) {
        bool allow_cleanup = !cancelled();
        if (allow_cleanup) {
          refresh_shell_after_display_change();
          allow_cleanup = !cancelled();
        }
        if (allow_cleanup) {
          delete_restore_scheduled_task();
        } else {
          BOOST_LOG(debug) << "Restore cleanup skipped"
                           << (context ? std::string(" (") + context + ")" : "")
                           << " due to cancellation.";
        }
      };

      // If there is no session or golden snapshot, there is nothing to restore.
      try {
        std::error_code ec1, ec2;
        const bool has_session = std::filesystem::exists(self->session_current_path, ec1);
        std::error_code ec_prev;
        const bool has_previous = std::filesystem::exists(self->session_previous_path, ec_prev);
        const bool has_golden = std::filesystem::exists(self->golden_path, ec2);
        if (!has_session && !has_previous && !has_golden) {
          BOOST_LOG(info) << "Restore polling: no session/previous or golden snapshot present; exiting helper.";
          if (self->running_flag) {
            self->running_flag->store(false, std::memory_order_release);
          }
          self->event_pump.stop();
          self->event_pump_running.store(false, std::memory_order_release);
          self->restore_poll_active.store(false, std::memory_order_release);
          self->restore_requested.store(false, std::memory_order_release);
          self->clear_restore_origin();
          return;
        }
    } catch (...) {
      // fall through
    }

    if (cancelled()) {
      self->restore_stage_running.store(false, std::memory_order_release);
      self->restore_poll_active.store(false, std::memory_order_release);
      return;
    }

    // Initial one-shot attempt before entering the loop
    bool initial_attempted = false;
    bool initial_success = false;
    try {
      if (!cancelled() && self->await_restore_backoff(st) && !cancelled()) {
        initial_attempted = true;
        initial_success = self->try_restore_once_if_valid(st, guard_generation);
      }
    } catch (...) {}

    if (initial_success) {
      if (cancelled()) {
        self->event_pump.stop();
        self->event_pump_running.store(false, std::memory_order_release);
        self->restore_poll_active.store(false, std::memory_order_release);
        self->restore_active_until_ms.store(0, std::memory_order_release);
        self->restore_active_window.store(RestoreWindow::Event, std::memory_order_release);
        self->last_restore_event_ms.store(0, std::memory_order_release);
        self->restore_requested.store(false, std::memory_order_release);
        self->clear_restore_origin();
        return;
      }
      self->reset_restore_backoff();
      self->retry_revert_on_topology.store(false, std::memory_order_release);
      run_restore_cleanup("initial attempt");

      if (cancelled()) {
        self->event_pump.stop();
        self->event_pump_running.store(false, std::memory_order_release);
        self->restore_poll_active.store(false, std::memory_order_release);
        self->restore_active_until_ms.store(0, std::memory_order_release);
        self->restore_active_window.store(RestoreWindow::Event, std::memory_order_release);
        self->last_restore_event_ms.store(0, std::memory_order_release);
        self->restore_requested.store(false, std::memory_order_release);
        self->clear_restore_origin();
        return;
      }

      const bool exit_helper = self->should_exit_after_restore();
      if (exit_helper && self->running_flag) {
        BOOST_LOG(info) << "Restore confirmed (initial attempt); exiting helper.";
        self->running_flag->store(false, std::memory_order_release);
      } else if (!exit_helper) {
        BOOST_LOG(info) << "Restore confirmed (initial attempt); keeping helper alive for newer connection.";
      }
      self->event_pump.stop();
      self->event_pump_running.store(false, std::memory_order_release);
      self->restore_poll_active.store(false, std::memory_order_release);
      self->restore_active_until_ms.store(0, std::memory_order_release);
      self->restore_active_window.store(RestoreWindow::Event, std::memory_order_release);
      self->last_restore_event_ms.store(0, std::memory_order_release);
      self->restore_requested.store(false, std::memory_order_release);
      self->clear_restore_origin();
      return;
    }

      if (initial_attempted && !initial_success) {
        self->register_restore_failure();
      }

      bool exit_due_to_timeout = false;
      while (!cancelled()) {
        const auto now = std::chrono::steady_clock::now();
        const auto now_ms = std::chrono::duration_cast<std::chrono::milliseconds>(now.time_since_epoch()).count();
        auto active_until_ms = self->restore_active_until_ms.load(std::memory_order_acquire);
        const auto active_window_kind = self->restore_active_window.load(std::memory_order_acquire);
        bool active_window = (active_until_ms != 0 && now_ms <= active_until_ms);
        bool window_expired = false;
        if (!active_window && active_until_ms != 0 && now_ms > active_until_ms) {
          window_expired = true;
          self->restore_active_until_ms.store(0, std::memory_order_release);
          self->restore_active_window.store(RestoreWindow::Event, std::memory_order_release);
        }

        const auto wait_timeout = active_window ? 500ms : kPoll;

        bool triggered = false;
        try {
          triggered = self->wait_for_restore_event(st, wait_timeout);
        } catch (...) {}
        if (!triggered && active_window && active_window_kind == RestoreWindow::Primary) {
          triggered = true;
        }
        if (cancelled()) {
          break;
        }
        if (!triggered) {
          if (window_expired) {
            const char *window_label = (active_window_kind == RestoreWindow::Primary) ? "primary" : "event";
            BOOST_LOG(info) << "Restore polling: " << window_label
                            << " window exhausted; pausing attempts until next event.";
            exit_due_to_timeout = true;
            break;
          }
          const auto now2 = std::chrono::steady_clock::now();
          if (now2 - last_log >= kLogThrottle) {
            last_log = now2;
            BOOST_LOG(info) << "Restore polling: waiting for event-driven topology changes.";
          }
          continue;
        }

        if (!self->await_restore_backoff(st)) {
          break;
        }
        if (cancelled()) {
          break;
        }

        const auto window_deadline_ms = self->restore_active_until_ms.load(std::memory_order_acquire);
        self->restore_stage_running.store(true, std::memory_order_release);
        bool success = false;
        try {
          success = self->try_restore_once_if_valid(st, guard_generation);
        } catch (...) {
          self->restore_stage_running.store(false, std::memory_order_release);
          throw;
        }

        self->restore_stage_running.store(false, std::memory_order_release);
        if (cancelled()) {
          break;
        }

        if (success) {
          if (cancelled()) {
            self->event_pump.stop();
            self->event_pump_running.store(false, std::memory_order_release);
            self->restore_poll_active.store(false, std::memory_order_release);
            self->restore_active_until_ms.store(0, std::memory_order_release);
            self->restore_active_window.store(RestoreWindow::Event, std::memory_order_release);
            self->last_restore_event_ms.store(0, std::memory_order_release);
            self->restore_requested.store(false, std::memory_order_release);
            self->clear_restore_origin();
            return;
          }
          self->reset_restore_backoff();
          self->retry_revert_on_topology.store(false, std::memory_order_release);
          run_restore_cleanup("polling attempt");

          if (cancelled()) {
            self->event_pump.stop();
            self->event_pump_running.store(false, std::memory_order_release);
            self->restore_poll_active.store(false, std::memory_order_release);
            self->restore_active_until_ms.store(0, std::memory_order_release);
            self->restore_active_window.store(RestoreWindow::Event, std::memory_order_release);
            self->last_restore_event_ms.store(0, std::memory_order_release);
            self->restore_requested.store(false, std::memory_order_release);
            self->clear_restore_origin();
            return;
          }

          const bool exit_helper = self->should_exit_after_restore();
          if (exit_helper && self->running_flag) {
            BOOST_LOG(info) << "Restore confirmed; exiting helper.";
            self->running_flag->store(false, std::memory_order_release);
          } else if (!exit_helper) {
            BOOST_LOG(info) << "Restore confirmed while newer connection active; helper remains running.";
          }
          self->restore_poll_active.store(false, std::memory_order_release);
          self->event_pump.stop();
          self->event_pump_running.store(false, std::memory_order_release);
          self->restore_active_until_ms.store(0, std::memory_order_release);
          self->restore_active_window.store(RestoreWindow::Event, std::memory_order_release);
          self->last_restore_event_ms.store(0, std::memory_order_release);
          self->restore_requested.store(false, std::memory_order_release);
          self->clear_restore_origin();
          return;
        }

        self->register_restore_failure();

        const auto post_ms = std::chrono::duration_cast<std::chrono::milliseconds>(
                               std::chrono::steady_clock::now().time_since_epoch()
        )
                               .count();
        if (window_deadline_ms != 0 && post_ms > window_deadline_ms) {
          self->restore_active_until_ms.store(0, std::memory_order_release);
          self->restore_active_window.store(RestoreWindow::Event, std::memory_order_release);
        }

      }
      self->restore_stage_running.store(false, std::memory_order_release);
      self->restore_poll_active.store(false, std::memory_order_release);
      self->restore_active_until_ms.store(0, std::memory_order_release);
      self->restore_active_window.store(RestoreWindow::Event, std::memory_order_release);
      self->last_restore_event_ms.store(0, std::memory_order_release);
      self->reset_restore_backoff();

      if (exit_due_to_timeout) {
        return;
      }

      self->event_pump.stop();
      self->event_pump_running.store(false, std::memory_order_release);
      self->restore_requested.store(false, std::memory_order_release);
      self->clear_restore_origin();
    }

    void on_topology_changed() {
      // Re-apply path
      if (retry_apply_on_topology.load(std::memory_order_acquire) && last_cfg) {
        BOOST_LOG(info) << "Topology changed: reattempting apply";
        if (controller.apply(*last_cfg)) {
          retry_apply_on_topology.store(false, std::memory_order_release);
          refresh_shell_after_display_change();
        }
        return;
      }

      // Revert/restore path is handled by restore polling loop now.
      (void) 0;
    }

    // Schedule delayed re-apply attempts to work around Windows sometimes forcing native
    // resolution immediately after activating a display. The provided delays represent
    // the windows (relative to now) when verification/re-apply should be attempted.
    void schedule_delayed_reapply(std::vector<std::chrono::milliseconds> delays = {250ms, 750ms}) {
      if (delayed_reapply_thread.joinable()) {
        delayed_reapply_thread.request_stop();
        delayed_reapply_thread.join();
      }
      if (!last_cfg || delays.empty()) {
        return;
      }
      delayed_reapply_thread = std::jthread(&ServiceState::delayed_reapply_proc, this, std::move(delays));
    }

    void cancel_delayed_reapply() {
      if (delayed_reapply_thread.joinable()) {
        delayed_reapply_thread.request_stop();
        delayed_reapply_thread.join();
      }
    }

    void stop_and_async_join(std::jthread &thread, const char *label) {
      if (!thread.joinable()) {
        return;
      }
      thread.request_stop();
      std::jthread joiner([label, t = std::move(thread)]() mutable {
        const auto start = std::chrono::steady_clock::now();
        if (t.joinable()) {
          t.join();
          const auto elapsed = std::chrono::duration_cast<std::chrono::milliseconds>(
            std::chrono::steady_clock::now() - start
          );
          BOOST_LOG(debug) << "Async join completed for " << (label ? label : "thread")
                           << " after " << elapsed.count() << "ms";
        }
      });
      {
        std::lock_guard<std::mutex> lg(async_join_mutex);
        async_join_threads.emplace_back(std::move(joiner));
      }
    }

    static bool wait_with_stop(std::stop_token st, std::chrono::milliseconds duration) {
      using namespace std::chrono_literals;
      constexpr auto step = 50ms;
      auto remaining = duration;
      while (remaining > std::chrono::milliseconds::zero()) {
        if (st.stop_requested()) {
          return false;
        }
        const auto slice = remaining > step ? step : remaining;
        std::this_thread::sleep_for(slice);
        remaining -= slice;
      }
      return !st.stop_requested();
    }

    static void delayed_reapply_proc(std::stop_token st, ServiceState *self, std::vector<std::chrono::milliseconds> delays) {
      for (auto delay : delays) {
        if (!wait_with_stop(st, delay)) {
          return;
        }
        if (self->verify_last_configuration_sticky(kVerificationSettleDelay)) {
          continue;
        }
        BOOST_LOG(info) << "Delayed re-apply attempt after activation 213Q902";
        self->best_effort_apply_last_cfg();
      }
    }

    void best_effort_apply_last_cfg() {
      try {
        if (last_cfg) {
          (void) controller.apply(*last_cfg);
          refresh_shell_after_display_change();
        }
      } catch (...) {}
    }

    bool verify_last_configuration_sticky(std::chrono::milliseconds settle_delay = kVerificationSettleDelay) {
      if (!last_cfg) {
        return true;
      }
      auto matches = [&]() {
        return controller.configuration_matches_current_state(*last_cfg);
      };
      if (!matches()) {
        return false;
      }
      if (settle_delay > std::chrono::milliseconds::zero()) {
        std::this_thread::sleep_for(settle_delay);
        return matches();
      }
      return true;
    }

    bool configuration_matches_last() const {
      if (!last_cfg) {
        return true;
      }
      return controller.configuration_matches_current_state(*last_cfg);
    }

    void cancel_post_apply_tasks() {
      stop_and_async_join(post_apply_thread, "post-apply");
    }

    void schedule_post_apply_tasks(
      bool enforce_snapshot,
      std::optional<std::string> before_sig,
      bool wa_hdr_toggle,
      std::optional<std::string> requested_virtual_layout,
      std::vector<std::pair<std::string, display_device::Point>> monitor_position_overrides,
      std::vector<std::chrono::milliseconds> reapply_delays
    ) {
      cancel_post_apply_tasks();
      post_apply_thread = std::jthread(
        [this,
        enforce_snapshot,
         before_sig = std::move(before_sig),
         wa_hdr_toggle,
         requested_virtual_layout = std::move(requested_virtual_layout),
         monitor_position_overrides = std::move(monitor_position_overrides),
         reapply_delays = std::move(reapply_delays)
        ](std::stop_token st) mutable {
          const auto apply_epoch = current_connection_epoch();
          auto cancelled = [&]() {
            return st.stop_requested() || !is_connection_epoch_current(apply_epoch);
          };
          if (cancelled()) {
            return;
          }

          if (enforce_snapshot && before_sig) {
            display_device::DisplaySettingsSnapshot cur;
            const bool got_stable = read_stable_snapshot(
              cur,
              std::chrono::milliseconds(600),
              std::chrono::milliseconds(75),
              st
            );
            (void) got_stable;
          }

          if (cancelled()) {
            return;
          }
          retry_apply_on_topology.store(false, std::memory_order_release);
          if (!reapply_delays.empty()) {
            if (cancelled()) {
              return;
            }
            schedule_delayed_reapply(std::move(reapply_delays));
          }
          if (cancelled()) {
            return;
          }
          refresh_shell_after_display_change();
          if (cancelled()) {
            return;
          }
          schedule_hdr_blank_if_needed(wa_hdr_toggle);
          if (cancelled()) {
            return;
          }

          if (requested_virtual_layout) {
            BOOST_LOG(info) << "Display helper: requested virtual display layout=" << *requested_virtual_layout;
          }

          if (cancelled()) {
            return;
          }
          if (!monitor_position_overrides.empty()) {
            bool reposition_result = true;
            for (const auto &[device_id, origin] : monitor_position_overrides) {
              if (cancelled()) {
                break;
              }
              if (device_id.empty()) {
                continue;
              }
              const bool ok_origin = controller.set_display_origin(device_id, origin);
              reposition_result = reposition_result && ok_origin;
            }
            if (cancelled()) {
              return;
            }
            BOOST_LOG(info) << "Display helper: monitor position overrides applied result=" << (reposition_result ? "true" : "false");
          }
        }
      );
    }
  };

}  // namespace

// Utilities to reduce main() complexity
namespace {
  HANDLE make_named_mutex(const wchar_t *name) {
    SECURITY_ATTRIBUTES sa {};
    sa.nLength = sizeof(sa);
    sa.bInheritHandle = FALSE;
    return CreateMutexW(&sa, FALSE, name);
  }

  bool ensure_single_instance(HANDLE &out_handle) {
    out_handle = make_named_mutex(L"Global\\SunshineDisplayHelper");
    if (!out_handle && GetLastError() == ERROR_ACCESS_DENIED) {
      out_handle = make_named_mutex(L"Local\\SunshineDisplayHelper");
    }
    if (!out_handle) {
      return true;  // continue; best-effort singleton failed
    }
    if (GetLastError() == ERROR_ALREADY_EXISTS) {
      return false;  // another instance running
    }
    return true;
  }

  std::filesystem::path compute_log_dir() {
    // Try roaming AppData first
    std::wstring appdataW;
    appdataW.resize(MAX_PATH);
    if (SUCCEEDED(SHGetFolderPathW(nullptr, CSIDL_APPDATA, nullptr, SHGFP_TYPE_CURRENT, appdataW.data()))) {
      appdataW.resize(wcslen(appdataW.c_str()));
      auto path = std::filesystem::path(appdataW) / L"Sunshine";
      std::error_code ec;
      std::filesystem::create_directories(path, ec);
      return path;
    }

    // Next, %APPDATA%
    std::wstring envAppData;
    DWORD needed = GetEnvironmentVariableW(L"APPDATA", nullptr, 0);
    if (needed > 0) {
      envAppData.resize(needed);
      DWORD written = GetEnvironmentVariableW(L"APPDATA", envAppData.data(), needed);
      if (written > 0) {
        envAppData.resize(written);
        auto path = std::filesystem::path(envAppData) / L"Sunshine";
        std::error_code ec;
        std::filesystem::create_directories(path, ec);
        return path;
      }
    }

    // Fallback: temp directory or current dir
    std::wstring tempW;
    tempW.resize(MAX_PATH);
    DWORD tlen = GetTempPathW(MAX_PATH, tempW.data());
    if (tlen > 0 && tlen < MAX_PATH) {
      tempW.resize(tlen);
      auto path = std::filesystem::path(tempW) / L"Sunshine";
      std::error_code ec;
      std::filesystem::create_directories(path, ec);
      return path;
    }
    auto path = std::filesystem::path(L".") / L"Sunshine";
    std::error_code ec;
    std::filesystem::create_directories(path, ec);
    return path;
  }

  bool create_restore_scheduled_task() {
    BOOST_LOG(info) << "Attempting to create scheduled task 'VibeshineDisplayRestore'...";

    const DWORD active_session_id = WTSGetActiveConsoleSessionId();

    HRESULT hr = CoInitializeEx(nullptr, COINIT_MULTITHREADED);
    if (FAILED(hr)) {
      BOOST_LOG(error) << "Failed to initialize COM for Task Scheduler: 0x" << std::hex << hr;
      return false;
    }

    ITaskService *service = nullptr;
    hr = CoCreateInstance(CLSID_TaskScheduler, nullptr, CLSCTX_INPROC_SERVER, IID_ITaskService, (void **) &service);
    if (FAILED(hr)) {
      BOOST_LOG(error) << "Failed to create Task Scheduler service instance: 0x" << std::hex << hr;
      CoUninitialize();
      return false;
    }

    hr = service->Connect(_variant_t(), _variant_t(), _variant_t(), _variant_t());
    if (FAILED(hr)) {
      BOOST_LOG(error) << "Failed to connect to Task Scheduler service: 0x" << std::hex << hr;
      service->Release();
      CoUninitialize();
      return false;
    }

    ITaskFolder *root_folder = nullptr;
    hr = service->GetFolder(_bstr_t(L"\\"), &root_folder);
    if (FAILED(hr)) {
      BOOST_LOG(error) << "Failed to get root task folder: 0x" << std::hex << hr;
      service->Release();
      CoUninitialize();
      return false;
    }

    ITaskDefinition *task = nullptr;
    hr = service->NewTask(0, &task);
    if (FAILED(hr)) {
      BOOST_LOG(error) << "Failed to create new task definition: 0x" << std::hex << hr;
      root_folder->Release();
      service->Release();
      CoUninitialize();
      return false;
    }

    IRegistrationInfo *reg_info = nullptr;
    hr = task->get_RegistrationInfo(&reg_info);
    if (SUCCEEDED(hr)) {
      reg_info->put_Author(_bstr_t(L"Sunshine Display Helper"));
      reg_info->put_Description(_bstr_t(L"Automatically restores display settings after reboot"));
      reg_info->Release();
    }

    ITaskSettings *settings = nullptr;
    hr = task->get_Settings(&settings);
    if (SUCCEEDED(hr)) {
      settings->put_StartWhenAvailable(VARIANT_TRUE);
      settings->put_DisallowStartIfOnBatteries(VARIANT_FALSE);
      settings->put_StopIfGoingOnBatteries(VARIANT_FALSE);
      settings->put_ExecutionTimeLimit(_bstr_t(L"PT0S"));
      settings->put_Hidden(VARIANT_TRUE);
      settings->Release();
    }

    std::wstring username = query_session_account(active_session_id);

    if (username.empty()) {
      DWORD sam_required = 0;
      if (!GetUserNameExW(NameSamCompatible, nullptr, &sam_required) && GetLastError() == ERROR_MORE_DATA && sam_required > 0) {
        std::wstring sam_name;
        sam_name.resize(sam_required);
        DWORD sam_size = sam_required;
        if (GetUserNameExW(NameSamCompatible, sam_name.data(), &sam_size)) {
          sam_name.resize(sam_size);
          username = std::move(sam_name);
        }
      }
    }

    if (username.empty()) {
      wchar_t fallback[UNLEN + 1] = {0};
      DWORD fallback_len = UNLEN + 1;
      if (GetUserNameW(fallback, &fallback_len) && fallback_len > 0) {
        username.assign(fallback);
      }
    }

    bool has_username = !username.empty();
    if (has_username) {
      if (_wcsicmp(username.c_str(), L"SYSTEM") == 0 || _wcsicmp(username.c_str(), L"NT AUTHORITY\\SYSTEM") == 0) {
        BOOST_LOG(warning) << "Resolved session identity is SYSTEM; skipping per-user task registration";
        has_username = false;
      }
    } else {
      BOOST_LOG(warning) << "Failed to get current username, using empty user for task";
    }

    const std::wstring task_name = build_restore_task_name(has_username ? username : std::wstring {});

    wchar_t exe_path[MAX_PATH];
    if (!GetModuleFileNameW(nullptr, exe_path, MAX_PATH)) {
      BOOST_LOG(error) << "Failed to get current executable path";
      task->Release();
      root_folder->Release();
      service->Release();
      CoUninitialize();
      return false;
    }

    ITriggerCollection *trigger_collection = nullptr;
    hr = task->get_Triggers(&trigger_collection);
    if (FAILED(hr)) {
      BOOST_LOG(error) << "Failed to get trigger collection: " << std::hex << hr;
      task->Release();
      root_folder->Release();
      service->Release();
      CoUninitialize();
      return false;
    }

    ITrigger *trigger = nullptr;
    hr = trigger_collection->Create(TASK_TRIGGER_LOGON, &trigger);
    trigger_collection->Release();
    if (FAILED(hr)) {
      BOOST_LOG(error) << "Failed to create logon trigger: " << std::hex << hr;
      task->Release();
      root_folder->Release();
      service->Release();
      CoUninitialize();
      return false;
    }

    ILogonTrigger *logon_trigger = nullptr;
    hr = trigger->QueryInterface(IID_ILogonTrigger, (void **) &logon_trigger);
    trigger->Release();
    if (SUCCEEDED(hr)) {
      logon_trigger->put_Id(_bstr_t(L"SunshineDisplayHelperLogonTrigger"));
      logon_trigger->put_Enabled(VARIANT_TRUE);
      if (has_username) {
        logon_trigger->put_UserId(_bstr_t(username.c_str()));
      }
      logon_trigger->Release();
    }

    IActionCollection *action_collection = nullptr;
    hr = task->get_Actions(&action_collection);
    if (FAILED(hr)) {
      BOOST_LOG(error) << "Failed to get action collection: " << std::hex << hr;
      task->Release();
      root_folder->Release();
      service->Release();
      CoUninitialize();
      return false;
    }

    IAction *action = nullptr;
    hr = action_collection->Create(TASK_ACTION_EXEC, &action);
    action_collection->Release();
    if (FAILED(hr)) {
      BOOST_LOG(error) << "Failed to create exec action: " << std::hex << hr;
      task->Release();
      root_folder->Release();
      service->Release();
      CoUninitialize();
      return false;
    }

    IExecAction *exec_action = nullptr;
    hr = action->QueryInterface(IID_IExecAction, (void **) &exec_action);
    action->Release();
    if (FAILED(hr)) {
      BOOST_LOG(error) << "Failed to query IExecAction interface: " << std::hex << hr;
      task->Release();
      root_folder->Release();
      service->Release();
      CoUninitialize();
      return false;
    }

    exec_action->put_Path(_bstr_t(exe_path));
    exec_action->put_Arguments(_bstr_t(L"--restore"));
    exec_action->Release();

    IPrincipal *principal = nullptr;
    hr = task->get_Principal(&principal);
    if (SUCCEEDED(hr)) {
      principal->put_LogonType(TASK_LOGON_INTERACTIVE_TOKEN);
      principal->put_RunLevel(TASK_RUNLEVEL_LUA);
      principal->Release();
    }

    IRegisteredTask *registered_task = nullptr;
    HRESULT registration_hr = root_folder->RegisterTaskDefinition(
      _bstr_t(task_name.c_str()),
      task,
      TASK_CREATE_OR_UPDATE,
      _variant_t(),
      _variant_t(),
      TASK_LOGON_INTERACTIVE_TOKEN,
      _variant_t(L""),
      &registered_task
    );

    if (registered_task) {
      registered_task->Release();
    }

    task->Release();
    root_folder->Release();
    service->Release();

    if (FAILED(registration_hr)) {
      BOOST_LOG(error) << "Failed to register scheduled task: " << std::hex << registration_hr;
      CoUninitialize();
      return false;
    }

    BOOST_LOG(info) << "Successfully created scheduled task '" << std::string(task_name.begin(), task_name.end()) << "'";
    CoUninitialize();
    return true;
  }

  bool delete_restore_scheduled_task() {
    BOOST_LOG(info) << "Attempting to delete restore helper scheduled tasks";

    HRESULT hr = CoInitializeEx(nullptr, COINIT_MULTITHREADED);
    if (FAILED(hr)) {
      BOOST_LOG(error) << "Failed to initialize COM for Task Scheduler deletion: 0x" << std::hex << hr;
      return false;
    }

    ITaskService *service = nullptr;
    hr = CoCreateInstance(CLSID_TaskScheduler, nullptr, CLSCTX_INPROC_SERVER, IID_ITaskService, (void **) &service);
    if (FAILED(hr)) {
      BOOST_LOG(error) << "Failed to create Task Scheduler service instance for deletion: 0x" << std::hex << hr;
      CoUninitialize();
      return false;
    }

    hr = service->Connect(_variant_t(), _variant_t(), _variant_t(), _variant_t());
    if (FAILED(hr)) {
      BOOST_LOG(error) << "Failed to connect to Task Scheduler service for deletion: 0x" << std::hex << hr;
      service->Release();
      CoUninitialize();
      return false;
    }

    ITaskFolder *root_folder = nullptr;
    hr = service->GetFolder(_bstr_t(L"\\"), &root_folder);
    if (FAILED(hr)) {
      BOOST_LOG(error) << "Failed to get root task folder for deletion: " << std::hex << hr;
      service->Release();
      CoUninitialize();
      return false;
    }

    const DWORD active_session_id = WTSGetActiveConsoleSessionId();
    std::wstring username = query_session_account(active_session_id);

    if (username.empty()) {
      DWORD sam_required = 0;
      if (!GetUserNameExW(NameSamCompatible, nullptr, &sam_required) && GetLastError() == ERROR_MORE_DATA && sam_required > 0) {
        std::wstring sam_name;
        sam_name.resize(sam_required);
        DWORD sam_size = sam_required;
        if (GetUserNameExW(NameSamCompatible, sam_name.data(), &sam_size)) {
          sam_name.resize(sam_size);
          username = std::move(sam_name);
        }
      }
    }

    if (username.empty()) {
      wchar_t fallback[UNLEN + 1] = {0};
      DWORD fallback_len = UNLEN + 1;
      if (GetUserNameW(fallback, &fallback_len) && fallback_len > 0) {
        username.assign(fallback);
      }
    }

    std::vector<std::wstring> task_names;
    task_names.push_back(build_restore_task_name({}));

    if (!username.empty()) {
      if (_wcsicmp(username.c_str(), L"SYSTEM") != 0 && _wcsicmp(username.c_str(), L"NT AUTHORITY\\SYSTEM") != 0) {
        task_names.push_back(build_restore_task_name(username));
      }
    }

    bool success = true;
    for (const auto &name : task_names) {
      const HRESULT delete_hr = root_folder->DeleteTask(_bstr_t(name.c_str()), 0);
      if (SUCCEEDED(delete_hr)) {
        BOOST_LOG(info) << "Removed scheduled task '" << std::string(name.begin(), name.end()) << "'";
        continue;
      }

      if (delete_hr == HRESULT_FROM_WIN32(ERROR_FILE_NOT_FOUND)) {
        BOOST_LOG(debug) << "Scheduled task '" << std::string(name.begin(), name.end()) << "' not found";
        continue;
      }

      BOOST_LOG(error) << "Failed to delete scheduled task '" << std::string(name.begin(), name.end())
                       << "': 0x" << std::hex << delete_hr;
      success = false;
    }

    root_folder->Release();
    service->Release();
    CoUninitialize();

    return success;
  }

  void hide_console_window() {
    HWND console = GetConsoleWindow();
    if (console) {
      ShowWindow(console, SW_HIDE);
    }
  }

  bool validate_session_snapshot(ServiceState &state, const std::filesystem::path &path) {
    auto snap = state.controller.load_display_settings_snapshot(path);
    if (!snap) {
      BOOST_LOG(warning) << "Existing session snapshot could not be parsed; removing path=" << path.string();
    } else if (!state.controller.is_topology_valid(*snap) || snap->m_modes.empty()) {
      BOOST_LOG(warning) << "Existing session snapshot is invalid (topology or modes missing); removing path="
                         << path.string();
    } else {
      // Filter out devices without display_name and devices on the exclusion list.
      auto devices = state.controller.enumerate_devices(display_device::DeviceEnumerationDetail::Minimal);
      std::set<std::string> valid_device_ids_norm;
      std::set<std::string> exclusions_norm;
      auto normalize = [](std::string id) {
        id.erase(id.begin(), std::find_if(id.begin(), id.end(), [](unsigned char ch) { return !std::isspace(ch); }));
        id.erase(std::find_if(id.rbegin(), id.rend(), [](unsigned char ch) { return !std::isspace(ch); }).base(), id.end());
        std::transform(id.begin(), id.end(), id.begin(), [](unsigned char c) { return static_cast<char>(std::tolower(c)); });
        return id;
      };
      for (auto id : state.controller.snapshot_exclusions_copy_public()) {
        exclusions_norm.insert(normalize(std::move(id)));
      }
      for (const auto &d : devices) {
        if (!d.m_display_name.empty()) {
          valid_device_ids_norm.insert(normalize(d.m_device_id));
        }
      }

      auto is_allowed = [&](const std::string &device_id) {
        const auto norm = normalize(device_id);
        if (!valid_device_ids_norm.count(norm)) {
          return false;
        }
        return exclusions_norm.empty() || !exclusions_norm.count(norm);
      };

      // Filter topology groups, removing devices without valid display_name or excluded ones
      display_device::ActiveTopology filtered_topology;
      std::vector<std::string> filtered_out_excluded;
      for (const auto &grp : snap->m_topology) {
        std::vector<std::string> filtered_grp;
        for (const auto &device_id : grp) {
          if (is_allowed(device_id)) {
            filtered_grp.push_back(device_id);
          } else if (!exclusions_norm.empty() && exclusions_norm.count(normalize(device_id))) {
            filtered_out_excluded.push_back(device_id);
          }
        }
        if (!filtered_grp.empty()) {
          filtered_topology.push_back(std::move(filtered_grp));
        }
      }

      if (filtered_topology.empty()) {
        BOOST_LOG(warning) << "Existing session snapshot rejected: no devices with valid display_name; removing path="
                           << path.string();
      } else {
        // Check if filtering changed anything
        if (filtered_topology != snap->m_topology || !filtered_out_excluded.empty()) {
          BOOST_LOG(info) << "Filtering devices from session snapshot: " << path.string();

          // Update snapshot with filtered data
          snap->m_topology = std::move(filtered_topology);

          // Filter modes and hdr_states to only include allowed devices
          for (auto it = snap->m_modes.begin(); it != snap->m_modes.end();) {
            if (!is_allowed(it->first)) {
              it = snap->m_modes.erase(it);
            } else {
              ++it;
            }
          }
          for (auto it = snap->m_hdr_states.begin(); it != snap->m_hdr_states.end();) {
            if (!is_allowed(it->first)) {
              it = snap->m_hdr_states.erase(it);
            } else {
              ++it;
            }
          }

          // Clear primary if it was filtered out
          if (!snap->m_primary_device.empty() && !is_allowed(snap->m_primary_device)) {
            snap->m_primary_device.clear();
          }

          if (!filtered_out_excluded.empty()) {
            std::sort(filtered_out_excluded.begin(), filtered_out_excluded.end());
            filtered_out_excluded.erase(std::unique(filtered_out_excluded.begin(), filtered_out_excluded.end()), filtered_out_excluded.end());
            std::string joined;
            for (size_t i = 0; i < filtered_out_excluded.size(); ++i) {
              if (i > 0) {
                joined += ", ";
              }
              joined += filtered_out_excluded[i];
            }
            BOOST_LOG(info) << "Excluded devices removed from session snapshot: [" << joined << "]";
          }

          // Re-save filtered snapshot (best effort, don't fail validation if save fails)
          (void) state.controller.save_snapshot_to_file(*snap, path);
        }
        return true;
      }
    }

    std::error_code ec_rm;
    std::filesystem::remove(path, ec_rm);
    return false;
  }

  std::vector<std::string> parse_snapshot_exclude_json_node(const nlohmann::json &node) {
    std::vector<std::string> ids;
    const nlohmann::json *arr = &node;
    nlohmann::json nested;
    if (node.is_object()) {
      if (node.contains("exclude_devices")) {
        nested = node["exclude_devices"];
        arr = &nested;
      } else if (node.contains("devices")) {
        nested = node["devices"];
        arr = &nested;
      }
    }
    if (!arr->is_array()) {
      return ids;
    }
    for (const auto &el : *arr) {
      if (el.is_string()) {
        ids.push_back(el.get<std::string>());
      } else if (el.is_object()) {
        if (el.contains("device_id") && el["device_id"].is_string()) {
          ids.push_back(el["device_id"].get<std::string>());
        } else if (el.contains("id") && el["id"].is_string()) {
          ids.push_back(el["id"].get<std::string>());
        }
      }
    }
    return ids;
  }

  std::optional<std::vector<std::string>> parse_snapshot_exclude_payload(std::span<const uint8_t> payload) {
    if (payload.empty()) {
      return std::nullopt;
    }
    try {
      std::string raw(reinterpret_cast<const char *>(payload.data()), payload.size());
      if (raw.empty()) {
        return std::vector<std::string> {};
      }
      auto j = nlohmann::json::parse(raw, nullptr, false);
      if (j.is_discarded()) {
        return std::nullopt;
      }
      return parse_snapshot_exclude_json_node(j);
    } catch (...) {
      return std::nullopt;
    }
  }

  /**
   * @brief Load snapshot exclusion devices from vibeshine_state.json.
   *
   * This reads the exclusion list that Sunshine persists to the state file,
   * allowing the display helper to know which devices to exclude without
   * depending on IPC from Sunshine.
   *
   * @param path Path to vibeshine_state.json
   * @param ids_out Output vector for device IDs
   * @return true if loaded successfully, false otherwise
   */
  bool load_vibeshine_snapshot_exclusions(const std::filesystem::path &path, std::vector<std::string> &ids_out) {
    ids_out.clear();
    if (path.empty()) {
      return false;
    }
    std::error_code ec;
    if (!std::filesystem::exists(path, ec) || ec) {
      return false;
    }
    try {
      FILE *f = _wfopen(path.wstring().c_str(), L"rb");
      if (!f) {
        return false;
      }
      auto guard = std::unique_ptr<FILE, int (*)(FILE *)>(f, fclose);
      std::string data;
      char buf[4096];
      while (size_t n = fread(buf, 1, sizeof(buf), f)) {
        data.append(buf, n);
      }
      auto j = nlohmann::json::parse(data, nullptr, false);
      if (j.is_discarded()) {
        return false;
      }
      // vibeshine_state.json format: { "root": { "snapshot_exclude_devices": [...] } }
      if (j.is_object() && j.contains("root")) {
        const auto &root = j["root"];
        if (root.is_object() && root.contains("snapshot_exclude_devices")) {
          ids_out = parse_snapshot_exclude_json_node(root["snapshot_exclude_devices"]);
          return !ids_out.empty() || root["snapshot_exclude_devices"].is_array();
        }
      }
    } catch (const std::exception &e) {
      BOOST_LOG(warning) << "Failed to parse vibeshine_state.json for snapshot exclusions: " << e.what();
    } catch (...) {
    }
    return false;
  }

  bool handle_apply(ServiceState &state, std::span<const uint8_t> payload, std::string &error_msg) {
    // Cancel any ongoing restore activity since a new APPLY supersedes it
    state.stop_restore_polling();
    state.cancel_delayed_reapply();
    state.cancel_post_apply_tasks();
    state.exit_after_revert.store(false, std::memory_order_release);

    std::string json(reinterpret_cast<const char *>(payload.data()), payload.size());
    bool wa_hdr_toggle = false;
    std::optional<std::string> requested_virtual_layout;
    std::vector<std::pair<std::string, display_device::Point>> monitor_position_overrides;
    std::optional<display_device::ActiveTopology> sunshine_topology;
    std::optional<std::vector<std::string>> snapshot_exclude_devices;
    std::string sanitized_json = json;
    try {
      auto j = nlohmann::json::parse(json);
      if (j.is_object()) {
        if (j.contains("wa_hdr_toggle")) {
          wa_hdr_toggle = j["wa_hdr_toggle"].get<bool>();
          j.erase("wa_hdr_toggle");
        }
        if (j.contains("sunshine_virtual_layout") && j["sunshine_virtual_layout"].is_string()) {
          requested_virtual_layout = j["sunshine_virtual_layout"].get<std::string>();
          j.erase("sunshine_virtual_layout");
        }
        if (j.contains("sunshine_monitor_positions") && j["sunshine_monitor_positions"].is_object()) {
          for (auto it = j["sunshine_monitor_positions"].begin(); it != j["sunshine_monitor_positions"].end(); ++it) {
            const auto &node = it.value();
            if (!node.is_object()) {
              continue;
            }
            auto x_it = node.find("x");
            auto y_it = node.find("y");
            if (x_it == node.end() || y_it == node.end() || !x_it->is_number_integer() || !y_it->is_number_integer()) {
              continue;
            }
            monitor_position_overrides.emplace_back(
              it.key(),
              display_device::Point {x_it->get<int>(), y_it->get<int>()}
            );
          }
          j.erase("sunshine_monitor_positions");
        }
        if (j.contains("sunshine_snapshot_exclude_devices")) {
          snapshot_exclude_devices = parse_snapshot_exclude_json_node(j["sunshine_snapshot_exclude_devices"]);
          j.erase("sunshine_snapshot_exclude_devices");
        }
        if (j.contains("sunshine_topology") && j["sunshine_topology"].is_array()) {
          display_device::ActiveTopology topo;
          for (const auto &grp_node : j["sunshine_topology"]) {
            if (!grp_node.is_array()) {
              continue;
            }
            std::vector<std::string> grp;
            for (const auto &id_node : grp_node) {
              if (!id_node.is_string()) {
                continue;
              }
              grp.push_back(id_node.get<std::string>());
            }
            if (!grp.empty()) {
              topo.push_back(std::move(grp));
            }
          }
          if (!topo.empty()) {
            sunshine_topology = std::move(topo);
          }
          j.erase("sunshine_topology");
        }
        if (j.contains("sunshine_always_restore_from_golden") && j["sunshine_always_restore_from_golden"].is_boolean()) {
          state.always_restore_from_golden.store(j["sunshine_always_restore_from_golden"].get<bool>(), std::memory_order_release);
          j.erase("sunshine_always_restore_from_golden");
        }
        sanitized_json = j.dump();
      }
    } catch (...) {
    }

    if (snapshot_exclude_devices.has_value()) {
      state.controller.set_snapshot_exclusions(*snapshot_exclude_devices);
    }

    display_device::SingleDisplayConfiguration cfg {};
    std::string err;
    if (!display_device::fromJson(sanitized_json, cfg, &err)) {
      BOOST_LOG(error) << "Failed to parse SingleDisplayConfiguration JSON: " << err;
      error_msg = "Invalid display configuration payload";
      return false;
    }
    state.last_apply_ms.store(
      std::chrono::duration_cast<std::chrono::milliseconds>(
        std::chrono::steady_clock::now().time_since_epoch()
      )
        .count(),
      std::memory_order_release
    );
    state.last_cfg = cfg;
    // Snapshot is taken earlier via SnapshotCurrent before any display enumeration
    // that might activate external dummy plugs.
    state.retry_revert_on_topology.store(false, std::memory_order_release);
    state.exit_after_revert.store(false, std::memory_order_release);

    if (state.controller.soft_test_display_settings(cfg, sunshine_topology)) {
      BOOST_LOG(info) << "Display configuration validated, creating scheduled task before applying settings";
      const bool task_created = create_restore_scheduled_task();
      BOOST_LOG(info) << "Scheduled task creation result: " << (task_created ? "SUCCESS" : "FAILED");

      if (!state.controller.apply(cfg, sunshine_topology)) {
        error_msg = "Helper failed to apply requested display configuration";
        return false;
      }

      constexpr int kMaxSyncVerifyAttempts = 2;
      bool verified_sync = false;
      std::vector<std::chrono::milliseconds> reapply_delays {750ms};

      for (int attempt = 1; attempt <= kMaxSyncVerifyAttempts; ++attempt) {
        if (state.verify_last_configuration_sticky(ServiceState::kVerificationSettleDelay)) {
          verified_sync = true;
          if (attempt > 1) {
            BOOST_LOG(info) << "Display helper: verification succeeded on attempt #" << attempt << " after re-apply.";
          }
          break;
        }
        BOOST_LOG(warning) << "Display helper: verification attempt #" << attempt
                           << " did not stick; "
                           << (attempt < kMaxSyncVerifyAttempts ? "retrying synchronously." : "deferring to async retry.");
        state.best_effort_apply_last_cfg();
      }
      if (verified_sync) {
        BOOST_LOG(debug) << "Display helper: synchronous verification succeeded; scheduling follow-up check.";
      } else {
        BOOST_LOG(warning) << "Display helper: synchronous verification failed; scheduling async fallback.";
      }

      state.retry_apply_on_topology.store(false, std::memory_order_release);
      state.schedule_post_apply_tasks(
        false,
        std::nullopt,
        wa_hdr_toggle,
        requested_virtual_layout,
        std::move(monitor_position_overrides),
        std::move(reapply_delays)
      );
    } else {
      BOOST_LOG(error) << "Display helper: configuration failed SDC_VALIDATE soft-test; not applying.";
      error_msg = "Display configuration failed validation";
      return false;
    }
    error_msg.clear();
    return true;
  }

  void handle_revert(ServiceState &state, std::atomic<bool> &running) {
    BOOST_LOG(info) << "REVERT command received - initiating display settings restoration";
    state.retry_apply_on_topology.store(false, std::memory_order_release);
    state.direct_revert_bypass_grace.store(true, std::memory_order_release);
    state.exit_after_revert.store(true, std::memory_order_release);
    state.restore_requested.store(true, std::memory_order_release);
    state.restore_origin_epoch.store(state.current_connection_epoch(), std::memory_order_release);

    state.ensure_restore_polling(ServiceState::RestoreWindow::Primary);
  }

  void handle_misc(ServiceState &state, platf::dxgi::AsyncNamedPipe &async_pipe, MsgType type, std::span<const uint8_t> payload) {
    if (auto exclusions = parse_snapshot_exclude_payload(payload)) {
      state.controller.set_snapshot_exclusions(*exclusions);
    }
    if (type == MsgType::ExportGolden) {
      const bool saved = state.controller.save_display_settings_snapshot_to_file(state.golden_path);
      BOOST_LOG(info) << "Export golden restore snapshot result=" << (saved ? "true" : "false");
    } else if (type == MsgType::Reset) {
      (void) state.controller.reset_persistence();
      state.retry_apply_on_topology.store(false, std::memory_order_release);
      state.retry_revert_on_topology.store(false, std::memory_order_release);
    } else if (type == MsgType::Disarm) {
      state.disarm_restore_requests("DISARM command received");
    } else if (type == MsgType::SnapshotCurrent) {
      (void) state.promote_current_snapshot_to_previous("snapshot-only");
      (void) state.capture_current_snapshot("snapshot-only");
    } else if (type == MsgType::Ping) {
      state.record_heartbeat_ping();
      send_framed_content(async_pipe, MsgType::Ping);
    } else {
      BOOST_LOG(warning) << "Unknown message type: " << static_cast<int>(type);
    }
  }

  void handle_frame(ServiceState &state, platf::dxgi::AsyncNamedPipe &async_pipe, MsgType type, std::span<const uint8_t> payload, std::atomic<bool> &running) {
    if (type == MsgType::Apply) {
      std::string error_msg;
      bool success = handle_apply(state, payload, error_msg);
      std::vector<uint8_t> result_payload;
      result_payload.push_back(success ? 1u : 0u);
      if (!error_msg.empty()) {
        const auto *begin = reinterpret_cast<const uint8_t *>(error_msg.data());
        result_payload.insert(result_payload.end(), begin, begin + error_msg.size());
      }
      send_framed_content(async_pipe, MsgType::ApplyResult, result_payload);
    } else if (type == MsgType::Revert) {
      handle_revert(state, running);
    } else if (type == MsgType::Stop) {
      running.store(false, std::memory_order_release);
    } else {
      handle_misc(state, async_pipe, type, payload);
    }
  }

  void attempt_revert_after_disconnect(ServiceState &state, std::atomic<bool> &running, uint64_t connection_epoch) {
    if (!state.is_connection_epoch_current(connection_epoch)) {
      BOOST_LOG(info) << "Ignoring disconnect event from stale connection (epoch=" << connection_epoch
                      << ", current=" << state.current_connection_epoch() << ")";
      return;
    }
    auto still_current = [&]() {
      return state.is_connection_epoch_current(connection_epoch);
    };
    // Pipe broken -> Sunshine might have crashed. Begin autonomous restore.
    state.retry_apply_on_topology.store(false, std::memory_order_release);
    state.cancel_delayed_reapply();
    const bool potentially_modified = state.last_cfg.has_value() ||
                                      state.exit_after_revert.load(std::memory_order_acquire);
    if (!potentially_modified) {
      state.restore_requested.store(false, std::memory_order_release);
      running.store(false, std::memory_order_release);
      return;
    }

    if (!state.direct_revert_bypass_grace.load(std::memory_order_acquire)) {
      const auto now_ms = std::chrono::duration_cast<std::chrono::milliseconds>(
                            std::chrono::steady_clock::now().time_since_epoch()
      )
                            .count();
      const auto last_apply = state.last_apply_ms.load(std::memory_order_acquire);
      if (last_apply > 0 && now_ms >= last_apply) {
        const auto delta_ms = now_ms - last_apply;
        if (delta_ms <= kApplyDisconnectGrace.count()) {
          BOOST_LOG(info)
            << "Client disconnected " << delta_ms
            << "ms after APPLY; deferring restore to avoid thrash.";
          state.schedule_delayed_reapply();
          state.restore_requested.store(false, std::memory_order_release);
          return;
        }
      }
    }

    if (!still_current()) {
      BOOST_LOG(info) << "Skipping restore after disconnect because a newer connection is active (epoch="
                      << connection_epoch << ", current=" << state.current_connection_epoch() << ")";
      return;
    }

    BOOST_LOG(info) << "Client disconnected; entering restore polling loop (3s interval) until successful.";
    state.exit_after_revert.store(true, std::memory_order_release);
    state.restore_requested.store(true, std::memory_order_release);
    state.restore_origin_epoch.store(connection_epoch, std::memory_order_release);
    state.ensure_restore_polling(ServiceState::RestoreWindow::Primary);
  }

  void process_incoming_frame(ServiceState &state, platf::dxgi::AsyncNamedPipe &async_pipe, std::span<const uint8_t> frame, std::atomic<bool> &running) {
    if (frame.empty()) {
      return;
    }
    MsgType type {};
    std::span<const uint8_t> payload;
    if (frame.size() >= 5) {
      uint32_t len = 0;
      std::memcpy(&len, frame.data(), 4);
      if (len > 0 && frame.size() >= 4u + len) {
        type = static_cast<MsgType>(frame[4]);
        if (len > 1) {
          payload = std::span<const uint8_t>(frame.data() + 5, len - 1);
        } else {
          payload = {};
        }
      } else {
        type = static_cast<MsgType>(frame[0]);
        payload = frame.subspan(1);
      }
    } else {
      type = static_cast<MsgType>(frame[0]);
      payload = frame.subspan(1);
    }
    handle_frame(state, async_pipe, type, payload, running);
  }
}  // namespace

  int main(int argc, char *argv[]) {
  bool restore_mode = false;
  if (argc > 1) {
    for (int i = 1; i < argc; ++i) {
      if (std::strcmp(argv[i], "--restore") == 0) {
        restore_mode = true;
      } else if (std::strcmp(argv[i], "--no-startup-restore") == 0) {
        BOOST_LOG(info) << "--no-startup-restore is deprecated and ignored.";
      }
    }
  }

  if (restore_mode) {
    FreeConsole();
    hide_console_window();
  }

  HANDLE singleton = nullptr;
  if (!ensure_single_instance(singleton)) {
    return 3;
  }

  const auto logdir = compute_log_dir();
  const auto logfile = (logdir / L"sunshine_display_helper.log");
  const auto goldenfile = (logdir / L"display_golden_restore.json");
  const auto sessionfile = (logdir / L"display_session_restore.json");
  const auto session_current = (logdir / L"display_session_current.json");
  const auto session_previous = (logdir / L"display_session_previous.json");
  const auto vibeshine_state_file = (logdir / L"vibeshine_state.json");
<<<<<<< HEAD
  auto _log_guard = logging::init_append(2 /*info*/, logfile);
=======
  auto _log_guard = logging::init(2 /*info*/, logfile);
>>>>>>> 092e421c

  if (restore_mode) {
    BOOST_LOG(info) << "Display helper started in restore mode (--restore flag)";
    dd_log_bridge().install();
    ServiceState state;
    state.golden_path = goldenfile;
    state.session_path = sessionfile;
    state.session_current_path = session_current;
    state.session_previous_path = session_previous;
    {
      // Load snapshot exclusions from vibeshine_state.json (source of truth from Sunshine)
      std::vector<std::string> persisted;
      if (load_vibeshine_snapshot_exclusions(vibeshine_state_file, persisted)) {
        BOOST_LOG(info) << "Loaded snapshot exclusions from vibeshine_state.json (" << persisted.size() << ")";
        state.controller.set_snapshot_exclusions(persisted);
      }
    }

    {
      std::error_code ec_cur, ec_legacy;
      const bool cur_exists = std::filesystem::exists(state.session_current_path, ec_cur);
      const bool legacy_exists = std::filesystem::exists(state.session_path, ec_legacy);
      if (cur_exists && !ec_cur) {
        if (validate_session_snapshot(state, state.session_current_path)) {
          state.session_saved.store(true, std::memory_order_release);
          BOOST_LOG(info) << "Existing current session snapshot detected; will preserve until confirmed restore: "
                          << state.session_current_path.string();
        }
      } else if (legacy_exists && !ec_legacy) {
        std::error_code ec_copy;
        std::filesystem::create_directories(state.session_current_path.parent_path(), ec_copy);
        (void) ec_copy;
        std::filesystem::copy_file(state.session_path, state.session_current_path, std::filesystem::copy_options::overwrite_existing, ec_copy);
        if (!ec_copy) {
          if (validate_session_snapshot(state, state.session_current_path)) {
            state.session_saved.store(true, std::memory_order_release);
            BOOST_LOG(info) << "Migrated legacy session snapshot to current: " << state.session_current_path.string();
          }
          std::error_code ec_rm;
          (void) std::filesystem::remove(state.session_path, ec_rm);
        }
      }
    }
    {
      std::error_code ec_prev_check;
      if (std::filesystem::exists(state.session_previous_path, ec_prev_check) && !ec_prev_check) {
        (void) validate_session_snapshot(state, state.session_previous_path);
      }
    }

    std::atomic<bool> running {true};
    state.running_flag = &running;
    state.exit_after_revert.store(true, std::memory_order_release);
    state.restore_requested.store(true, std::memory_order_release);
    state.restore_origin_epoch.store(0, std::memory_order_release);

    state.ensure_restore_polling(ServiceState::RestoreWindow::Primary);

    while (running.load(std::memory_order_acquire)) {
      std::this_thread::sleep_for(500ms);
    }

    BOOST_LOG(info) << "Display helper restore mode completed; shutting down";
    logging::log_flush();
    return 0;
  }

  platf::dxgi::FramedPipeFactory pipe_factory(std::make_unique<platf::dxgi::AnonymousPipeFactory>());
  dd_log_bridge().install();
  ServiceState state;
  // Suppression of startup restore is deprecated; REVERTs are always allowed.
  state.golden_path = goldenfile;
  state.session_path = sessionfile;  // legacy
  state.session_current_path = session_current;
  state.session_previous_path = session_previous;
  {
    // Load snapshot exclusions from vibeshine_state.json (source of truth from Sunshine)
    std::vector<std::string> persisted;
    if (load_vibeshine_snapshot_exclusions(vibeshine_state_file, persisted)) {
      BOOST_LOG(info) << "Loaded snapshot exclusions from vibeshine_state.json (" << persisted.size() << ")";
      state.controller.set_snapshot_exclusions(persisted);
    }
  }
  {
    std::error_code ec_cur, ec_legacy;
    const bool cur_exists = std::filesystem::exists(state.session_current_path, ec_cur);
    const bool legacy_exists = std::filesystem::exists(state.session_path, ec_legacy);
    if (cur_exists && !ec_cur) {
      if (validate_session_snapshot(state, state.session_current_path)) {
        state.session_saved.store(true, std::memory_order_release);
        BOOST_LOG(info) << "Existing current session snapshot detected; will preserve until confirmed restore: "
                        << state.session_current_path.string();
      }
    } else if (legacy_exists && !ec_legacy) {
      std::error_code ec_copy;
      std::filesystem::create_directories(state.session_current_path.parent_path(), ec_copy);
      (void) ec_copy;
      std::filesystem::copy_file(state.session_path, state.session_current_path, std::filesystem::copy_options::overwrite_existing, ec_copy);
      if (!ec_copy) {
        if (validate_session_snapshot(state, state.session_current_path)) {
          state.session_saved.store(true, std::memory_order_release);
          BOOST_LOG(info) << "Migrated legacy session snapshot to current: " << state.session_current_path.string();
        }
        std::error_code ec_rm;
        (void) std::filesystem::remove(state.session_path, ec_rm);
      }
    }
  }
  {
    std::error_code ec_prev_check;
    if (std::filesystem::exists(state.session_previous_path, ec_prev_check) && !ec_prev_check) {
      (void) validate_session_snapshot(state, state.session_previous_path);
    }
  }
  // Topology-based retries disabled; no watcher needed anymore.

  std::atomic<bool> running {true};
  state.running_flag = &running;
  auto last_connect_wait_log = std::chrono::steady_clock::time_point::min();
  constexpr auto kReconnectLogInterval = std::chrono::hours(1);

  // Outer service loop: keep accepting new client sessions while running
  while (running.load(std::memory_order_acquire)) {
    auto ctrl_pipe = pipe_factory.create_server("sunshine_display_helper");
    if (!ctrl_pipe) {
      platf::dxgi::FramedPipeFactory fallback_factory(std::make_unique<platf::dxgi::NamedPipeFactory>());
      ctrl_pipe = fallback_factory.create_server("sunshine_display_helper");
      if (!ctrl_pipe) {
        BOOST_LOG(error) << "Failed to create control pipe; retrying in 500ms";
        std::this_thread::sleep_for(500ms);
        continue;
      }
    }

    platf::dxgi::AsyncNamedPipe async_pipe(std::move(ctrl_pipe));

    const auto connection_epoch = state.begin_connection_epoch();
    state.stop_restore_polling();
    state.begin_heartbeat_monitoring();

    // Reset and start per-connection command worker so IPC stays responsive even during heavy display work.
    state.command_worker_stop.store(true, std::memory_order_release);
    state.command_queue_cv.notify_all();
    if (state.command_worker.joinable()) {
      state.command_worker.join();
    }
    {
      std::lock_guard<std::mutex> lg(state.command_queue_mutex);
      state.command_queue.clear();
    }
    state.command_worker_stop.store(false, std::memory_order_release);
    state.command_worker_epoch.store(connection_epoch, std::memory_order_release);

    auto start_command_worker = [&](platf::dxgi::AsyncNamedPipe &pipe) {
      state.command_worker = std::jthread([&, connection_epoch](std::stop_token) {
        while (!state.command_worker_stop.load(std::memory_order_acquire) &&
               running.load(std::memory_order_acquire) &&
               state.is_connection_epoch_current(connection_epoch)) {
          std::vector<uint8_t> next;
          {
            std::unique_lock<std::mutex> lk(state.command_queue_mutex);
            state.command_queue_cv.wait(lk, [&]() {
              return state.command_worker_stop.load(std::memory_order_acquire) ||
                     !running.load(std::memory_order_acquire) ||
                     !state.command_queue.empty() ||
                     !state.is_connection_epoch_current(connection_epoch);
            });
            if (state.command_worker_stop.load(std::memory_order_acquire) ||
                !state.is_connection_epoch_current(connection_epoch) ||
                !running.load(std::memory_order_acquire)) {
              break;
            }
            if (state.command_queue.empty()) {
              continue;
            }
            next = std::move(state.command_queue.front());
            state.command_queue.pop_front();
          }
          if (!next.empty()) {
            try {
              process_incoming_frame(state, pipe, next, running);
            } catch (const std::exception &ex) {
              BOOST_LOG(error) << "IPC framing error in command worker: " << ex.what();
            }
          }
        }
      });
    };

    auto on_message = [&, connection_epoch](std::span<const uint8_t> bytes) {
      if (!state.is_connection_epoch_current(connection_epoch)) {
        return;
      }
      {
        std::lock_guard<std::mutex> lg(state.command_queue_mutex);
        if (state.command_worker_epoch.load(std::memory_order_acquire) == connection_epoch) {
          state.command_queue.emplace_back(bytes.begin(), bytes.end());
        }
      }
      state.command_queue_cv.notify_one();
    };

    // Track broken/disconnect events from the async worker thread without
    // attempting to stop/join from within the callback (which would deadlock).
    std::atomic<bool> broken {false};

    auto on_error = [&, connection_epoch](const std::string &err) {
      if (!state.is_connection_epoch_current(connection_epoch)) {
        BOOST_LOG(info) << "Ignoring async pipe error from stale connection (epoch=" << connection_epoch
                        << ", current=" << state.current_connection_epoch() << ")";
        return;
      }
      BOOST_LOG(error) << "Async pipe error: " << err << "; handling disconnect and revert policy.";
      broken.store(true, std::memory_order_release);
      state.command_worker_stop.store(true, std::memory_order_release);
      state.command_queue_cv.notify_all();
      attempt_revert_after_disconnect(state, running, connection_epoch);
    };

    auto on_broken = [&, connection_epoch]() {
      if (!state.is_connection_epoch_current(connection_epoch)) {
        BOOST_LOG(info) << "Ignoring disconnect notification from stale connection (epoch=" << connection_epoch
                        << ", current=" << state.current_connection_epoch() << ")";
        return;
      }
      BOOST_LOG(warning) << "Client disconnected; applying revert policy and staying alive until successful.";
      broken.store(true, std::memory_order_release);
      state.command_worker_stop.store(true, std::memory_order_release);
      state.command_queue_cv.notify_all();
      attempt_revert_after_disconnect(state, running, connection_epoch);
    };

    // Start async message loop (establish_connection is a no-op if already connected)
    async_pipe.start(on_message, on_error, on_broken);
    start_command_worker(async_pipe);

    // Stay in this inner loop until the client disconnects or service told to exit
    while (running.load(std::memory_order_acquire) && async_pipe.is_connected() && !broken.load(std::memory_order_acquire)) {
      std::this_thread::sleep_for(200ms);
      if (state.check_heartbeat_timeout() && state.is_connection_epoch_current(connection_epoch)) {
        BOOST_LOG(warning) << "Heartbeat timeout exceeded; applying revert policy.";
        broken.store(true, std::memory_order_release);
        attempt_revert_after_disconnect(state, running, connection_epoch);
        break;
      }
    }

    // Ensure the worker thread is stopped and the server handle is
    // disconnected before looping to accept a new session.
    state.end_heartbeat_monitoring();
    state.command_worker_stop.store(true, std::memory_order_release);
    state.command_queue_cv.notify_all();
    if (state.command_worker.joinable()) {
      state.command_worker.join();
    }
    {
      std::lock_guard<std::mutex> lg(state.command_queue_mutex);
      state.command_queue.clear();
    }
    async_pipe.stop();

    // If a successful restore requested exit, break outer loop
    if (!running.load(std::memory_order_acquire)) {
      break;
    }

    // Otherwise, loop around to create a fresh pipe for the next session
  }

  BOOST_LOG(info) << "Display settings helper shutting down";
  logging::log_flush();
  return 0;
}

#else
int main() {
  return 0;
}
#endif<|MERGE_RESOLUTION|>--- conflicted
+++ resolved
@@ -3761,11 +3761,7 @@
   const auto session_current = (logdir / L"display_session_current.json");
   const auto session_previous = (logdir / L"display_session_previous.json");
   const auto vibeshine_state_file = (logdir / L"vibeshine_state.json");
-<<<<<<< HEAD
-  auto _log_guard = logging::init_append(2 /*info*/, logfile);
-=======
   auto _log_guard = logging::init(2 /*info*/, logfile);
->>>>>>> 092e421c
 
   if (restore_mode) {
     BOOST_LOG(info) << "Display helper started in restore mode (--restore flag)";
